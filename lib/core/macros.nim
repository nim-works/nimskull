--- conflicted
+++ resolved
@@ -719,18 +719,11 @@
 proc ident*(name: string): NimNode {.compileTime,inline.} = newIdentNode(name)
   ## Create a new ident node from a string
 
-<<<<<<< HEAD
-iterator children*(n: NimNode): NimNode {.inline.}=
+iterator items*(n: NimNode): NimNode {.inline.} =
   for i in 0 ..< n.len:
     yield n[i]
-=======
-iterator items*(n: NimNode): NimNode {.inline.} =
-  if n.kind > nnkNilLit:
-    for i in 0 .. high(n):
-      yield n[i]
 
 iterator children*(n: NimNode): NimNode {.inline.} = items
->>>>>>> 558360e6
 
 template findChild*(n: NimNode; cond: expr): NimNode {.
   immediate, dirty.} =
