## v0.20.0 - XX/XX/2018

### Changes affecting backwards compatibility

- The ``isLower``, ``isUpper`` family of procs in strutils/unicode
  operating on **strings** have been
  deprecated since it was unclear what these do. Note that the much more
  useful procs that operator on ``char`` or ``Rune`` are not affected.

- `strutils.editDistance` has been deprecated,
  use `editdistance.editDistance` or `editdistance.editDistanceAscii`
  instead.

- The OpenMP parallel iterator \``||`\` now supports any `#pragma omp directives`
  and not just `#pragma omp parallel for`. See
  [OpenMP documentation](https://www.openmp.org/wp-content/uploads/OpenMP-4.5-1115-CPP-web.pdf).

  The default annotation is `parallel for`, if you used OpenMP without annotation
  the change is transparent, if you used annotations you will have to prefix
  your previous annotations with `parallel for`.

- The `unchecked` pragma was removed, instead use `system.UncheckedArray`.
- The undocumented ``#? strongSpaces`` parsing mode has been removed.
- The `not` operator is now always a unary operator, this means that code like
  ``assert not isFalse(3)`` compiles.


#### Breaking changes in the standard library

- `osproc.execProcess` now also takes a `workingDir` parameter.

- `options.UnpackError` is no longer a ref type and inherits from `System.Defect` instead of `System.ValueError`.

- nre's `RegexMatch.{captureBounds,captures}[]`  no longer return `Option` or
  `nil`/`""`, respectivly. Use the newly added `n in p.captures` method to
  check if a group is captured, otherwise you'll recieve an exception.

- nre's `RegexMatch.{captureBounds,captures}.toTable` no longer accept a
  default parameter. Instead uncaptured entries are left empty. Use
  `Table.getOrDefault()` if you need defaults.

- nre's `RegexMatch.captures.{items,toSeq}` now returns an `Option[string]`
  instead of a `string`. With the removal of `nil` strings, this is the only
  way to indicate a missing match. Inside your loops, instead of `capture ==
  ""` or `capture == nil`, use `capture.isSome` to check if a capture is
  present, and `capture.get` to get its value.

- nre's `replace()` no longer throws `ValueError` when the replacement string
  has missing captures. It instead throws `KeyError` for named captures, and
  `IndexError` for un-named captures. This is consistant with
  `RegexMatch.{captureBounds,captures}[]`.

#### Breaking changes in the compiler

- The compiler now implements the "generic symbol prepass" for `when` statements
  in generics, see bug #8603. This means that code like this does not compile
  anymore:

```nim
proc enumToString*(enums: openArray[enum]): string =
  # typo: 'e' instead 'enums'
  when e.low.ord >= 0 and e.high.ord < 256:
    result = newString(enums.len)
  else:
    result = newString(enums.len * 2)
```

- ``discard x`` is now illegal when `x` is a function symbol.

### Library additions

- There is a new stdlib module `std/editdistance` as a replacement for the
  deprecated `strutils.editDistance`.

- There is a new stdlib module `std/wordwrap` as a replacement for the
  deprecated `strutils.wordwrap`.

- Added `split`, `splitWhitespace`, `size`, `alignLeft`, `align`,
  `strip`, `repeat` procs and iterators to `unicode.nim`.

- Added `or` for `NimNode` in `macros`.

- Added `system.typeof` for more control over how `type` expressions
  can be deduced.

- Added `macros.isInstantiationOf` for checking if the proc symbol
  is instantiation of generic proc symbol.

<<<<<<< HEAD
- There is a new stdlib mdoule `experimental/diff` to compute the famous "diff"
=======
- Added the parameter ``isSorted`` for the ``sequtils.deduplicate`` proc.
- There is a new stdlib mdoule `std/diff` to compute the famous "diff"
>>>>>>> 9f453592
  of two texts by line.

### Library changes

- The string output of `macros.lispRepr` proc has been tweaked
  slightly. The `dumpLisp` macro in this module now outputs an
  indented proper Lisp, devoid of commas.

- In `strutils` empty strings now no longer matched as substrings
  anymore.

- Complex type is now generic and not a tuple anymore.

- The `ospaths` module is now deprecated, use `os` instead. Note that
  `os` is available in a NimScript environment but unsupported
  operations produce a compile-time error.

- The `parseopt` module now supports a new flag `allowWhitespaceAfterColon`
  (default value: true) that can be set to `false` for better Posix
  interoperability. (Bug #9619.)


### Language additions

- Vm suport for float32<->int32 and float64<->int64 casts was added.
- There is a new pragma block `noSideEffect` that works like
  the `gcsafe` pragma block.
- added os.getCurrentProcessId()
- User defined pragmas are now allowed in the pragma blocks
- Pragma blocks are now longer eliminated from the typed AST tree to preserve
  pragmas for further analysis by macros

### Language changes

- The standard extension for SCF (source code filters) files was changed from
  ``.tmpl`` to ``.nimf``,
  it's more recognizable and allows tools like github to recognize it as Nim,
  see [#9647](https://github.com/nim-lang/Nim/issues/9647).
  The previous extension will continue to work.

### Tool changes
- `jsondoc` now include a `moduleDescription` field with the module
  description. `jsondoc0` shows comments as it's own objects as shown in the
  documentation.

### Compiler changes
- The deprecated `fmod` proc is now unavailable on the VM'.

### Bugfixes<|MERGE_RESOLUTION|>--- conflicted
+++ resolved
@@ -86,12 +86,8 @@
 - Added `macros.isInstantiationOf` for checking if the proc symbol
   is instantiation of generic proc symbol.
 
-<<<<<<< HEAD
-- There is a new stdlib mdoule `experimental/diff` to compute the famous "diff"
-=======
 - Added the parameter ``isSorted`` for the ``sequtils.deduplicate`` proc.
-- There is a new stdlib mdoule `std/diff` to compute the famous "diff"
->>>>>>> 9f453592
+- There is a new stdlib module `std/diff` to compute the famous "diff"
   of two texts by line.
 
 ### Library changes
