## This module contains some utility procedures for inspecting VM-related
## data.
##
## The VM doesn't depend on the procedures here in order to
## function - they are only meant as a logging and debugging aid.

import
  std/[
    intsets,
    strutils
  ],
  compiler/ast/[
    ast,
    lineinfos,
    renderer,
    typesrenderer,
  ],
  compiler/front/[
    options
  ],
  compiler/vm/[
    vmdef
  ]

from compiler/front/msgs import toFileLineCol

type
  DebugVmCodeEntry* = object
    isTarget*: bool
    info*: TLineInfo
    pc*: int
    idx*: int
    case opc*: TOpcode:
      of opcConv, opcCast:
        types*: tuple[tfrom, tto: PType]
      of opcLdConst:
        ast*: PNode
      else:
        discard
    ra*: int
    rb*: int
    rc*: int


proc codeListing*(c: TCtx; start = 0; last = -1): seq[DebugVmCodeEntry] =
  ## Produces a listing of the instructions in `c` that are located in the
  ## instruction range ``start..last``. If ``last < 0``, then all instructions
  ## after position `start` are included in the listing. The instructions are
  ## ordered by their position
  let last =
    if last < 0: c.code.high
    else:        min(last, c.code.high)

  # first iteration: compute all necessary labels:
  var jumpTargets = initIntSet()
  for i in start..last:
    let x = c.code[i]
    if x.opcode in relativeJumps:
      jumpTargets.incl(i+x.regBx-wordExcess)

  # because some instructions take up more than one instruction word, there's
  # not a 1-to-1 mapping between instruction words and the resulting list
  # entries
  result = newSeqOfCap[DebugVmCodeEntry](last - start + 1)

  var i = start
  while i <= last:
    let
      x = c.code[i]
      opc = opcode(x)

    var code = DebugVmCodeEntry(
      pc: i,
      opc: opc,
      ra: x.regA,
      rb: x.regB,
      rc: x.regC,
      idx: x.regBx - wordExcess,
      info: c.debug[i],
      isTarget: i in jumpTargets
    )

    case opc:
    of opcConv, opcCast:
      code.rb = c.code[i + 1].regA
      code.types = (c.rtti[c.code[i + 0].regBx-wordExcess].nimType,
                    c.rtti[c.code[i + 1].regBx-wordExcess].nimType)
      inc i, 1
    of opcLdConst:
      let cnst = c.constants[code.idx]
      code.ast =
        case cnst.kind
        of cnstInt:    newIntNode(nkIntLit, cnst.intVal)
        of cnstFloat:  newFloatNode(nkFloatLit, cnst.floatVal)
        of cnstNode:   cnst.node
        of cnstSliceListInt..cnstSliceListFloat:
          # XXX: translate into an `nkOfBranch`?
          newNode(nkEmpty)
    else:
      discard

    result.add code
    inc i

proc renderCodeListing*(config: ConfigRef, sym: PSym,
                        entries: seq[DebugVmCodeEntry]): string =
  ## Renders the code listing `entries` to text. `sym` is an optional symbol
  ## that, if provided, is used for providing additional context.
  if sym != nil:
    result = "Code Listing for '$1' $2" %
             [sym.name.s, config.toFileLineCol(sym.info)]
  else:
    result = "Code Listing for <unknown>"

  result.add "\n\n"

  var line: string # re-used for efficiency
  for e in entries:
    if e.isTarget:
      result.addf("L:$1\n", e.pc)

    func `$<`[T](arg: T): string =
      alignLeft($arg, 5)
    func `$<`(opc: TOpcode): string =
      # cut off the enum prefix
      alignLeft(substr($opc, 3), 12)

    line.setLen(0)

    case e.opc
    of opcIndCall, opcIndCallAsgn:
      line.addf("  $# r$# r$# #$#", $<e.opc, $<e.ra, $<e.rb, $<e.rc)
    of opcConv, opcCast:
      line.addf("  $# r$# r$# $# $#",
                $<e.opc, $<e.ra, $<e.rb,
                $<e.types[0].typeToString(),
                $<e.types[1].typeToString())
    of opcSetEh:
      line.addf("  $# $# $#", $<e.opc, $<e.ra, $e.rb)
    elif e.opc < firstABxInstr:
      line.addf("  $# r$# r$# r$#", $<e.opc, $<e.ra, $<e.rb, $<e.rc)
    elif e.opc in relativeJumps:
      line.addf("  $# r$# L$#", $<e.opc, $<e.ra, $<e.idx)
<<<<<<< HEAD
    elif e.opc in {opcLdConst, opcAsgnConst}:
=======
    elif e.opc in {opcExcept}:
      line.addf("  $# $# $#", $<e.opc, $<e.ra, $<e.idx)
    elif e.opc in {opcLdConst}:
>>>>>>> 093ffd7b
      line.addf("  $# r$# $# $#",
                $<e.opc, $<e.ra, $<e.ast.renderTree(), $<e.idx)
    else:
      line.addf("  $# r$# $#", $<e.opc, $<e.ra, $<e.idx)

    result.add alignLeft(line, 48)
    result.add toFileLineCol(config, e.info)
    result.add "\n"

  # one final line break
  result.add "\n"<|MERGE_RESOLUTION|>--- conflicted
+++ resolved
@@ -141,13 +141,7 @@
       line.addf("  $# r$# r$# r$#", $<e.opc, $<e.ra, $<e.rb, $<e.rc)
     elif e.opc in relativeJumps:
       line.addf("  $# r$# L$#", $<e.opc, $<e.ra, $<e.idx)
-<<<<<<< HEAD
-    elif e.opc in {opcLdConst, opcAsgnConst}:
-=======
-    elif e.opc in {opcExcept}:
-      line.addf("  $# $# $#", $<e.opc, $<e.ra, $<e.idx)
     elif e.opc in {opcLdConst}:
->>>>>>> 093ffd7b
       line.addf("  $# r$# $# $#",
                 $<e.opc, $<e.ra, $<e.ast.renderTree(), $<e.idx)
     else:
