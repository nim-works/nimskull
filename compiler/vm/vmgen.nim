#
#
#           The Nim Compiler
#        (c) Copyright 2015 Andreas Rumpf
#
#    See the file "copying.txt", included in this
#    distribution, for details about the copyright.
#

## This module implements the code generator for the VM.

# FIXME: the below comment doesn't reflect reality anymore; it needs to be
#        updated

# Important things to remember:
# - The VM does not distinguish between definitions ('var x = y') and
#   assignments ('x = y'). For simple data types that fit into a register
#   this doesn't matter. However it matters for strings and other complex
#   types that use the 'node' field; the reason is that slots are
#   re-used in a register based VM. Example:
#
#.. code-block:: nim
#   let s = a & b  # no matter what, create fresh node
#   s = a & b  # no matter what, keep the node
#
# Also *stores* into non-temporary memory need to perform deep copies:
# a.b = x.y
# We used to generate opcAsgn for the *load* of 'x.y' but this is clearly
# wrong! We need to produce opcAsgn (the copy) for the *store*. This also
# solves the opcLdConst vs opcAsgnConst issue. Of course whether we need
# this copy depends on the involved types.

import
  std/[
    intsets,
    strutils,
    tables
  ],
  compiler/ast/[
    renderer,
    types,
    ast,
    lineinfos
  ],
  compiler/backend/[
    cgir
  ],
  compiler/modules/[
    magicsys,
    modulegraphs
  ],
  compiler/mir/[
    mirenv,
    mirtrees
  ],
  compiler/front/[
    msgs,
    options
  ],
  compiler/utils/[
    containers,
    idioms
  ],
  compiler/vm/[
    vmaux,
    vmdef,
    vmlinker,
    vmobjects,
    vmtypegen,
    vmtypes,
  ],
  experimental/[
    results
  ]

import std/options as std_options

from compiler/backend/compat import getInt, isOfBranch, skipConv, lastSon,
  getMagic

from std/bitops import bitor

when defined(nimCompilerStacktraceHints):
  import std/stackframes
  import compiler/utils/debugutils


type
  VmGenResult* = Result[CodeInfo, VmGenDiag] ## Result of a vmgen invocation

  VmGenError = object of CatchableError
    diag: VmGenDiag

  TPosition = distinct int
  TDest = range[-1..regAMask.int]

  TSlotKind = enum    # We try to re-use slots in a smart way to
                      # minimize allocations; however the VM supports arbitrary
                      # temporary slot usage. This is required for the parameter
                      # passing implementation.
    slotEmpty,        ## slot is unused
    slotNoValue       ## for values that fit into registers: an uninitialized
                      ## register
                      ## for values that don't: a handle to memory location
                      ## that's in the zero'ed state
    # XXX: ^^ this is a hack. The makeup of the destination needs to be passed
    #      along with `TDest`, not made part of the slot kind
    slotFixedVar,     ## slot is used for a fixed var/result (requires copy then)
    slotFixedLet,     ## slot is used for a fixed param/let
    slotTempUnknown,  ## slot but type unknown (argument of proc call)
    slotTempInt,      ## some temporary int
    slotTempFloat,    ## some temporary float
    slotTempStr,      ## some temporary string
    slotTempComplex,  ## some complex temporary (s.node field is used)
    slotTempHandle,   ## some temporary handle into an object/array
    slotTempPerm      ## slot is temporary but permanent (hack)

  RegInfo = object
    inUse: bool
    kind: TSlotKind

  LocalLoc = object
    ## The current state for a local.
    reg: TRegister   ## the register that holds either the handle or value
    isIndirect: bool ## whether the local uses a handle while its value
                     ## would fit it into a register

  BlockKind = enum
    bkBlock   ## labeled block
    bkTry     ## the ``try`` and ``except`` clause of a ``finally``-having
              ## try statement
    bkExcept  ## ``except`` clause
    bkFinally ## ``finally`` clause

  BProc = object
    blocks: seq[tuple[kind: BlockKind, exits: seq[TPosition], cr: TRegister]]
      ## for each block, the jump instructions targeting the block's exit.
      ## These need to be patched once the code for the block is generated
    sym: PSym
    body: Body
      ## the full body of the current procedure/statement/expression
    bestEffort: TLineInfo
      ## the source-code position to point to for internal failures where
      ## no line information is directly available
    regInfo: seq[RegInfo]

    locals: OrdinalSeq[LocalId, LocalLoc]
      ## current state of all locals

    # exception handling state:
    baseOffset: TPosition
      ## the bytecode position that instruction-to-EH mappings need to be
      ## relative to
    hasEh: int
      ## > 0 when some form of exception handling exists for the current
      ## node
    raiseExits: int
      ## used to establish a relation between two points during code
      ## generation (e.g., "are there new exceptional exits since X?")

  CodeGenCtx* = object
    ## Bundles all input, output, and other contextual data needed for the
    ## code generator
    prc: BProc

    # code-generator owned state:
    env*: MirEnv

    # immutable input parameters:
    graph*: ModuleGraph
    config*: ConfigRef
    mode*: TEvalMode
    features*: TSandboxFlags
    module*: PSym

    linking*: LinkerData

    # input-output parameters:
    code*: seq[TInstr]
    debug*: seq[TLineInfo]
    ehTable*: seq[HandlerTableEntry]
    ehCode*: seq[EhInstr]
    constants*: seq[VmConstant]
    typeInfoCache*: TypeInfoCache
    rtti*: seq[VmTypeInfo]

  TCtx = CodeGenCtx ## legacy alias

const
  IrrelevantTypes = abstractInst + {tyStatic, tyEnum} - {tyTypeDesc}
    ## the set of types that are not relevant to the VM. ``tyTypeDesc``, while
    ## not relevant right now, is likely going to be in the future.

  LvalueExprKinds = {cnkConst, cnkGlobal, cnkLocal, cnkArrayAccess,
                     cnkTupleAccess, cnkFieldAccess, cnkObjUpConv,
                     cnkObjDownConv, cnkDeref, cnkDerefView, cnkLvalueConv}

  MagicsToKeep* = {mIsolate, mNHint, mNWarning, mNError, mMinI, mMaxI,
                   mAbsI, mDotDot, mNGetType, mNSizeOf, mNLineInfo}
    ## the set of magics that are kept as normal procedure calls and thus need
    ## an entry in the function table.
    # XXX: mNGetType, mNGetSize, and mNLineInfo *are* real magics, but their
    #      symbols must reach here for disambiguation. This needs to be solved
    #      differently

  noDest = TDest(-1)
  slotSomeTemp* = slotTempUnknown

proc getOrCreate*(c: var TCtx, typ: PType;
                  noClosure = false): PVmType {.inline.} =
  var cl: GenClosure
  getOrCreate(c.typeInfoCache, c.config, typ, noClosure, cl)

func raiseVmGenError(diag: sink VmGenDiag) {.noinline, noreturn.} =
  raise (ref VmGenError)(diag: diag)

func raiseVmGenError(
  diag: VmGenDiagKindAstRelated,
  n: PNode,
  instLoc = instLoc()
  ) =
  let d = VmGenDiag(kind: diag, location: n.info, ast: n, instLoc: instLoc)
  raise (ref VmGenError)(diag: d)

func raiseVmGenError(
  diag: sink VmGenDiag,
  loc:  TLineInfo,
  inst: InstantiationInfo
  ) {.noinline, noreturn.} =
  diag.location = loc
  diag.instLoc = inst
  raise (ref VmGenError)(diag: diag)

func fail(
  info: TLineInfo,
  kind: VmGenDiagKind,
  loc:  InstantiationInfo = instLoc()
  ) {.noinline, noreturn.} =
  raiseVmGenError(
    VmGenDiag(kind: kind),
    info,
    loc)

func fail(
  info: TLineInfo,
  kind: VmGenDiagKindAstRelated,
  ast:  PNode,
  loc:  InstantiationInfo = instLoc()
  ) {.noinline, noreturn.} =
  raiseVmGenError(
    VmGenDiag(kind: kind, ast: ast),
    info,
    loc)

func fail(
  info: TLineInfo,
  kind: VmGenDiagKindSymRelated,
  sym:  PSym,
  loc:  InstantiationInfo = instLoc()
  ) {.noinline, noreturn.} =
  raiseVmGenError(
    VmGenDiag(kind: kind, sym: sym),
    info,
    loc)

func fail(
  info:  TLineInfo,
  kind:  VmGenDiagKindMagicRelated,
  magic: TMagic,
  loc:   InstantiationInfo = instLoc()
  ) {.noinline, noreturn.} =
  raiseVmGenError(
    VmGenDiag(kind: kind, magic: magic),
    info,
    loc)

template tryOrReturn(code): untyped =
  try:
    code
  except VmGenError as e:
    return VmGenResult.err(move e.diag)

# forward declarations
proc genLit(c: var TCtx; n: CgNode; lit: int; dest: var TDest)
proc genTypeLit(c: var TCtx; info: CgNode, t: PType; dest: var TDest)
proc genType(c: var TCtx, typ: PType; noClosure = false): int
func fitsRegister(t: PType): bool
proc genRegLoad(c: var TCtx, n: CgNode, dest, src: TRegister) {.inline.}
proc genRegLoad(c: var TCtx, n: CgNode, typ: PType, dest, src: TRegister)

template isUnset(x: TDest): bool = x < 0

template `[]`(p: BProc, id: LocalId): LocalLoc =
  ## Convenience shorthand.
  p.locals[id]

proc routineSignature(s: PSym): PType {.inline.} =
  ## Returns the signature type of the routine `s`
  if s.kind == skMacro: s.internal
  else:                 s.typ

func underlyingLoc(n: CgNode): CgNode =
  ## Computes and returns the symbol of the complete location (i.e., a location
  ## not part of a compound location) that l-value expression `n` names. If no
  ## complete location is named, ``nil`` is returned.
  var root {.cursor.} = n
  # skip nodes that don't change the location until we arrive at either one
  # that does, or a symbol
  while root.kind == cnkLvalueConv:
    root = root.operand

  result = root

func analyseIfAddressTaken(n: CgNode, prc: var BProc) =
  ## Recursively traverses the tree `n` and marks locals of which the address is
  ## taken as requiring indirection.
  case n.kind
  of cnkHiddenAddr, cnkAddr:
    # the nodes we're interested
    let loc = underlyingLoc(n.operand)
    # we're only interested in locals
    if loc.kind == cnkLocal:
      prc[loc.local].isIndirect = true
    else:
      # the operand expression must still be anaylsed
      analyseIfAddressTaken(n.operand, prc)
  of cnkAtoms:
    discard "ignore"
  of cnkWithOperand - {cnkHiddenAddr, cnkAddr}:
    analyseIfAddressTaken(n.operand, prc)
  of cnkWithItems:
    for it in n.items:
      analyseIfAddressTaken(it, prc)


func isNimNode(t: PType): bool =
  ## Returns whether `t` is the ``NimNode`` magic type
  let t = skipTypes(t, IrrelevantTypes)
  t.sym != nil and t.sym.magic == mPNimrodNode

func gABC*(ctx: var TCtx; i: TLineInfo; opc: TOpcode; a, b, c: TRegister = 0) =
  ## Takes the registers `b` and `c`, applies the operation `opc` to them, and
  ## stores the result into register `a`
  ## The node is needed for debug information
  assert opc.ord < 255
  let ins = (opc.TInstrType or (a.TInstrType shl regAShift) or
                           (b.TInstrType shl regBShift) or
                           (c.TInstrType shl regCShift)).TInstr
  #[
  when false:
    if ctx.code.len == 43:
      writeStackTrace()
      echo "generating ", opc
  ]#
  ctx.code.add(ins)
  ctx.debug.add(i)

proc gABI(c: var TCtx; i: TLineInfo; opc: TOpcode; a, b: TRegister; imm: BiggestInt) =
  # Takes the `b` register and the immediate `imm`, applies the operation `opc`,
  # and stores the output value into `a`.
  # `imm` is signed and must be within [-128, 127]
  c.config.internalAssert(imm in -128..127, i,
    "VM: immediate value does not fit into an int8")

  let ins = (opc.TInstrType or (a.TInstrType shl regAShift) or
                           (b.TInstrType shl regBShift) or
                           (imm+byteExcess).TInstrType shl regCShift).TInstr
  c.code.add(ins)
  c.debug.add(i)

proc gABx*(c: var TCtx; i: TLineInfo; opc: TOpcode; a: TRegister = 0; bx: int) =
  # Applies `opc` to `bx` and stores it into register `a`
  # `bx` must be signed and in the range [regBxMin, regBxMax]

  #[
  when false:
    if c.code.len == 43:
      writeStackTrace()
      echo "generating ", opc
      ]#

  c.config.internalAssert(bx in regBxMin-1..regBxMax, i,
    "VM: immediate value does not fit into regBx")

  let ins = (opc.TInstrType or a.TInstrType shl regAShift or
            (bx+wordExcess).TInstrType shl regBxShift).TInstr
  c.code.add(ins)
  c.debug.add(i)

# convenience templates that take the line information from the node
template gABC*(ctx: var TCtx; n: CgNode; opc: TOpcode; a, b, c: TRegister = 0) =
  gABC(ctx, n.info, opc, a, b, c)

template gABI(c: var TCtx; n: CgNode; opc: TOpcode; a, b: TRegister; imm: BiggestInt) =
  gABI(c, n.info, opc, a, b, imm)

template gABx(c: var TCtx, n: CgNode, opc: TOpcode; a: TRegister, bx: int) =
  gABx(c, n.info, opc, a, bx)

proc xjmp(c: var TCtx; n: CgNode; opc: TOpcode; a: TRegister = 0): TPosition =
  result = TPosition(c.code.len)
  gABx(c, n, opc, a, 0)

func genLabel(c: TCtx): TPosition =
  result = TPosition(c.code.len)
  #c.jumpTargets.incl(c.code.len)

proc jmpBack(c: var TCtx, n: CgNode, p = TPosition(0)) =
  let dist = p.int - c.code.len
  internalAssert(c.config, regBxMin < dist and dist < regBxMax)
  gABx(c, n, opcJmpBack, 0, dist)

proc patch(c: var TCtx, p: TPosition) =
  # patch with current index
  let p = p.int
  let diff = c.code.len - p
  #c.jumpTargets.incl(c.code.len)
  internalAssert(c.config, regBxMin < diff and diff < regBxMax)
  let oldInstr = c.code[p]
  # opcode and regA stay the same:
  c.code[p] = ((oldInstr.TInstrType and regBxMask).TInstrType or
               TInstrType(diff+wordExcess) shl regBxShift).TInstr

proc genSetEh(c: var TCtx, info: TLineInfo): TPosition =
  # the correct values are set at a later point
  result = c.code.len.TPosition
  c.prc.baseOffset = result
  c.gABC(info, opcSetEh, c.ehTable.len, 0)

proc patchSetEh(c: var TCtx, p: TPosition) =
  ## Patches the ``SetEh`` instruction at `p` with the mapping list's upper
  ## bound (using the current end of the mapping list).
  let
    p = p.int
    fin = c.ehTable.len
  assert c.code[p].opcode == opcSetEh
  c.code[p] = TInstr((c.code[p].TInstrType and regAMask) or
                     TInstrType(fin shl regBShift))

proc registerEh(c: var TCtx) =
  ## If a jump-list designated for exception handling is active, associates it
  ## with the next-emitted instruction.
  if c.prc.hasEh > 0:
    inc c.prc.raiseExits
    let pos = c.code.len
    c.ehTable.add:
      (uint32(pos - c.prc.baseOffset.int), c.ehCode.len.uint32)

proc getSlotKind(t: PType): TSlotKind =
  case t.skipTypes(IrrelevantTypes+{tyRange}).kind
  of tyBool, tyChar, tyInt..tyInt64, tyUInt..tyUInt64:
    slotTempInt
  of tyString, tyCstring:
    slotTempStr
  of tyFloat..tyFloat64:
    slotTempFloat
  else:
    slotTempComplex

const
  HighRegisterPressure = 40

proc getFreeRegister(c: var BProc; k: TSlotKind; start: int): TRegister =
  # we prefer the same slot kind here for efficiency. Unfortunately for
  # discardable return types we may not know the desired type. This can happen
  # for e.g. mNAdd[Multiple]:
  for i in start..c.regInfo.len-1:
    if c.regInfo[i].kind == k and not c.regInfo[i].inUse:
      c.regInfo[i].inUse = true
      return TRegister(i)

  # if register pressure is high, we re-use more aggressively:
  if c.regInfo.len >= high(TRegister):
    for i in start..c.regInfo.len-1:
      if not c.regInfo[i].inUse:
        c.regInfo[i] = RegInfo(inUse: true, kind: k)
        return TRegister(i)
  if c.regInfo.len >= high(TRegister):
    fail(c.bestEffort, vmGenDiagTooManyRegistersRequired)

  result = TRegister(max(c.regInfo.len, start))
  c.regInfo.setLen int(result)+1
  c.regInfo[result] = RegInfo(inUse: true, kind: k)

func getTemp(cc: var TCtx; kind: TSlotKind): TRegister {.inline.} =
  getFreeRegister(cc.prc, kind, start = 0)

proc getTemp(cc: var TCtx; tt: PType): TRegister =
  let typ = tt.skipTypesOrNil({tyStatic})
  # we prefer the same slot kind here for efficiency. Unfortunately for
  # discardable return types we may not know the desired type. This can happen
  # for e.g. mNAdd[Multiple]:
  let k = if typ.isNil: slotTempComplex else: typ.getSlotKind
  result = getFreeRegister(cc.prc, k, start = 0)

  when false:
    # enable this to find "register" leaks:
    if result == 4:
      echo "begin ---------------"
      writeStackTrace()
      echo "end ----------------"

func freeTemp(c: var TCtx; r: TRegister) =
  case c.prc.regInfo[r].kind
  of slotSomeTemp..slotTempHandle:
    # this seems to cause https://github.com/nim-lang/Nim/issues/10647
    c.prc.regInfo[r].inUse = false
  else:
    discard # do nothing


proc getTempRange(c: var BProc; n: int; kind: TSlotKind): TRegister =
  # if register pressure is high, we re-use more aggressively:
  # we could also customize via the following (with proper caching in ConfigRef):
  # let highRegisterPressure = cc.config.getConfigVar("vm.highRegisterPressure", "40").parseInt
  if c.regInfo.len >= HighRegisterPressure or c.regInfo.len+n >= high(TRegister):
    for i in 0..c.regInfo.len-n:
      if not c.regInfo[i].inUse:
        block search:
          for j in i+1..i+n-1:
            if c.regInfo[j].inUse: break search
          result = TRegister(i)
          for k in result..result+n-1:
            c.regInfo[k] = RegInfo(inUse: true, kind: kind)
          return
  if c.regInfo.len+n >= high(TRegister):
    fail(c.bestEffort, vmGenDiagTooManyRegistersRequired)

  result = TRegister(c.regInfo.len)
  setLen c.regInfo, c.regInfo.len+n
  for k in result .. result + n - 1:
    c.regInfo[k] = RegInfo(inUse: true, kind: kind)

proc freeTempRange(c: var TCtx; start: TRegister, n: int) =
  for i in start .. start + n - 1:
    c.freeTemp(TRegister(i))

proc getFullTemp(c: var TCtx, n: CgNode, t: PType): TRegister =
  ## Allocates a register for a value of type `t`, and, if the value doesn't
  ## fit into a register, emits the bytecode for allocating and setting up a
  ## temporary location.
  ##
  ## The difference compared to ``getTemp`` is that ``getFullTemp`` also
  ## allocates a location. While ``getFullTemp`` should ideally replace
  ## ``getTemp``, doing so is currently not possible because ``getTemp`` gets
  ## often passed an incorrect type
  let kind = getSlotKind(t.skipTypes(abstractInst + {tyStatic} - {tyTypeDesc}))
  result = getFreeRegister(c.prc, kind, start = 0)

  if not fitsRegister(t):
    c.gABx(n, opcLdNull, result, c.genType(t))

func prepare(c: var TCtx, dest: var TDest, typ: PType) =
  ## Initializes `dest` to a temporary register if it's not already set. `typ`
  ## is passed to register allocation logic to improve allocation behaviour.
  ## Do note that this is only a hint, no invalid code will be generated if
  ## `typ` doesn't matches what's stored in the register.
  if dest.isUnset:
    dest = c.getTemp(typ)

func isLocView(t: PType): bool {.inline.} =
  ## Returns whether `t` is a a direct single-location view-type.
  classifyBackendView(t) == bvcSingle

func isDirectView(t: PType): bool {.inline.} =
  ## Returns whether `t` is a direct view-type.
  classifyBackendView(t) != bvcNone

proc prepare(c: var TCtx, dest: var TDest, n: CgNode, typ: PType) =
  ## If `dest` is not already set or refers to an argument slot, allocates a
  ## location of `typ` and assigns the register holding the resulting handle or
  ## value to it. `n` only provides the line information to use for emitted
  ## instructions
  if dest.isUnset:
    dest = c.getFullTemp(n, typ)
  elif c.prc.regInfo[dest].kind == slotTempUnknown and not fitsRegister(typ):
    # the destination is a register slot used for argument passing, and the
    # value doesn't fit into a register -> setup a temporary location
    c.gABx(n, opcLdNull, dest, c.genType(typ))

func isEmpty(prc: BProc, reg: TRegister): bool =
  prc.regInfo[reg].kind == slotNoValue

template withDest(tmp, body: untyped) {.dirty.} =
  var tmp = noDest
  body
  assert tmp != noDest, "destination was not set"
  c.freeTemp(tmp)

proc gen(c: var TCtx; n: CgNode; dest: var TDest)
proc gen(c: var TCtx; n: CgNode; dest: TRegister) =
  var d: TDest = dest
  gen(c, n, d)
  #internalAssert c.config, d == dest # issue #7407

proc gen(c: var TCtx; n: CgNode) =
  var tmp: TDest = -1
  gen(c, n, tmp)
  if tmp >= 0:
    freeTemp(c, tmp)
  #if n.typ.isEmptyType: internalAssert tmp < 0

proc genx(c: var TCtx; n: CgNode): TRegister =
  var tmp: TDest = -1
  gen(c, n, tmp)
  #internalAssert c.config, tmp >= 0 # 'nim check' does not like this internalAssert.
  if tmp >= 0:
    result = TRegister(tmp)

proc genLvalue(c: var TCtx, n: CgNode, dest: var TDest)
proc genLvalue(c: var TCtx, n: CgNode): TRegister {.inline.} =
  var dest = noDest
  genLvalue(c, n, dest)
  result = TRegister(dest)

proc clearDest(c: var TCtx; n: CgNode; dest: var TDest) {.inline.} =
  # stmt is different from 'void' in meta programming contexts.
  # So we only set dest to -1 if 'void':
  if dest >= 0 and (n.typ.isNil or n.typ.kind == tyVoid):
    c.freeTemp(dest)
    dest = -1

func isNotOpr(env: MirEnv, n: CgNode): bool {.inline.} =
  getMagic(env, n) == mNot

proc whichAsgnOpc(t: PType): TOpcode {.used.} =
  case t.skipTypes(IrrelevantTypes + {tyRange}).kind
  of tyBool, tyChar, tyInt..tyInt64, tyUInt..tyUInt64:
    opcAsgnInt
  of tyFloat..tyFloat64:
    opcAsgnFloat
  else:
    opcAsgnComplex

proc genRepeat(c: var TCtx; n: CgNode) =
  # lab1:
  #   body
  #   jmp lab1
  # lab2:
  let lab1 = c.genLabel
  c.gen(n[0])
  c.jmpBack(n, lab1)

func initBlock(kind: BlockKind, cr = TRegister(0)): typeof(BProc().blocks[0]) =
  ## NOTE: this procedure is a workaround for a bug of the current csources
  ## compiler. `isTry` being a literal bool value would lead to run-time
  ## crashes.
  result = (kind, @[], cr)

proc genBlock(c: var TCtx; n: CgNode) =
  let oldRegisterCount = c.prc.regInfo.len

  c.prc.blocks.add initBlock(bkBlock) # push a new block
  c.gen(n[1])
  # fixup the jumps:
  for pos in c.prc.blocks[^1].exits.items:
    c.patch(pos)
  # pop the block again:
  c.prc.blocks.setLen(c.prc.blocks.len - 1)

  for i in oldRegisterCount..<c.prc.regInfo.len:
      when not defined(release):
        if c.prc.regInfo[i].inUse and c.prc.regInfo[i].kind in {slotTempUnknown,
                                  slotTempInt,
                                  slotTempFloat,
                                  slotTempStr,
                                  slotTempComplex,
                                  slotTempHandle}:
          doAssert false, "leaking temporary " & $i & " " & $c.prc.regInfo[i].kind
      c.prc.regInfo[i] = RegInfo(kind: slotEmpty)

proc blockLeaveActions(c: var TCtx, info: CgNode, target: Natural) =
  ## Emits the bytecode for leaving a block. `target` is the index of the
  ## block to exit.
  # perform the leave actions from innermost to outermost
  for i in countdown(c.prc.blocks.high, target):
    case c.prc.blocks[i].kind
    of bkBlock:
      discard "no leave action to perfrom"
    of bkTry:
      # enter the finally clause
      c.prc.blocks[i].exits.add c.xjmp(info, opcEnter)
    of bkExcept:
      # leave the except clause
      c.gABI(info, opcLeave, 0, 0, 0)
    of bkFinally:
      # leave the finally clause
      c.gABI(info, opcLeave, c.prc.blocks[i].cr, 0, 1)

proc genBreak(c: var TCtx; n: CgNode) =
  # find the labeled block corresponding to the block ID:
  var i, b = 0
  while b < n[0].label.int or c.prc.blocks[i].kind != bkBlock:
    b += ord(c.prc.blocks[i].kind == bkBlock)
    inc i

  blockLeaveActions(c, n, i)

  # emit the actual jump to the end of targeted labeled block:
  let label = c.xjmp(n, opcJmp)
  c.prc.blocks[i].exits.add label

proc genIf(c: var TCtx, n: CgNode) =
  #  if (!expr1) goto lab1;
  #    thenPart
  #  lab1:
  block:
      let it = n
      withDest(tmp):
        var elsePos: TPosition
        if isNotOpr(c.env, it[0]):
          c.gen(it[0][1], tmp)
          elsePos = c.xjmp(it[0][1], opcTJmp, tmp) # if true
        else:
          c.gen(it[0], tmp)
          elsePos = c.xjmp(it[0], opcFJmp, tmp) # if false

      c.gen(it[1]) # then part
      c.patch(elsePos)

# XXX `rawGenLiteral` should be a func, but can't due to `internalAssert`
proc rawGenLiteral(c: var TCtx, val: sink VmConstant): int =
  result = c.constants.len
  c.constants.add val
  internalAssert c.config, result < regBxMax, "Too many constants used"


template cmpFloatRep(a, b: BiggestFloat): bool =
  ## Compares the bit-representation of floats `a` and `b`
  # Special handling for floats, so that floats that have the same
  # value but different bit representations are treated as different constants
  cast[uint64](a) == cast[uint64](b)
  # refs bug #16469
  # if we wanted to only distinguish 0.0 vs -0.0:
  # if a.floatVal == 0.0: result = cast[uint64](a.floatVal) == cast[uint64](b.floatVal)
  # else: result = a.floatVal == b.floatVal

func cmpNodeCnst(a, b: PNode): bool {.inline.} =
  ## Compares two trees for structural equality, also taking the type of
  ## ``nkType`` nodes into account. This procedure is used to prevent the same
  ## AST from being added as a node constant more than once
  if a == b:
    return true
  elif a.kind == b.kind:
    case a.kind
    of nkSym:           result = a.sym == b.sym
    of nkIdent:         result = a.ident.id == b.ident.id
    of nkEmpty:         result = true
    of nkType:          result = a.typ == b.typ
    of nkStrKinds:      result = a.strVal == b.strVal
    of nkIntKinds:      result = a.intVal == b.intVal
    of nkFloatLiterals: result = cmpFloatRep(a.floatVal, b.floatVal)
    else:
      if a.len == b.len:
        for i in 0..<a.len:
          if not cmpNodeCnst(a[i], b[i]): return
        result = true

template makeCnstFunc(name, vType, aKind, valName, cmp) {.dirty.} =
  proc name(c: var TCtx, val: vType): int =
    for (i, cnst) in c.constants.pairs():
      if cnst.kind == aKind and cmp(cnst.valName, val):
        return i

    c.rawGenLiteral: VmConstant(kind: aKind, valName: val)


makeCnstFunc(toNodeCnst, PNode, cnstNode, node, cmpNodeCnst)

makeCnstFunc(toIntCnst, BiggestInt, cnstInt, intVal, `==`)

makeCnstFunc(toFloatCnst, BiggestFloat, cnstFloat, floatVal, cmpFloatRep)

makeCnstFunc(toStringCnst, string, cnstString, strVal, `==`)

proc toIntCnst(c: var TCtx, val: Int128): int =
  # integer constants are stored as their raw bit representation
  toIntCnst(c, BiggestInt(toInt64(val)))

proc genLiteral(c: var TCtx, n: CgNode): int =
  case n.kind
  of cnkIntLit:   toIntCnst(c, n.intVal)
  of cnkUIntLit:  toIntCnst(c, n.intVal)
  of cnkFloatLit: toFloatCnst(c, n.floatVal)
  of cnkStrLit:   toStringCnst(c, n.strVal)
  else:           unreachable(n.kind)

template fillSliceList[T](sl: var seq[Slice[T]], nodes: openArray[CgNode],
                          get: untyped) =
  sl.newSeq(nodes.len)

  template getIt(n): untyped =
    block:
      let it {.cursor, inject.} = n
      get

  for (i, n) in nodes.pairs:
    sl[i] =
      if n.kind == cnkRange:
        getIt(n[0]) .. getIt(n[1])
      else:
        let e = getIt(n)
        e .. e

proc genBranchLit(c: var TCtx, n: CgNode, t: PType): int =
  ## Turns the slice-list or single literal of the given `cnkBranch` into
  ## a constant and returns its index in `c.constant`.
  ##
  ## slice-lists are always added as a new constant while single literals
  ## are reused

  # XXX: slice-list constants (maybe `VmConstant`s in general) should be
  #      stored in a `BiTable` so that it can be easily detected if they
  #      already exist
  assert t.kind in IntegralTypes+{tyString}

  if n.len == 2 and n[0].kind in cnkLiterals:
    # It's an 'of' branch with a single value
    result = c.genLiteral(n[0])
  else:
    # It's an 'of' branch with multiple and/or range values
    var cnst: VmConstant

    template values: untyped =
      n.kids.toOpenArray(0, n.kids.high - 1) # -1 for the branch body

    case t.kind
    of IntegralTypes-{tyFloat..tyFloat64}:
      cnst = VmConstant(kind: cnstSliceListInt)
      cnst.intSlices.fillSliceList(values):
        it.intVal

    of tyFloat..tyFloat64:
      cnst = VmConstant(kind: cnstSliceListFloat)
      cnst.floatSlices.fillSliceList(values):
        it.floatVal

    else:
      unreachable(t.kind)

    result = c.rawGenLiteral(cnst)

proc genBranchLit(c: var TCtx, n: PNode): int =
  ## Compatibility overload that accepts a ``PNode``. Only branches with
  ## integer values are supported.
  if n.len == 2 and n[0].kind != nkRange:
    toIntCnst(c, n[0].intVal)
  else:
    var sl = VmConstant(kind: cnstSliceListInt)
    sl.intSlices.newSeq(n.len - 1)
    for i, it in sliceIt(n.sons, 0, n.len-2):
      sl.intSlices[i] =
        if it.kind == nkRange: it[0].intVal .. it[1].intVal
        else:                  it.intVal .. it.intVal

    c.rawGenLiteral(sl)

proc unused(c: TCtx; n: CgNode; x: TDest) {.inline.} =
  if x >= 0:
    fail(n.info, vmGenDiagNotUnused, PNode(nil))

proc genCase(c: var TCtx; n: CgNode) =
  #  if (!expr1) goto lab1;
  #    thenPart
  #    goto LEnd
  #  lab1:
  #  if (!expr2) goto lab2;
  #    thenPart2
  #    goto LEnd
  #  lab2:
  #    elsePart
  #  Lend:
  let selType = n[0].typ.skipTypes(abstractVarRange)
  var endings: seq[TPosition] = @[]
  withDest(tmp):
    c.gen(n[0], tmp)

    # iterate of/else branches
    for i in 1..<n.len:
      let branch = n[i]
      if isOfBranch(branch):
        var elsePos: TPosition
        if selType.kind == tyString:
          # special handling for string case statements: generate a sequence
          # of comparisons
          let
            cond = c.getTemp(slotTempInt)
            # we re-use the `endings` list for collecting the jumps to the
            # body:
            start = endings.len

          for j in 0..<branch.len - 1:
            let
              it = branch[j]
              val = c.genx(it)
            # generate: ``if tmp == label: goto body``
            c.gABC(it, opcEqStr, cond, tmp, val)
            endings.add c.xjmp(it, opcTJmp, cond)
            c.freeTemp(val)

          c.freeTemp(cond)
          # emit a jump to the next branch:
          elsePos = c.xjmp(branch.lastSon, opcJmp)
          # patch the jumps to the body:
          for j in start..<endings.len:
            c.patch(endings[j])
          endings.setLen(start)
        else:
          # branch tmp, codeIdx
          # fjmp   elseLabel
          let b = genBranchLit(c, branch, selType)
          c.gABx(branch, opcBranch, tmp, b)
          elsePos = c.xjmp(branch.lastSon, opcFJmp, tmp)

        c.gen(branch.lastSon)
        if i < n.len-1:
          endings.add(c.xjmp(branch.lastSon, opcJmp, 0))
        c.patch(elsePos)
      else:
        # else stmt:
        c.gen(branch[0])
  for endPos in endings: c.patch(endPos)

proc genType(c: var TCtx; typ: PType; noClosure = false): int =
  ## Returns the ID of `typ`'s corresponding `VmType` as an `int`. The
  ## `VmType` is created first if it doesn't exist already
  let t = c.getOrCreate(typ, noClosure)
  # XXX: `getOrCreate` doesn't return the id directly yet. Once it does, the
  #      linear search below can be removed
  result = c.typeInfoCache.types.find(t)
  assert result != -1

  internalAssert(c.config, result <= regBxMax, "")

proc genTypeInfo(c: var TCtx, typ: PType): int =
  ## Returns the stable index into `TCtx.rtti` where `typ`'s corresponding
  ## `VmTypeInfo` is located. If it doesn't exist yet, it is created first
  for i, t in c.rtti.pairs:
    if sameType(t.nimType, typ): return i

  result = c.rtti.len
  c.rtti.add:
    VmTypeInfo(nimType: typ, internal: c.getOrCreate(typ))

  internalAssert(c.config, result <= regBxMax, "")

proc genExcept(c: var TCtx, n: CgNode, firstExit: int) =
  ## Emits the code and EH code for the 'except' branches of a ``cnkTry``
  ## statement (`n`).
  let startEh = c.ehCode.len.uint32
  c.prc.raiseExits = firstExit # treat all open exceptional exits as handled

  # for a simpler implementation, two passes are used. First emit the
  # EH instructions
  let last = n.len - 1 - ord(n[^1].kind == cnkFinally)
  for i in 1..last:
    let it = n[i]
    if it.len > 1:
      # exception handler with filter
      for j in 0..<it.len - 1:
        assert it[j].kind == cnkType
        let typ = c.genType(it[j].typ.skipTypes(abstractPtrs))
        c.ehCode.add (ehoExceptWithFilter, uint16 typ, 0'u32)
    else:
      # catch-all exception handler
      c.ehCode.add (ehoExcept, 0'u16, 0'u32)

  # closing the chain, if necessary, is done once the finally section is
  # generated

  # second pass: emit the actual exception handler bodies
  var
    instr = startEh
    hasRaiseExits = false
    exits: seq[TPosition]

  for i in 1..last:
    let start = c.genLabel()
    # patch the 'Except'/'ExceptWithFilter' targets
    for _ in 0..<max(n[i].len-1, 1):
      c.ehCode[instr].b = uint32 start
      inc instr

    # body:
    c.prc.blocks.add initBlock(bkExcept)
    c.gen(n[i][^1])
    c.gABI(n[i], opcLeave, 0, 0, 0) # pop the exception
    c.prc.blocks.setLen(c.prc.blocks.len - 1)

    if c.prc.raiseExits > firstExit:
      # all exceptional exits from within the ``except`` need to close the
      # thread that entered it
      c.ehCode.add (ehoNext, 0'u16, 2'u32)
      c.ehCode.add (ehoLeave, 0'u16, 0'u32)
      c.prc.raiseExits = firstExit
      hasRaiseExits = true

    if i < last:
      # emit a jump past the following handlers
      exits.add c.xjmp(n[i], opcJmp)

  for endPos in exits.items:
    c.patch(endPos)

  if n[last].len > 1 or hasRaiseExits:
    # exceptional control-flow possibly leaves the handler section (because
    # there's no catch-all handler), OR one of the handlers potentially
    # raises
    inc c.prc.raiseExits

proc genFinally(c: var TCtx, n: CgNode, firstExit: int) =
  ## Generates and emits the code for a ``cnkFinally`` clause.
  let
    enteredViaExcept = c.prc.raiseExits > firstExit
    startEh = c.ehCode.len

  # patch the 'Enter' instructions entering the finalizer and then pop the
  # block
  for pos in c.prc.blocks[^1].exits.items:
    c.patch(pos)
  c.prc.blocks.setLen(c.prc.blocks.len - 1)

  # omit the EH 'Finally' instruction if there are no exceptional exits
  if enteredViaExcept:
    c.ehCode.add (ehoFinally, 0'u16, uint32 c.genLabel())
    # add a tentative 'Next' instruction; it's removed again if not needed
    c.ehCode.add (ehoNext, 0'u16, 0'u32)
    # all exceptional threads are handled
    c.prc.raiseExits = firstExit

  let
    control = c.getTemp(slotTempInt)
    start = c.xjmp(n, opcFinally, control)

  # generate the code for the body
  c.prc.blocks.add initBlock(bkFinally, control)
  c.prc.hasEh += ord(enteredViaExcept)
  c.gen(n[0])
  c.prc.hasEh -= ord(enteredViaExcept)
  c.prc.blocks.setLen(c.prc.blocks.len - 1)

  if enteredViaExcept:
    if c.prc.raiseExits > firstExit:
      # the 'finally' could be part of an active exceptional thread, and
      # the 'finally' clause has an exceptional exit. Patch the earlier
      # 'Next' instruction to point *past* the 'Leave'
      c.ehCode[startEh + 1].b = uint32(c.ehCode.len - (startEh+1) + 1)
      c.ehCode.add (ehoLeave, 1'u16, uint32 c.genLabel())
    else:
      # remove the unneeded 'Next'
      c.ehCode.setLen(startEh + 1)

    # continue the exceptional control-flow
    inc c.prc.raiseExits

  c.gABx(n, opcFinallyEnd, control, 0)
  c.patch(start)
  c.freeTemp(control)

proc genTry(c: var TCtx; n: CgNode) =
  let
    hasExcept = n[1].kind == cnkExcept
    hasFinally = n[^1].kind == cnkFinally
    startEh = c.ehCode.len
    firstExit = c.prc.raiseExits
    needsSkip = firstExit > 0 and c.ehCode[^1].opcode != ehoNext

  if needsSkip:
    # an unclosed EH chain on the same level exists, e.g.:
    #   try:
    #     try: ... finally: ... # <- this is the unclosed chain
    #     try: ... finally: ...
    #   except: ...
    #
    # make sure the new chain doesn't enter the finally/except clauses emitted
    # for the current 'try'
    c.ehCode.add (ehoNext, 0'u16, 0'u32)

  if hasFinally:
    c.prc.blocks.add initBlock(bkTry)

  # emit the bytecode for the 'try' body:
  inc c.prc.hasEh
  c.gen(n[0])
  dec c.prc.hasEh

  # omit the exception handlers if there are no exceptional exits from within
  # the try clause
  if hasExcept and c.prc.raiseExits > firstExit:
    let eh = c.xjmp(n, opcJmp) # jump past the exception handling
    c.prc.hasEh += ord(hasFinally)
    genExcept(c, n, firstExit)
    c.prc.hasEh -= ord(hasFinally)
    c.patch(eh)

  if hasFinally:
    genFinally(c, n[^1], firstExit)

  if needsSkip:
    # patch the 'Next' instruction skipping the handler chain
    c.ehCode[startEh].b = uint32(c.ehCode.len - startEh)

  if c.prc.hasEh == 0:
    # end the EH chain if there are no more applicable handlers within the
    # current procedure
    assert firstExit == 0
    c.ehCode.add (ehoEnd, 0'u16, 0'u32)
    c.prc.raiseExits = firstExit
    # echo "emit: end"

proc genRaise(c: var TCtx; n: CgNode) =
  if n[0].kind != cnkEmpty:
<<<<<<< HEAD
    let
      dest = c.genx(n[0])
      typ = skipTypes(n[0].typ, abstractPtrs)

    # get the exception name
    var name: TDest = c.getTemp(c.graph.getSysType(n.info, tyString))
    c.genLit(n[0], c.toStringCnst(typ.sym.name.s), name)

    c.registerEh()
    # XXX: using an ABxI encoding would make sense here...
    c.gABI(n, opcRaise, dest, name, 0)
    c.freeTemp(name)
=======
    let dest = c.genx(n[0])
    c.gABI(n, opcRaise, dest, 0, imm=0)
>>>>>>> 4e7c5081
    c.freeTemp(dest)
  else:
    # reraise
    c.registerEh()
    c.gABI(n, opcRaise, 0, 0, imm=1)

proc writeBackResult(c: var TCtx, info: CgNode) =
  ## If the result value fits into a register but is not stored in one
  ## (because it has its address taken, etc.), emits the code for storing it
  ## back into a register. `info` is only used to provide line information.
  let typ = c.prc.body[resultId].typ
  if not isEmptyType(typ) and fitsRegister(typ) and not isDirectView(typ) and
     c.prc[resultId].isIndirect:
      # a write-back is required. Load the value into temporary register and
      # then do a register move
      let
        tmp = c.getTemp(typ)
        dest = c.prc[resultId].reg
      c.genRegLoad(info, typ, tmp, dest)
      c.gABC(info, opcFastAsgnComplex, dest, tmp)
      c.freeTemp(tmp)

proc genReturn(c: var TCtx; n: CgNode) =
  blockLeaveActions(c, n, 0)
  writeBackResult(c, n)
  c.gABC(n, opcRet)

proc genLit(c: var TCtx; n: CgNode; lit: int; dest: var TDest) =
  ## `lit` is the index of a constant as returned by `genLiteral`
  if dest.isUnset or c.prc.regInfo[dest].kind == slotTempUnknown or
     fitsRegister(n.typ):
    # load the literal into the *register*
    prepare(c, dest, n.typ)
    c.gABx(n, opcLdConst, dest, lit)
  else:
    # assign the literal to the destination *location* directly
    c.gABx(n, opcAsgnConst, dest, lit)

proc genLit(c: var TCtx; n: CgNode; dest: var TDest) =
  let lit = genLiteral(c, n)
  genLit(c, n, lit, dest)


proc genProcLit(c: var TCtx, n: CgNode; dest: var TDest) =
  if dest.isUnset or c.prc.regInfo[dest].kind == slotTempUnknown:
    # ``prepare`` wouldn't work here, as we need to use the internal type
    if dest.isUnset: dest = c.getTemp(n.typ)
    c.gABx(n, opcLdNull, dest, c.genType(n.typ, noClosure=true))

  # the ID of the procedure also represents its table index
  c.gABx(n, opcWrProc, dest, int(n.prc))

proc genCall(c: var TCtx; n: CgNode; dest: var TDest) =
  var res = dest
  # an intermediate temporary might be needed
  if isEmptyType(n.typ):
    unused(c, n, dest)
  elif res.isUnset or (n.kind == cnkCheckedCall and not isEmpty(c.prc, res)):
    # for potentially raising calls, disable in-place construction for the
    # return value
    # XXX: this needs to be the responsibility of the MIR phase instead
    res = noDest
    prepare(c, res, n, n.typ)
  else:
    res = dest # in-place construction is safe

  let
    fntyp = skipTypes(n[0].typ, abstractInst)
    regCount = n.len + ord(fntyp.callConv == ccClosure)
    x = c.prc.getTempRange(regCount, slotTempUnknown)

  # generate the code for the callee:
  if fntyp.callConv == ccClosure:
    # unpack the closure (i.e., tuple): the proc goes into the callee
    # slot, while the environment pointer goes into the last argument
    # slot
    if n[0].kind == cnkClosureConstr:
      # optimization: don't allocate a temporary but place the values into
      # the respective registers directly
      # XXX: dead code, but should be restored
      c.gen(n[0][0], x+0)
      c.gen(n[0][1], x+n.len)
    else:
      let
        tmp = c.genx(n[0])
        tmp2 = c.getTemp(slotTempComplex)
      c.gABC(n[0], opcLdObj, x+0, tmp, 0)
      # use a full assignment in order for the environment to stay alive during
      # the call
      c.gABC(n[0], opcLdObj, tmp2, tmp, 1)
      c.gABC(n[0], opcAsgnComplex, x+n.len, tmp2)
      c.freeTemp(tmp2)
      c.freeTemp(tmp)
  else:
    c.gen(n[0], x+0)

  # varargs need 'opcSetType' for the FFI support:
  for i in 1..<n.len:
    # skip empty arguments (i.e. arguments to compile-time parameters that
    # were omitted):
    if n[i].kind == cnkEmpty:
      continue

    var r: TRegister = x+i
    if n[i].typ.skipTypes(abstractInst).kind == tyRef and
       n[i].kind != cnkNilLit:
      # ``ref`` values are always stored in VM memory, meaning that we're
      # getting a handle to it here. Lots of code is written under the
      # assumption that a ``ref`` is always uses pass-by-value (instead of
      # pass-by-reference), so a copy is explicitly introduced
      # TODO: ``ref`` values should use ``rkAddress`` registers and then we
      #       no longer need the logic here. For the former to work, pseudo
      #       lifetime-hooks would need to be inserted for ``ref``s used in
      #       compile-time code, even when ``--gc:none`` is used
      let tmp = c.genx(n[i])
      c.gABC(n[i], opcAsgnComplex, r, tmp)
      c.freeTemp(tmp)
    else:
      c.gen(n[i], r)

    if i >= fntyp.len:
      internalAssert(c.config, tfVarargs in fntyp.flags)
      c.gABx(n, opcSetType, r, c.genType(n[i].typ))

<<<<<<< HEAD
  c.registerEh()
  if dest.isUnset:
=======
  if res.isUnset:
>>>>>>> 4e7c5081
    c.gABC(n, opcIndCall, 0, x, n.len)
  else:
    c.gABC(n, opcIndCallAsgn, res, x, n.len)

  if res != dest:
    if dest.isUnset:
      dest = res
    else:
      # copy the value to the actual destination
      if fitsRegister(n.typ):
        c.gABC(n, whichAsgnOpc(n.typ), dest, res)
      elif isDirectView(n.typ):
        c.gABC(n, opcFastAsgnComplex, dest ,res)
      else:
        c.gABC(n, opcWrLoc, dest, res)
      c.freeTemp(res)

  c.freeTempRange(x, regCount)

proc genField(c: TCtx; n: CgNode): TRegister =
  assert n.kind == cnkField

  let s = n.field
  if s.position > high(typeof(result)):
    fail(n.info, vmGenDiagTooLargeOffset, sym = s)

  result = s.position

proc genIndex(c: var TCtx; n: CgNode; arr: PType): TRegister =
  if arr.skipTypes(abstractInst).kind == tyArray and (let x = firstOrd(c.config, arr);
      x != Zero):
    let tmp = c.genx(n)
    # freeing the temporary here means we can produce:  regA = regA - Imm
    c.freeTemp(tmp)
    result = c.getTemp(n.typ)
    c.gABI(n, opcSubImmInt, result, tmp, toInt(x))
  else:
    result = c.genx(n)

proc genRegLoad(c: var TCtx, n: CgNode, typ: PType, dest, src: TRegister) =
  c.gABC(n, opcNodeToReg, dest, src)

  let t = typ.skipTypes(abstractInst)
  if t.isUnsigned() and t.size < sizeof(BiggestInt):
    c.gABC(n, opcNarrowU, dest, TRegister(t.size * 8))

proc genRegLoad(c: var TCtx, n: CgNode, dest, src: TRegister) {.inline.} =
  genRegLoad(c, n, n.typ, dest, src)

proc genFieldCheck(c: var TCtx; n: CgNode)
proc genSym(c: var TCtx, n: CgNode, dest: var TDest, load = true)

func usesRegister(p: BProc, s: LocalId): bool =
  ## Returns whether the location identified by `s` is backed by a register
  ## (that is, whether the value is stored in a register directly)
  fitsRegister(p.body[s].typ) and not p[s].isIndirect

proc genNew(c: var TCtx; n: CgNode, dest: var TDest) =
  prepare(c, dest, n, n.typ)
  c.gABx(n, opcNew, dest,
         c.genType(n.typ.skipTypes(abstractInst-{tyTypeDesc})))
  c.freeTemp(dest)

proc genNewSeq(c: var TCtx; n: CgNode) =
  let t = n[1].typ.skipTypes(abstractVar)
  assert t.kind == tySequence
  let
    dest = c.genLvalue(n[1]) # ``seq`` argument
    len = c.genx(n[2])  # length argument
  c.gABx(n, opcNewSeq, dest, c.genType(t))
  c.gABx(n, opcNewSeq, len, 0)
  c.freeTemp(len)
  c.freeTemp(dest)

proc genNewSeqOfCap(c: var TCtx; n: CgNode; dest: var TDest) =
  prepare(c, dest, n, n.typ)

  let tmp = c.getTemp(n[1].typ)
  c.gABx(n, opcLdImmInt, tmp, 0)
  c.gABx(n, opcNewSeq, dest, c.genType(n.typ))
  c.gABx(n, opcNewSeq, tmp, 0)
  c.freeTemp(tmp)

proc genUnaryABC(c: var TCtx; n: CgNode; dest: var TDest; opc: TOpcode) =
  prepare(c, dest, n, n.typ)
  let tmp = c.genx(n[1])
  c.gABC(n, opc, dest, tmp)
  c.freeTemp(tmp)

proc genUnaryABI(c: var TCtx; n: CgNode; dest: var TDest; opc: TOpcode; imm: BiggestInt=0) =
  prepare(c, dest, n, n.typ)
  let tmp = c.genx(n[1])
  c.gABI(n, opc, dest, tmp, imm)
  c.freeTemp(tmp)


proc genBinaryABC(c: var TCtx; n: CgNode; dest: var TDest; opc: TOpcode) =
  prepare(c, dest, n, n.typ)
  let
    tmp = c.genx(n[1])
    tmp2 = c.genx(n[2])
  c.gABC(n, opc, dest, tmp, tmp2)
  c.freeTemp(tmp)
  c.freeTemp(tmp2)

proc genNarrow(c: var TCtx; n: CgNode; dest: TDest) =
  let t = skipTypes(n.typ, abstractVar-{tyTypeDesc})
  # uint is uint64 in the VM, we we only need to mask the result for
  # other unsigned types:
  if t.kind in {tyUInt8..tyUInt32} or (t.kind == tyUInt and t.size < 8):
    c.gABC(n, opcNarrowU, dest, TRegister(t.size*8))
  elif t.kind in {tyInt8..tyInt32} or (t.kind == tyInt and t.size < 8):
    c.gABC(n, opcNarrowS, dest, TRegister(t.size*8))

proc genNarrowU(c: var TCtx; n: CgNode; dest: TDest) =
  let t = skipTypes(n.typ, abstractVar-{tyTypeDesc})
  # uint is uint64 in the VM, we we only need to mask the result for
  # other unsigned types:
  if t.kind in {tyUInt8..tyUInt32, tyInt8..tyInt32} or
    (t.kind in {tyUInt, tyInt} and t.size < 8):
    c.gABC(n, opcNarrowU, dest, TRegister(t.size*8))

proc genBinaryABCnarrow(c: var TCtx; n: CgNode; dest: var TDest; opc: TOpcode) =
  genBinaryABC(c, n, dest, opc)
  genNarrow(c, n, dest)

proc genBinaryABCnarrowU(c: var TCtx; n: CgNode; dest: var TDest; opc: TOpcode) =
  genBinaryABC(c, n, dest, opc)
  genNarrowU(c, n, dest)

proc genBinarySet(c: var TCtx; n: CgNode; dest: var TDest; opc: TOpcode) =
  prepare(c, dest, n, n.typ)
  let
    tmp = c.genx(n[1])
    tmp2 = c.genx(n[2])
  c.gABC(n, opc, dest, tmp, tmp2)
  c.freeTemp(tmp)
  c.freeTemp(tmp2)

proc genBinaryStmt(c: var TCtx; n: CgNode; opc: TOpcode) =
  let
    dest = c.genx(n[1])
    tmp = c.genx(n[2])
  c.gABC(n, opc, dest, tmp, 0)
  c.freeTemp(tmp)
  c.freeTemp(dest)

proc genBinaryStmtVar(c: var TCtx; n: CgNode; opc: TOpcode) =
  let
    dest = c.genLvalue(n[1])
    tmp = c.genx(n[2])
  c.gABC(n, opc, dest, tmp, 0)
  c.freeTemp(tmp)
  c.freeTemp(dest)

proc genParseOp(c: var TCtx; n: CgNode; dest: var TDest,
                opc: range[opcParseExprToAst..opcParseStmtToAst]) =
  ## Generates the code for a ``parseExpr``/``parseStmt`` magic call
  if dest.isUnset:
    dest = c.getTemp(n.typ)

  # the second parameter is a ``var`` parameter. We want to access the
  # register directly, so the used addr operation is skipped (if it hasn't
  # been eliminated by ``transf``)
  var x = n[2]
  if x.kind == cnkHiddenAddr:
    x = x.operand

  let
    in1 = c.genx(n[1])
    in2 = c.genx(x)

  c.gABC(n, opc, dest, in1, in2)
  c.freeTemp(in1)
  c.freeTemp(in2)

proc genVarargsABC(c: var TCtx; n: CgNode; dest: TRegister; opc: TOpcode) =
  var x = c.prc.getTempRange(n.len-1, slotTempUnknown)
  for i in 1..<n.len:
    var r: TRegister = x+i-1
    c.gen(n[i], r)
  c.gABC(n, opc, dest, x, n.len-1)
  c.freeTempRange(x, n.len-1)

proc isInt8Lit(n: CgNode): bool =
  ## Returns whether `n` represents an integer value (signed or
  ## unsigned) that fits into the range of an 8-bit signed integer.
  if n.kind in {cnkIntLit, cnkUIntLit}:
    let val = getInt(n)
    result = val >= low(int8) and val <= high(int8)

proc genAddSubInt(c: var TCtx; n: CgNode; dest: var TDest; opc: TOpcode) =
  if n[2].isInt8Lit:
    let tmp = c.genx(n[1])
    if dest.isUnset: dest = c.getTemp(n.typ)
    c.gABI(n, succ(opc), dest, tmp, n[2].intVal)
    c.freeTemp(tmp)
  else:
    genBinaryABC(c, n, dest, opc)
  c.genNarrow(n, dest)

proc genNumberConv(c: var TCtx, info: CgNode, dest, src: TRegister,
                   desttype, srctype: PType) =
  ## Generates and emits the code for an *unchecked* conversion between two
  ## numeric types.
  const
    Floats = {tyFloat..tyFloat64}
    Signed = {tyInt..tyInt64}
    Unsigned = {tyUInt..tyUInt64, tyChar, tyBool}

  template payload(op: NumericConvKind): uint16 =
    packedConvDesc(op, desttype.size.int, srctype.size.int)

  # things to keep in mind:
  # - registers storing integer values have no notion of signed vs. unsigned
  # - registers only store full-width integers and floats
  case desttype.kind
  of Signed:
    case srctype.kind
    of Floats:
      c.gABC(info, opcNumConv, dest, src, payload(nckFToI))
    of Signed, Unsigned:
      c.gABC(info, opcFastAsgnComplex, dest, src)
      if desttype.size < srctype.size:
        c.gABC(info, opcSignExtend, dest, TRegister(desttype.size * 8))
    else:
      unreachable()
  of Unsigned - {tyBool}:
    case srctype.kind
    of Floats:
      c.gABC(info, opcNumConv, dest, src, payload(nckFToU))
    of Unsigned:
      c.gABC(info, opcFastAsgnComplex, dest, src)
      if desttype.size < srctype.size:
        # truncate to the new size:
        c.gABC(info, opcNarrowU, dest, TRegister(desttype.size * 8))
    of Signed:
      # similar to the unsigned-to-unsigned case, but a narrow is also required
      # to "drop" the bits not part of the destination's bit range
      # XXX: this behaviour matches that of the C target, but truncating to the
      #      *source size* would make more sense
      c.gABC(info, opcFastAsgnComplex, dest, src)
      if desttype.size < 8:
        # drop the bits past the destination's size
        c.gABC(info, opcNarrowU, dest, TRegister(desttype.size * 8))
    else:
      unreachable()
  of Floats:
    let op =
      case srctype.kind
      of Floats:   nckFToF
      of Signed:   nckIToF
      of Unsigned: nckUToF
      else:        unreachable()

    c.gABC(info, opcNumConv, dest, src, payload(op))
  of tyBool:
    c.gABC(info, opcNumConv, dest, src, payload(nckToB))
  else:
    unreachable()

proc genConv(c: var TCtx; n, arg: CgNode; dest: var TDest) =
  let
    a = skipTypes(n.typ, IrrelevantTypes + {tyRange})
    b = skipTypes(arg.typ, IrrelevantTypes + {tyRange})
  # we're not interested in range types here -- range checks are already
  # handled via ``opcRangeChck``

  if sameLocationType(a, b) or {a.kind, b.kind} == {tyProc} or
     a.kind == tyPointer:
    # don't do anything for conversions that don't change the run-time type
    # and lambda-lifting conversions
    if fitsRegister(a):
      gen(c, arg, dest)
    else:
      let tmp = genx(c, arg)
      c.gABC(n, opcWrLoc, dest, tmp)
      c.freeTemp(tmp)
  else:
    # a normal conversion that produces a new value of different type
    prepare(c, dest, n, n.typ)
    let tmp = c.genx(arg)
    case a.kind
    of IntegralTypes:
      # numeric type conversions don't use ``opcConv````
      genNumberConv(c, n, dest, tmp, a, b)
    of ConcreteTypes - IntegralTypes:
      c.gABx(n, opcConv, dest, c.genTypeInfo(a))
      c.gABx(n, opcConv, tmp, c.genTypeInfo(b))
    else:
      unreachable()

    c.freeTemp(tmp)

proc genToStr(c: var TCtx, n, arg: CgNode, dest: var TDest) =
  # TODO: don't use ``opcConv`` for to-string conversions
  # don't skip enum types
  const Skip = IrrelevantTypes - {tyEnum}
  prepare(c, dest, n, n.typ)
  let tmp = c.genx(arg)
  c.gABx(n, opcConv, dest, c.genTypeInfo(n.typ.skipTypes(Skip)))
  c.gABx(n, opcConv, tmp, c.genTypeInfo(arg.typ.skipTypes(Skip)))
  c.freeTemp(tmp)

proc asgnOpenArray(c: var TCtx, n: CgNode, dest: TRegister) =
  ## Emits an assignment of `n` to a location (`dest`) holding an
  ## ``openArray``.
  let
    val = genx(c, n)
    L = c.getTemp(c.graph.getSysType(n.info, tyInt))
  c.gABC(n, opcLenSeq, L, val) # fetch the length of the input array
  c.gABC(n, opcSetLenSeq, dest, L) # resize the destination
  c.gABC(n, opcArrCopy, dest, val, L) # copy the contents
  c.freeTemp(val)

proc genToSlice(c: var TCtx, n: CgNode, dest: TRegister, reified: bool) =
  if n.len == 1:
    if reified:
      # create a "real" slice. At the moment, this is just a seq
      asgnOpenArray(c, n[0], dest)
    elif n[0].kind in LvalueExprKinds:
      var dest = TDest(dest)
      genLvalue(c, n[0], dest)
    else:
      # creating a full slice from a literal; simply load it into the
      # destination
      if isEmpty(c.prc, dest):
        # HACK: this is just bad. Assigning literals to temporaries at the
        #       MIR level would make openArray handling quite a bit simpler
        c.gABx(n, opcLdNull, dest, c.genType(n.typ))
      gen(c, n[0], dest)
  else:
    # not yet supported
    fail(n.info, vmGenDiagCodeGenUnhandledMagic, mSlice)

proc genObjConv(c: var TCtx, n: CgNode, dest: var TDest) =
  prepare(c, dest, n.typ)
  let
    tmp = genx(c, n.operand)
    desttyp = n.typ.skipTypes(IrrelevantTypes)

  case desttyp.kind
  of tyRef, tyObject:
    c.gABC(n, opcObjConv, dest, tmp)
    c.gABx(n, opcObjConv, 0, c.genType(desttyp))
  of tyPtr:
    c.gABC(n, opcFastAsgnComplex, dest, tmp) # register copy
    c.gABx(n, opcSetType, dest, c.genType(desttyp)) # set the new type
  else:
    unreachable()

  c.freeTemp(tmp)

proc genCard(c: var TCtx; n: CgNode; dest: var TDest) =
  let tmp = c.genx(n[1])
  if dest.isUnset: dest = c.getTemp(n.typ)
  c.gABC(n, opcCard, dest, tmp)
  c.freeTemp(tmp)

func fitsRegisterConsiderView(t: PType): bool =
  ## Returns whether a value of type `t` fits into a register, also
  ## considering view-types that map to pointers.
  # XXX: introduce a ``mapType`` (similar to the one used by the other code
  #      generators) and base the "fits register" queries on that
  let t = t.skipTypes(IrrelevantTypes)
  fitsRegister(t) or
    # is it a direct single-location view?:
    t.kind in {tyVar, tyLent} and t.base.kind != tyOpenArray

template needsRegLoad(): untyped =
  mixin load
  load and fitsRegisterConsiderView(n.typ)

proc genCast(c: var TCtx, n, arg: CgNode, dest: var TDest) =
  let
    a = skipTypes(n.typ, IrrelevantTypes + {tyRange})
    b = skipTypes(arg.typ, IrrelevantTypes + {tyRange})

  if sameLocationType(a, b):
    # treat the cast as a no-op if there's no change in run-time type
    gen(c, arg, dest)
  else:
    # not supported yet
    raiseVmGenError:
      VmGenDiag(
        kind: vmGenDiagCannotCast,
        location: n.info,
        instLoc: instLoc(-1),
        typeMismatch: VmTypeMismatch(actualType: arg.typ, formalType: n.typ))

proc genCastIntFloat(c: var TCtx; n: CgNode; dest: var TDest) =
  const allowedIntegers = {tyInt..tyInt64, tyUInt..tyUInt64, tyChar}
  var signedIntegers = {tyInt..tyInt64}
  var unsignedIntegers = {tyUInt..tyUInt64, tyChar}
  let src = n.operand.typ.skipTypes(abstractRange)#.kind
  let dst = n.typ.skipTypes(abstractRange)#.kind
  let srcSize = getSize(c.config, src)
  let dstSize = getSize(c.config, dst)
  if src.kind in allowedIntegers and dst.kind in allowedIntegers:
    let tmp = c.genx(n.operand)
    if dest.isUnset: dest = c.getTemp(n.typ)
    c.gABC(n, opcAsgnInt, dest, tmp)
    if dstSize != sizeof(BiggestInt): # don't do anything on biggest int types
      if dst.kind in signedIntegers: # we need to do sign extensions
        if dstSize <= srcSize:
          # Sign extension can be omitted when the size increases.
          c.gABC(n, opcSignExtend, dest, TRegister(dstSize*8))
      elif dst.kind in unsignedIntegers:
        if src.kind in signedIntegers or dstSize < srcSize:
          # Cast from signed to unsigned always needs narrowing. Cast
          # from unsigned to unsigned only needs narrowing when target
          # is smaller than source.
          c.gABC(n, opcNarrowU, dest, TRegister(dstSize*8))
    c.freeTemp(tmp)
  elif srcSize == dstSize and src.kind in allowedIntegers and
                           dst.kind in {tyFloat, tyFloat32, tyFloat64}:
    let tmp = c.genx(n.operand)
    if dest.isUnset: dest = c.getTemp(n.typ)
    if dst.kind == tyFloat32:
      c.gABC(n, opcCastIntToFloat32, dest, tmp)
    else:
      c.gABC(n, opcCastIntToFloat64, dest, tmp)
    c.freeTemp(tmp)

  elif srcSize == dstSize and src.kind in {tyFloat, tyFloat32, tyFloat64} and
                           dst.kind in allowedIntegers:
    let tmp = c.genx(n.operand)
    if dest.isUnset: dest = c.getTemp(n.typ)
    if src.kind == tyFloat32:
      c.gABC(n, opcCastFloatToInt32, dest, tmp)
      if dst.kind in unsignedIntegers:
        # integers are sign extended by default.
        # since there is no opcCastFloatToUInt32, narrowing should do the trick.
        c.gABC(n, opcNarrowU, dest, TRegister(32))
    else:
      c.gABC(n, opcCastFloatToInt64, dest, tmp)
      # narrowing for 64 bits not needed (no extended sign bits available).
    c.freeTemp(tmp)
  elif src.kind in PtrLikeKinds + {tyRef} and dst.kind == tyInt:
    let tmp = c.genx(n.operand)
    if dest.isUnset: dest = c.getTemp(n.typ)
    var imm: BiggestInt = if src.kind in PtrLikeKinds: 1 else: 2
    c.gABI(n, opcCastPtrToInt, dest, tmp, imm)
    c.freeTemp(tmp)
  elif src.kind in PtrLikeKinds + {tyInt} and dst.kind in PtrLikeKinds:
    let tmp = c.genx(n.operand)
    if dest.isUnset: dest = c.getTemp(n.typ)
    c.gABC(n, opcCastIntToPtr, dest, tmp)
    c.gABx(n, opcSetType, dest, c.genType(dst))
    c.freeTemp(tmp)
  elif src.kind == tyNil and dst.kind in NilableTypes:
    # supports casting nil literals to NilableTypes in VM
    # see #16024
    if dest.isUnset: dest = c.getTemp(n.typ)
    let opcode = if fitsRegister(dst): opcLdNullReg else: opcReset
    c.gABx(n, opcode, dest, c.genType(dst))
  elif dst.kind == tyProc and dst.callConv != ccClosure and
       n.operand.kind == cnkProc:
    # casting a procedure literal to another type. This is the same as just
    # loading the literal
    genProcLit(c, n.operand, dest)
  else:
    # todo: support cast from tyInt to tyRef
    raiseVmGenError:
      VmGenDiag(
        kind: vmGenDiagCannotCast,
        location: n.info,
        instLoc: instLoc(),
        typeMismatch: VmTypeMismatch(actualType: dst, formalType: src))

proc genDataToAst(c: var TCtx, n: CgNode, dest: TRegister) =
  ## Generates and emits the bytecode for evaluating the expression `n` and
  ## deserializing the result to ``NimNode`` AST
  let tmp = c.genx(n)
  var typLit = TDest(-1)
  c.genTypeLit(n, n.typ, typLit)
  c.gABC(n, opcDataToAst, dest, tmp, typLit)
  c.freeTemp(typLit)
  c.freeTemp(tmp)

proc genVoidABC(c: var TCtx, n: CgNode, dest: TDest, opcode: TOpcode) =
  unused(c, n, dest)
  var
    tmp1 = c.genx(n[1])
    tmp2 = c.genx(n[2])
    tmp3 = c.genx(n[3])
  c.gABC(n, opcode, tmp1, tmp2, tmp3)
  c.freeTemp(tmp1)
  c.freeTemp(tmp2)
  c.freeTemp(tmp3)

proc genVoidBC(c: var TCtx, n: CgNode, dest: TDest, opcode: TOpcode) =
  ## Special convention used by some macrocache-related ops
  unused(c, n, dest)
  var
    tmp1 = c.genx(n[1])
    tmp2 = c.genx(n[2])
  c.gABC(n, opcode, 0, tmp1, tmp2)
  c.freeTemp(tmp1)
  c.freeTemp(tmp2)

proc loadInt(c: var TCtx, n: CgNode, dest: TRegister, val: Int128) =
  ## Loads the integer `val` into `dest`, choosing the most efficient way to
  ## do so.
  if val in regBxMin-1..regBxMax:
    # can be loaded as an immediate
    c.gABx(n, opcLdImmInt, dest, toInt(val))
  else:
    # requires a constant
    c.gABx(n, opcLdConst, dest, c.toIntCnst(val))

proc genSetElem(c: var TCtx, n: CgNode, first: Int128): TRegister =
  result = c.getTemp(n.typ)

  if first != 0:
    if n.kind in {cnkIntLit, cnkUIntLit}:
      # a literal value. Since sem makes sure sets cannot store elements
      # with an adjusted value of >= 2^16, we know that the result of the
      # subtraction fits into the encodable range for ABX
      c.gABx(n, opcLdImmInt, result, toInt(getInt(n) - first))
    else:
      gen(c, n, result)
      if first notin -127..127:
        # too large for the ABI encoding; we need to load a constant
        let
          typ = skipTypes(n.typ, IrrelevantTypes + {tyRange})
          tmp = c.getTemp(typ)
          opc =
            if isUnsigned(typ): opcSubu
            else:               opcSubInt
        c.loadInt(n, tmp, first)
        c.gABC(n, opc, result, result, tmp)
        c.freeTemp(tmp)
      elif first > 0:
        c.gABI(n, opcSubImmInt, result, result, toInt(first))
      else:
        c.gABI(n, opcAddImmInt, result, result, toInt(-first))

  else:
    gen(c, n, result)

proc genSetElem(c: var TCtx, n: CgNode, typ: PType): TRegister {.inline.} =
  ## `typ` is the type to derive the lower bound from
  let t = typ.skipTypes(abstractInst)
  assert t.kind == tySet

  # `first` can't be reliably derived from `n.typ` since the type may not
  # match the set element type. This happens with the set in a
  # `nkCheckedFieldExpr` for example
  let first = c.config.firstOrd(t)
  genSetElem(c, n, first)

func fitsRegister(t: PType): bool =
  let st = t.skipTypes(IrrelevantTypes + {tyRange})
  st.kind in { tyBool, tyInt..tyUInt64, tyChar, tyPtr, tyPointer} or
    (st.sym != nil and st.sym.magic == mPNimrodNode) # NimNode goes into register too

func usesRegister(p: BProc, n: CgNode): bool =
  ## Analyses and returns whether the value of the location named by l-value
  ## expression `n` is stored in a register instead of a memory location
  # XXX: instead of using a separate analysis, compute and return this as part
  #      of ``genLValue`` and
  case n.kind
  of cnkLocal:
    usesRegister(p, n.local)
  of cnkProc, cnkConst, cnkGlobal:
    false
  of cnkDeref, cnkDerefView, cnkFieldAccess, cnkArrayAccess, cnkTupleAccess,
     cnkLvalueConv, cnkObjDownConv, cnkObjUpConv:
    false
  else:
    unreachable(n.kind)

proc genNoLoad(c: var TCtx, n: CgNode): tuple[reg: TRegister, isDirect: bool] =
  ## Similar to ``genLValue``, but also returns whether the register storing
  ## the result stores a handle or a value.
  var dest = noDest
  genLvalue(c, n, dest)
  result = (TRegister(dest), usesRegister(c.prc, n))

proc genMagic(c: var TCtx; n: CgNode; dest: var TDest; m: TMagic) =
  case m
  of mPred, mSubI:
    c.genAddSubInt(n, dest, opcSubInt)
  of mSucc, mAddI:
    c.genAddSubInt(n, dest, opcAddInt)
  of mOrd, mChr: c.gen(n[1], dest)
  of mArrToSeq:
    prepare(c, dest, n, n.typ)

    let temp = c.genx(n[1])
    let L = c.getTemp(c.graph.getSysType(n.info, tyInt))
    c.gABC(n, opcLenSeq, L, temp)

    c.gABC(n, opcSetLenSeq, dest, L)
    c.gABC(n, opcArrCopy, dest, temp, L)
    c.freeTemp(temp)
    c.freeTemp(L)
  of mIsolate:
    genCall(c, n, dest)
  of mNew:
    c.genNew(n, dest)
  of mNewSeq:
    unused(c, n, dest)
    c.genNewSeq(n)
  of mNewSeqOfCap: c.genNewSeqOfCap(n, dest)
  of mNewString:
    genUnaryABC(c, n, dest, opcNewStr)
    # XXX buggy
  of mNewStringOfCap:
    # we ignore the 'cap' argument and translate it as 'newString(0)'.
    # eval n[1] for possible side effects:
    prepare(c, dest, n, n.typ)
    c.freeTemp(c.genx(n[1]))
    var tmp = c.getTemp(n[1].typ)
    c.gABx(n, opcLdImmInt, tmp, 0)
    c.gABC(n, opcNewStr, dest, tmp)
    c.freeTemp(tmp)
    # XXX buggy
  of mLengthOpenArray, mLengthArray, mLengthSeq:
    genUnaryABI(c, n, dest, opcLenSeq)
  of mLengthStr:
    let t = n[1].typ.skipTypes(abstractInst)
    case t.kind
    of tyString:  genUnaryABI(c, n, dest, opcLenStr)
    of tyCstring: genUnaryABI(c, n, dest, opcLenCstring)
    else:         unreachable(t.kind)
  of mIncl, mExcl:
    unused(c, n, dest)
    let
      d = c.genLvalue(n[1])
      tmp = c.genSetElem(n[2], n[1].typ)
    c.gABC(n, if m == mIncl: opcIncl else: opcExcl, d, tmp)
    c.freeTemp(d)
    c.freeTemp(tmp)
  of mCard: genCard(c, n, dest)
  of mMulI: genBinaryABCnarrow(c, n, dest, opcMulInt)
  of mDivI: genBinaryABCnarrow(c, n, dest, opcDivInt)
  of mModI: genBinaryABCnarrow(c, n, dest, opcModInt)
  of mAddF64: genBinaryABC(c, n, dest, opcAddFloat)
  of mSubF64: genBinaryABC(c, n, dest, opcSubFloat)
  of mMulF64: genBinaryABC(c, n, dest, opcMulFloat)
  of mDivF64: genBinaryABC(c, n, dest, opcDivFloat)
  of mShrI:
    # modified: genBinaryABC(c, n, dest, opcShrInt)
    # narrowU is applied to the left operandthe idea here is to narrow the left operand
    let tmp = c.genx(n[1])
    c.genNarrowU(n, tmp)
    let tmp2 = c.genx(n[2])
    if dest.isUnset: dest = c.getTemp(n.typ)
    c.gABC(n, opcShrInt, dest, tmp, tmp2)
    c.freeTemp(tmp)
    c.freeTemp(tmp2)
  of mShlI:
    genBinaryABC(c, n, dest, opcShlInt)
    # genNarrowU modified
    let t = skipTypes(n.typ, abstractVar-{tyTypeDesc})
    if t.kind in {tyUInt8..tyUInt32} or (t.kind == tyUInt and t.size < 8):
      c.gABC(n, opcNarrowU, dest, TRegister(t.size*8))
    elif t.kind in {tyInt8..tyInt32} or (t.kind == tyInt and t.size < 8):
      c.gABC(n, opcSignExtend, dest, TRegister(t.size*8))
  of mAshrI: genBinaryABC(c, n, dest, opcAshrInt)
  of mBitandI: genBinaryABC(c, n, dest, opcBitandInt)
  of mBitorI: genBinaryABC(c, n, dest, opcBitorInt)
  of mBitxorI: genBinaryABC(c, n, dest, opcBitxorInt)
  of mAddU: genBinaryABCnarrowU(c, n, dest, opcAddu)
  of mSubU: genBinaryABCnarrowU(c, n, dest, opcSubu)
  of mMulU: genBinaryABCnarrowU(c, n, dest, opcMulu)
  of mDivU: genBinaryABCnarrowU(c, n, dest, opcDivu)
  of mModU: genBinaryABCnarrowU(c, n, dest, opcModu)
  of mEqI, mEqB, mEqEnum, mEqCh:
    genBinaryABC(c, n, dest, opcEqInt)
  of mLeI, mLeEnum, mLeCh, mLeB:
    genBinaryABC(c, n, dest, opcLeInt)
  of mLtI, mLtEnum, mLtCh, mLtB:
    genBinaryABC(c, n, dest, opcLtInt)
  of mEqF64: genBinaryABC(c, n, dest, opcEqFloat)
  of mLeF64: genBinaryABC(c, n, dest, opcLeFloat)
  of mLtF64: genBinaryABC(c, n, dest, opcLtFloat)
  of mLePtr, mLeU: genBinaryABC(c, n, dest, opcLeu)
  of mLtPtr, mLtU: genBinaryABC(c, n, dest, opcLtu)
  of mEqRef:
    genBinaryABC(c, n, dest, opcEqRef)
  of mEqProc:
    # XXX: lower this as a MIR pass
    if skipTypes(n[1].typ, abstractInst).callConv == ccClosure:
      prepare(c, dest, n.typ)
      # compare both tuple elements:
      let
        a = c.genx(n[1])
        b = c.genx(n[2])
        fieldA = c.getTemp(slotTempComplex)
        fieldB = c.getTemp(slotTempComplex)

      # load the prc fields:
      c.gABC(n, opcLdObj, fieldA, a, 0)
      c.gABC(n, opcLdObj, fieldB, b, 0)
      # ``dest = fieldA == fieldB``
      c.gABC(n, opcEqRef, dest, fieldA, fieldB)
      # ``if not dest: goto end``
      let jmp = c.xjmp(n, opcFJmp, dest)
      # load the env fields:
      c.gABC(n, opcLdObj, fieldA, a, 1)
      c.gABC(n, opcLdObj, fieldB, b, 1)
      # ``dest = fieldA == fieldB``
      c.gABC(n, opcEqRef, dest, fieldA, fieldB)
      c.patch(jmp)

      c.freeTemp(fieldB)
      c.freeTemp(fieldA)
      c.freeTemp(b)
      c.freeTemp(a)
    else:
      genBinaryABC(c, n, dest, opcEqRef)
  of mXor: genBinaryABC(c, n, dest, opcXor)
  of mNot: genUnaryABC(c, n, dest, opcNot)
  of mUnaryMinusI, mUnaryMinusI64:
    genUnaryABC(c, n, dest, opcUnaryMinusInt)
    genNarrow(c, n, dest)
  of mUnaryMinusF64: genUnaryABC(c, n, dest, opcUnaryMinusFloat)
  of mUnaryPlusI, mUnaryPlusF64: gen(c, n[1], dest)
  of mBitnotI:
    genUnaryABC(c, n, dest, opcBitnotInt)
    #genNarrowU modified, do not narrow signed types
    let t = skipTypes(n.typ, abstractVar-{tyTypeDesc})
    if t.kind in {tyUInt8..tyUInt32} or (t.kind == tyUInt and t.size < 8):
      c.gABC(n, opcNarrowU, dest, TRegister(t.size*8))
  of mCharToStr, mBoolToStr, mIntToStr, mInt64ToStr, mFloatToStr, mStrToStr,
     mEnumToStr:
    genToStr(c, n, n[1], dest)
  of mCStrToStr, mStrToCStr:
    let val = n[1]
    if val.kind in LvalueExprKinds:
      # loading the handle into dest is wrong, the value needs to be
      # copied
      let tmp = genLvalue(c, val)
      c.gABC(n, opcWrLoc, dest, tmp)
      c.freeTemp(tmp)
    else:
      gen(c, val, dest)
  of mEqStr, mEqCString: genBinaryABC(c, n, dest, opcEqStr)
  of mLeStr: genBinaryABC(c, n, dest, opcLeStr)
  of mLtStr: genBinaryABC(c, n, dest, opcLtStr)
  of mEqSet: genBinarySet(c, n, dest, opcEqSet)
  of mLeSet: genBinarySet(c, n, dest, opcLeSet)
  of mLtSet: genBinarySet(c, n, dest, opcLtSet)
  of mMulSet: genBinarySet(c, n, dest, opcMulSet)
  of mPlusSet: genBinarySet(c, n, dest, opcPlusSet)
  of mMinusSet: genBinarySet(c, n, dest, opcMinusSet)
  of mConStrStr:
    # we need to assign to a temporary first, as the operands might alias
    # with the destination
    # TODO: the "use temporary if result aliases with arguments" transformation
    #       needs to happen as a MIR pass instead
    let tmp = c.getFullTemp(n, n.typ)
    genVarargsABC(c, n, tmp, opcConcatStr)
    if dest.isUnset:
      dest = tmp
    else:
      c.gABC(n, opcWrLoc, dest, tmp)
      c.freeTemp(tmp)
  of mInSet:
    let
      tmp = c.genx(n[1])
      tmp2 = c.genSetElem(n[2], n[1].typ)
    if dest.isUnset: dest = c.getTemp(n.typ)
    c.gABC(n, opcContainsSet, dest, tmp, tmp2)
    c.freeTemp(tmp)
    c.freeTemp(tmp2)
  of mRepr:
    prepare(c, dest, n, n.typ)
    let tmp = c.genx(n[1])
    c.gABx(n, opcRepr, dest, c.genTypeInfo(n[1].typ))
    c.gABC(n, opcRepr, dest, tmp)
    c.freeTemp(tmp)
  of mExit:
    unused(c, n, dest)
    var tmp = c.genx(n[1])
    c.gABC(n, opcQuit, tmp)
    c.freeTemp(tmp)
  of mSetLengthStr, mSetLengthSeq:
    unused(c, n, dest)
    var d = c.genLvalue(n[1])
    var tmp = c.genx(n[2])
    c.gABC(n, if m == mSetLengthStr: opcSetLenStr else: opcSetLenSeq, d, tmp)
    c.freeTemp(tmp)
    c.freeTemp(d)
  of mIsNil:
    # XXX: lower this earlier
    if skipTypes(n[1].typ, abstractInst).callConv == ccClosure:
      # test wether the procedure address is nil
      prepare(c, dest, n.typ)
      let
        tmp = c.genx(n[1])
        tmp2 = c.getTemp(slotTempComplex)
      c.gABC(n, opcLdObj, tmp2, tmp, 0) # load the field handle
      c.gABC(n, opcIsNil, dest, tmp2)
      c.freeTemp(tmp2)
      c.freeTemp(tmp)
    else:
      genUnaryABC(c, n, dest, opcIsNil)
  of mParseBiggestFloat:
    if dest.isUnset: dest = c.getTemp(n.typ)
    var
      tmp1 = c.genx(n[1])
      tmp2 = c.genx(n[2])
      tmp3 = c.genx(n[3])
    c.gABC(n, opcParseFloat, dest, tmp1, tmp2)
    c.gABC(n, opcParseFloat, tmp3)
    c.freeTemp(tmp1)
    c.freeTemp(tmp2)
    c.freeTemp(tmp3)
  of mWasMoved:
    unused(c, n, dest)
    let
      (dest, isDirect) = genNoLoad(c, n[1])
      typ = n[1].typ.skipTypes({tyVar, tyLent})

    if isDirect:
      # the location uses a register -> load it with the empty value
      c.gABx(n, opcLdNullReg, dest, c.genType(typ))
    else:
      c.gABx(n, opcReset, dest, c.genType(typ))

    c.freeTemp(dest)
  of mDefault:
    if fitsRegister(n.typ):
      prepare(c, dest, n.typ)
      c.gABx(n, opcLdNullReg, dest, c.genType(n.typ))
    else:
      assert dest != noDest
      c.gABx(n, opcReset, dest, c.genType(n.typ))
  of mOf:
    if dest.isUnset: dest = c.getTemp(n.typ)

    let t1 = n[1].typ.skipTypes(abstractRange)
    if t1.kind != tyRef:
      # XXX: the spec for `of` with non-ref types is missing, so we simply
      #      treat it as an `is` for now. If it's decided that this is the
      #      correct behaviour, the `of` should be eliminated in `sem` instead
      #      of down here
      c.gABx(n, opcLdImmInt, dest, ord(sameType(t1, n[2].typ)))
    else:
      var tmp = c.genx(n[1])
      var idx = c.getTemp(getSysType(c.graph, n.info, tyInt))
      let typ = n[2].typ.skipTypes(abstractPtrs)
      c.gABx(n, opcLdImmInt, idx, c.genType(typ))
      c.gABC(n, opcOf, dest, tmp, idx)
      c.freeTemp(tmp)
      c.freeTemp(idx)
  of mHigh:
    if dest.isUnset: dest = c.getTemp(n.typ)
    let tmp = c.genx(n[1])
    case n[1].typ.skipTypes(abstractVar-{tyTypeDesc}).kind:
    of tyString: c.gABI(n, opcLenStr, dest, tmp, 1)
    of tyCstring: c.gABI(n, opcLenCstring, dest, tmp, 1)
    else: c.gABI(n, opcLenSeq, dest, tmp, 1)
    c.freeTemp(tmp)
  of mEcho:
    unused(c, n, dest)
    let
      numArgs = n.len - 2
      x = c.prc.getTempRange(numArgs, slotTempUnknown)
    for i in 0..<numArgs:
      var r: TRegister = x+i
      c.gen(n[i + 2], r)
    c.gABC(n, opcEcho, x, numArgs)
    c.freeTempRange(x, numArgs)
  of mAppendStrCh:
    unused(c, n, dest)
    genBinaryStmtVar(c, n, opcAddStrCh)
  of mAppendStrStr:
    unused(c, n, dest)
    genBinaryStmtVar(c, n, opcAddStrStr)
  of mAppendSeqElem:
    unused(c, n, dest)
    genBinaryStmtVar(c, n, opcAddSeqElem)
  of mParseExprToAst:
    genParseOp(c, n, dest, opcParseExprToAst)
  of mParseStmtToAst:
    genParseOp(c, n, dest, opcParseStmtToAst)
  of mTypeTrait:
    prepare(c, dest, n, n.typ)
    let tmp = c.genx(n[1])
    c.gABx(n, opcNSetType, tmp, c.genTypeInfo(n[1].typ))
    c.gABC(n, opcTypeTrait, dest, tmp)
    c.freeTemp(tmp)
  of mNLen: genUnaryABI(c, n, dest, opcLenSeq, nimNodeFlag)
  of mGetImpl: genUnaryABC(c, n, dest, opcGetImpl)
  of mGetImplTransf: genUnaryABC(c, n, dest, opcGetImplTransf)
  of mSymOwner: genUnaryABC(c, n, dest, opcSymOwner)
  of mSymIsInstantiationOf: genBinaryABC(c, n, dest, opcSymIsInstantiationOf)
  of mNChild: genBinaryABC(c, n, dest, opcNChild)
  of mNSetChild: genVoidABC(c, n, dest, opcNSetChild)
  of mNDel: genVoidABC(c, n, dest, opcNDel)
  of mNAdd: genBinaryABC(c, n, dest, opcNAdd)
  of mNAddMultiple: genBinaryABC(c, n, dest, opcNAddMultiple)
  of mNKind: genUnaryABC(c, n, dest, opcNKind)
  of mNSymKind: genUnaryABC(c, n, dest, opcNSymKind)

  of mNccValue: genUnaryABC(c, n, dest, opcNccValue)
  of mNccInc: genVoidBC(c, n, dest, opcNccInc)
  of mNcsAdd: genVoidBC(c, n, dest, opcNcsAdd)
  of mNcsIncl: genVoidBC(c, n, dest, opcNcsIncl)
  of mNcsLen: genUnaryABC(c, n, dest, opcNcsLen)
  of mNcsAt: genBinaryABC(c, n, dest, opcNcsAt)
  of mNctPut: genVoidABC(c, n, dest, opcNctPut)
  of mNctLen: genUnaryABC(c, n, dest, opcNctLen)
  of mNctGet: genBinaryABC(c, n, dest, opcNctGet)
  of mNctHasNext: genBinaryABC(c, n, dest, opcNctHasNext)
  of mNctNext: genBinaryABC(c, n, dest, opcNctNext)
  of mNIntVal: genUnaryABC(c, n, dest, opcNIntVal)
  of mNFloatVal: genUnaryABC(c, n, dest, opcNFloatVal)
  of mNGetType:
    let tmp = c.genx(n[1])
    if dest.isUnset: dest = c.getTemp(n.typ)
    let rc = case c.env.procedures[n[0].prc].name.s:
      of "getType":     0
      of "typeKind":    1
      of "getTypeInst": 2
      of "getTypeImpl": 3
      else: unreachable()
    c.gABC(n, opcNGetType, dest, tmp, rc)
    c.freeTemp(tmp)
    #genUnaryABC(c, n, dest, opcNGetType)
  of mNSizeOf:
    let imm = case c.env.procedures[n[0].prc].name.s:
      of "getSize":   0
      of "getAlign":  1
      of "getOffset": 2
      else: unreachable()
    c.genUnaryABI(n, dest, opcNGetSize, imm)
  of mNStrVal: genUnaryABC(c, n, dest, opcNStrVal)
  of mNSigHash: genUnaryABC(c, n , dest, opcNSigHash)
  of mNSetIntVal:
    unused(c, n, dest)
    genBinaryStmt(c, n, opcNSetIntVal)
  of mNSetFloatVal:
    unused(c, n, dest)
    genBinaryStmt(c, n, opcNSetFloatVal)
  of mNSetStrVal:
    unused(c, n, dest)
    genBinaryStmt(c, n, opcNSetStrVal)
  of mNNewNimNode: genBinaryABC(c, n, dest, opcNNewNimNode)
  of mNCopyNimNode: genUnaryABC(c, n, dest, opcNCopyNimNode)
  of mNCopyNimTree: genUnaryABC(c, n, dest, opcNCopyNimTree)
  of mStrToIdent: genUnaryABC(c, n, dest, opcStrToIdent)
  of mEqIdent: genBinaryABC(c, n, dest, opcEqIdent)
  of mEqNimrodNode: genBinaryABC(c, n, dest, opcEqNimNode)
  of mSameNodeType: genBinaryABC(c, n, dest, opcSameNodeType)
  of mNLineInfo:
    let name = c.env[n[0].prc].name
    case name.s
    of "getFile": genUnaryABI(c, n, dest, opcNGetLineInfo, 0)
    of "getLine": genUnaryABI(c, n, dest, opcNGetLineInfo, 1)
    of "getColumn": genUnaryABI(c, n, dest, opcNGetLineInfo, 2)
    of "copyLineInfo":
      internalAssert(c.config, n.len == 3, "Line info expects tuple with three elements")
      unused(c, n, dest)
      genBinaryStmt(c, n, opcNSetLineInfo)
    else:
      internalAssert(
        c.config, false, "Unexpected mNLineInfo symbol name - " & name.s)
  of mNHint, mNWarning, mNError:
    unused(c, n, dest)
    c.genCall(n, dest)
  of mNCallSite:
    if dest.isUnset: dest = c.getTemp(n.typ)
    c.gABC(n, opcCallSite, dest)
  of mNGenSym: genBinaryABC(c, n, dest, opcGenSym)
  of mMinI, mMaxI, mAbsI, mDotDot:
    c.genCall(n, dest)
  of mExpandToAst:
    # only transformed ``getAst`` calls that expand templates reach here
    prepare(c, dest, n.typ)

    let
      call = n
      numArgs = call.len - 1
      x = c.prc.getTempRange(numArgs, slotTempUnknown)

    # pass the template symbol as the first argument
    var callee = TDest(x)
    c.genLit(call[1], c.toNodeCnst(call[1].astLit), callee)
    # XXX: don't create a new symbol node here; in ``transformExpandToAst``,
    #      emit an ``nkNimNodeLit`` for the callee instead

    # the arguments to the template are used as arguments to the
    # `ExpandToAst` operation
    for i in 1..<numArgs:
      let it = call[i + 1]
      var d = TDest(x+i)
      # small optimization: don't use ``DataToAst` if the argument is
      # already a NimNode
      if it.typ.isNimNode():
        c.gen(it, d)
      else:
        # evaluate the argument and deserialize the result to ``NimNode``
        # AST
        c.genDataToAst(it, d)

    c.gABC(n, opcExpandToAst, dest, x, numArgs)
    c.freeTempRange(x, numArgs)
  of mSizeOf, mAlignOf, mOffsetOf:
    fail(n.info, vmGenDiagMissingImportcCompleteStruct, m)

  of mRunnableExamples:
    discard "just ignore any call to runnableExamples"
  of mDestroy, mTrace: discard "ignore calls to the default destructor"
  of mMove:
    let arg = n[1]
    if fitsRegister(n.typ):
      gen(c, arg, dest)
    else:
      assert dest != noDest
      let tmp = genLvalue(c, arg)
      # perform a normal copy
      c.gABC(n, opcWrLoc, dest, tmp)
      c.freeTemp(tmp)
    # XXX use ldNullOpcode() here?
    # Don't zero out the arg for now #17199
    # c.gABx(n, opcLdNull, a, c.genType(arg.typ))
    # c.gABx(n, opcNodeToReg, a, a)
    # c.genAsgnPatch(arg, a)
  of mNodeId:
    c.genUnaryABC(n, dest, opcNodeId)
  of mFinished:
    # XXX: the implementation is a hack -- it makes a lot of implicit
    #      assumptions and is thus very brittle. However, don't attempt to
    #      fix it here; implement the lowering of the ``mFinished`` magic as a
    #      MIR pass that is used for all backends
    prepare(c, dest, n.typ)
    let
      tmp = c.genx(n[1]) # the operand
      env = c.getTemp(n[1].typ) # XXX: wrong type
      state = c.getTemp(n.typ)  # XXX: also wrong
      imm = c.getTemp(n.typ)    # XXX: this one too

    # load the env reference and dereference it:
    c.gABC(n, opcLdObj, env, tmp, 1)
    c.gABC(n, opcLdDeref, env, env)

    # load the state value into a register. The :state field is always
    # located at position 0
    c.gABC(n, opcLdObj, state, env, 0)
    c.gABC(n, opcNodeToReg, state, state)

    c.gABx(n, opcLdImmInt, imm, 0)        # load 0
    c.gABC(n, opcLtInt, dest, state, imm) # compare

    c.freeTemp(imm)
    c.freeTemp(state)
    c.freeTemp(env)
    c.freeTemp(tmp)
  of mChckRange:
    gen(c, n[1], dest)
    let
      tmp1 = c.genx(n[2])
      tmp2 = c.genx(n[3])
    c.gABC(n, opcRangeChck, dest, tmp1, tmp2)
    c.freeTemp(tmp1)
    c.freeTemp(tmp2)
  of mChckIndex:
    let
      arr = c.genx(n[1])
      idx = c.genIndex(n[2], n[1].typ)
    c.gABC(n, opcIndexChck, 0, arr, idx)
    c.freeTemp(idx)
    c.freeTemp(arr)
  of mChckField:
    genFieldCheck(c, n)
  of mChckObj:
    let obj = c.genx(n[1])
    c.gABx(n, opcObjChck, obj, c.genType(n[2].typ))
    c.freeTemp(obj)
  else:
    # mGCref, mGCunref, mFinished, etc.
    fail(n.info, vmGenDiagCodeGenUnhandledMagic, m)

proc genDeref(c: var TCtx, n: CgNode, dest: var TDest; load = true) =
    let tmp = c.genx(n.operand)
    if dest.isUnset: dest = c.getTemp(n.typ)
    gABC(c, n, opcLdDeref, dest, tmp)

    if needsRegLoad():
      c.genRegLoad(n, dest, dest)
    c.freeTemp(tmp)

func setSlot(p: var BProc; v: LocalId): TRegister {.discardable.} =
  result = getFreeRegister(p, slotFixedVar, start = 1)
  p[v].reg = result

func cannotEval(c: TCtx; n: CgNode) {.noinline, noreturn.} =
  # best-effort translation to ``PNode`` for improved error messages
  # XXX: move this kind of error reporting outside of vmgen instead
  {.cast(noSideEffect).}:
    let ast =
      if n.kind == cnkField:
        newSymNode(n.field, n.info)
      else:
        nil # give up

  raiseVmGenError(vmGenDiagCannotEvaluateAtComptime, ast)

proc importcCondVar*(s: PSym): bool {.inline.} =
  # see also importcCond
  if sfImportc in s.flags:
    return s.kind in {skVar, skLet, skConst}

proc genDiscrVal(c: var TCtx, discr, n: CgNode, oty: PType): TRegister =
  ## Generate the code for preparing and loading the discriminator value
  ## as expected by the execution engine

  let oty = oty.skipTypes(abstractPtrs)
  assert oty.kind == tyObject

  let discrTyp = block:
    let (o, idx) =
      getFieldAndOwner(
        c.getOrCreate(oty),
        fpos(discr.field.position))
    o.fieldAt(idx).typ

  let recCase = findRecCase(oty, discr.field)
  assert recCase != nil

  if n.kind in {cnkIntLit, cnkUIntLit}:
    # Discriminator value is known at compile-time

    let b = findMatchingBranch(recCase, getInt(n))
    assert b != -1 # no matching branch; should have been caught already

    assert n.intVal <= (1 shl discrTyp.numBits) - 1
    let v = bitor(b shl discrTyp.numBits, int(n.intVal))

    result = c.getTemp(n.typ)
    var tmp = TDest(result)
    c.genLit(n, c.toIntCnst(v), tmp)
  else:
    result = c.getTemp(discr.typ)

    var endings: seq[TPosition] = @[]
    let bIReg = c.getTemp(discr.typ)
    let tmp = c.getTemp(discr.typ)
    # XXX: this is mostly just copied from `genCase`
    c.gen(n, tmp)
    # branch tmp, codeIdx
    # fjmp   elseLabel

    # iterate of/else branches
    for i in 1..<recCase.len:
      let branch = recCase[i]
      let bI = i - 1
      assert bI <= int(high(uint16))
      if branch.len == 1:
        # else branch:
        c.gABx(n, opcLdImmInt, bIReg, bI)
      else:
        # of branch
        let b = genBranchLit(c, branch)
        c.gABx(n, opcBranch, tmp, b)
        let elsePos = c.xjmp(n, opcFJmp, tmp)
        c.gABx(n, opcLdImmInt, bIReg, bI)
        if i < recCase.len-1:
          endings.add(c.xjmp(n, opcJmp, 0))
        c.patch(elsePos)

    for endPos in endings: c.patch(endPos)

    let tmp2 = c.getTemp(discr.typ)

    c.gABx(n, opcLdImmInt, tmp2, discrTyp.numBits)
    c.gABC(n, opcShlInt, result, bIReg, tmp2)
    c.gABC(n, opcAsgnInt, tmp2, result)
    c.gABC(n, opcBitorInt, result, tmp2, tmp)

    c.freeTemp(tmp)
    c.freeTemp(tmp2)
    c.freeTemp(bIReg)

proc putIntoLoc(c: var TCtx, e: CgNode, dest: TDest, idx: TRegister, wr, ld: TOpcode)

proc genFieldAsgn(c: var TCtx, obj: TRegister; le, ri: CgNode) =
  c.config.internalAssert(le.kind == cnkFieldAccess)

  let idx = c.genField(le[1])
  let s = le[1].field

  if sfDiscriminant notin s.flags:
    putIntoLoc(c, ri, obj, idx, opcWrObj, opcLdObj)
  else:
    # Can't use `s.owner.typ` since it may be a `tyGenericBody`
    let tmp = c.genDiscrVal(le[1], ri, le[0].typ)
    c.gABC(le, opcSetDisc, obj, idx, tmp)
    c.freeTemp(tmp)

func isPtrView(n: CgNode): bool =
  ## Analyses whether the expression `n` evaluates to a direct view that is
  ## represented via an address value instead of a handle. The former is the
  ## case for both globals that are direct views, and for direct views stored
  ## in compound types
  case n.kind
  of cnkConst, cnkGlobal:
    true
  of cnkLocal:
    false
  of cnkFieldAccess, cnkArrayAccess, cnkTupleAccess:
    true
  of cnkHiddenAddr, cnkCall, cnkCheckedCall:
    false
  else:
    unreachable(n.kind)

proc putIntoLoc(c: var TCtx, e: CgNode, dest: TDest, idx: TRegister,
                wr, ld: TOpcode) =
  ## Generates and emits the code for assigning expression `e` to a memory
  ## location. `dest` and `idx` represent the destination location, with `wr`
  ## being the opcode for writing something to the location and `ld` the opcode
  ## for loading a handle to the location.
  ##
  ## Converting single-location views (``var`` and ``lent``) to pointer values
  ## is taken care of here, as well as handling `openArray` conversions.
  template write(reg: TRegister) =
    if wr == opcWrLoc:
      # `idx` is unused
      c.gABC(e, opcWrLoc, dest, reg)
    else:
      c.gABC(e, wr, dest, idx, reg)

  template write(routine: untyped) =
    if wr == opcWrLoc:
      routine(c, e, dest)
    else:
      # dereference the destination first
      let tmp = c.getTemp(slotTempComplex)
      c.gABC(e, ld, tmp, dest, idx)
      routine(c, e, tmp)
      c.freeTemp(tmp)

  if isLocView(e.typ) and not isPtrView(e):
    # turn the handle into an address, as views are stored as pointer values
    # in-memory
    let
      tmp = genx(c, e)
      tmp2 = c.getTemp(e.typ)
    c.gABC(e, opcAddr, tmp2, tmp)
    write(tmp2)
    c.freeTemp(tmp2)
    c.freeTemp(tmp)
  elif fitsRegisterConsiderView(e.typ):
    let tmp = genx(c, e)
    write(tmp)
    c.freeTemp(tmp)
  elif classifyBackendView(e.typ) == bvcSequence:
    if e.kind == cnkToSlice:
      genToSlice(c, e, dest, reified=true)
    else:
      # the value must be converted to the fixed openArray
      # representation first
      write(asgnOpenArray)
  elif e.kind in LvalueExprKinds:
    # the source value is stored in an in-memory location
    let tmp = genLvalue(c, e)
    write(tmp)
    c.freeTemp(tmp)
  else:
    # some rvalue expression where the value doesn't fit into a register;
    # load the expression directly into the location
    write(gen)

proc genAsgnToLocal(c: var TCtx, le, ri: CgNode) =
  ## Generates and emits and assignment to a local variable. Local variables
  ## differ from other location in that their value can be stored directly
  ## in a register (although it doesn't have to).
  let dest = c.prc[le.local].reg
  if isLocView(le.typ):
    if isPtrView(ri):
      # dereference first (i.e., turn the address into a handle)
      let tmp = genx(c, ri)
      c.gABC(le, opcLdDeref, dest, tmp)
      c.freeTemp(tmp)
    else:
      # load the handle directly into the register:
      gen(c, ri, dest)
  elif classifyBackendView(le.typ) == bvcSequence:
    # ``openArray``s are not reified when stored in locals
    if ri.kind == cnkToSlice:
      genToSlice(c, ri, dest, reified=false)
    else:
      gen(c, ri, dest)
  elif usesRegister(c.prc, le.local):
    gen(c, ri, dest)
  elif fitsRegister(le.typ):
    # the local is stored in-memory, a temporary register is needed
    let tmp = genx(c, ri)
    c.gABC(le, opcWrLoc, dest, tmp)
    c.freeTemp(tmp)
  elif ri.kind in LvalueExprKinds:
    let tmp = genLvalue(c, ri)
    c.gABC(le, opcWrLoc, dest, tmp)
    c.freeTemp(tmp)
  else:
    gen(c, ri, dest)

proc genDerefView(c: var TCtx, n: CgNode, dest: var TDest; load = true) =
  ## Generates and emits the code for a view dereference, where `n` is the
  ## expression that evaluates to a view. `load` indicates whether the
  ## *handle* of the underlying location or the value stored in it should be
  ## put into `dest`.
  let
    isPtr = isPtrView(n)
    needsLoad = load and fitsRegister(n.typ.skipTypes(abstractVar))

  if isPtr or needsLoad:
    # we need to process the operand further, and thus need a temporary
    prepare(c, dest, n.typ) # XXX: the passed type is incorrect
    let tmp = c.genx(n)
    var src = tmp

    if isPtr:
      # the operand is view stored as a pointer; turn it into a handle first
      # by dereferencing it
      c.gABC(n, opcLdDeref, dest, tmp)
      src = dest # the handle is now in `dest`

    if needsLoad:
      # load the value into `dest`
      c.genRegLoad(n, dest, src)

    c.freeTemp(tmp)
  else:
    # no processing required; load the handle directly into `dest`
    c.gen(n, dest)

proc genAsgn(c: var TCtx; le, ri: CgNode; requiresCopy: bool) =
  case le.kind
  of cnkArrayAccess:
    let
      typ = le[0].typ.skipTypes(abstractVar).kind
      dest = c.genx(le[0])
      idx = c.genIndex(le[1], le[0].typ)

    case typ
    of tyString, tyCstring:
      # the source value always fits into a register, so the `ld`
      # opcode doesn't matter
      putIntoLoc(c, ri, dest, idx, opcWrStrIdx, opcRet)
    else:
      putIntoLoc(c, ri, dest, idx, opcWrArr, opcLdArr)

    c.freeTemp(idx)
    c.freeTemp(dest)
  of cnkTupleAccess:
    let dest = c.genx(le[0])
    putIntoLoc(c, ri, dest, le[1].intVal.TRegister, opcWrObj, opcLdObj)
    c.freeTemp(dest)
  of cnkFieldAccess:
    let dest = c.genx(le[0])
    c.genFieldAsgn(dest, le, ri)
    # c.freeTemp(idx) # BUGFIX: idx is an immediate (field position), not a register
    c.freeTemp(dest)
  of cnkDerefView:
    # an assignment to a view's underlying location
    if isPtrView(le.operand):
      let dest = c.genx(le.operand)
      putIntoLoc(c, ri, dest, 0, opcWrDeref, opcLdDeref)
      c.freeTemp(dest)
    else:
      var dest = noDest
      genDerefView(c, le.operand, dest, load=false)
      putIntoLoc(c, ri, dest, 0, opcWrLoc, opcWrLoc)
      c.freeTemp(dest)
  of cnkDeref:
    let dest = c.genx(le.operand)
    putIntoLoc(c, ri, dest, 0, opcWrDeref, opcLdDeref)
    c.freeTemp(dest)
  of cnkObjDownConv, cnkObjUpConv:
    # assignment to an lvalue-converted object, ref, or ptr
    case le.typ.skipTypes(IrrelevantTypes).kind
    of tyPtr:
      # not supported yet. ``vmgen`` first needs some architectural changes
      cannotEval(c, le)
    of tyRef, tyObject:
      var dest = TDest(-1)
      genObjConv(c, le, dest)
      putIntoLoc(c, ri, dest, 0, opcWrLoc, opcWrLoc)
      c.freeTemp(dest)
    else:
      unreachable()
  of cnkLvalueConv:
    # these conversions don't result in a lvalue of different run-time type, so
    # they're skipped
    genAsgn(c, le.operand, ri, requiresCopy)
  of cnkGlobal:
    var dest = noDest
    c.genSym(le, dest, load=false)
    putIntoLoc(c, ri, dest, 0, opcWrLoc, opcWrLoc)
    c.freeTemp(dest)
  of cnkLocal:
    genAsgnToLocal(c, le, ri)
  else:
    unreachable(le.kind)

proc genTypeLit(c: var TCtx; info: CgNode, t: PType; dest: var TDest) =
  var n = newNode(nkType)
  n.typ = t
  genLit(c, info, toNodeCnst(c, n), dest)

proc importcCond*(c: TCtx; s: PSym): bool {.inline.} =
  ## return true to importc `s`, false to execute its body instead (refs #8405)
  if sfImportc in s.flags:
    if s.kind in routineKinds:
      return getBody(c.graph, s).kind == nkEmpty

proc useGlobal(c: var TCtx, n: CgNode): int =
    ## Resolves the global identified by symbol node `n` to the ID that
    ## identifies it at run-time. If using the global is illegal (because
    ## it's an importc'ed variable, for example), an error is raised.
    let s = c.env[n.global]

    if importcCondVar(s) or c.importcCond(s):
      # Using importc'ed symbols on the left or right side of an expression is
      # not allowed
      fail(n.info, vmGenDiagCannotImportc, sym = s)

    int n.global

proc genSym(c: var TCtx; n: CgNode; dest: var TDest; load = true) =
  ## Generates and emits the code for loading either the value or handle of
  ## the location named by symbol or local node `n` into the `dest` register.
  case n.kind
  of cnkConst:
    prepare(c, dest, n.typ)

    let pos = int c.env.dataFor(n.cnst)
    if load and fitsRegister(n.typ):
      let cc = c.getTemp(n.typ)
      c.gABx(n, opcLdCmplxConst, cc, pos)
      c.genRegLoad(n, dest, cc)
      c.freeTemp(cc)
    else:
      c.gABx(n, opcLdCmplxConst, dest, pos)

    discard genType(c, n.typ) # make sure the type exists
    # somewhat hack-y, but the orchestrator later queries the type of the data
    # (which might be a different PType that maps to the same VM type)
    discard genType(c, c.env[DataId pos].typ)
  of cnkGlobal:
    # a global location
    let pos = useGlobal(c, n)
    if dest.isUnset:
      dest = c.getTemp(n.typ)

    if load and (isLocView(n.typ) or fitsRegister(n.typ)):
      let cc = c.getTemp(n.typ)
      c.gABx(n, opcLdGlobal, cc, pos)
      c.genRegLoad(n, dest, cc)
      c.freeTemp(cc)
    else:
      c.gABx(n, opcLdGlobal, dest, pos)
  of cnkLocal:
      let local = c.prc[n.local].reg
      internalAssert(c.config, c.prc.regInfo[local].kind < slotSomeTemp)
      if usesRegister(c.prc, n.local) or not load or not fitsRegister(n.typ):
        if dest.isUnset:
          dest = local
        else:
          # despite the name, ``opcFastAsgnComplex`` currently performs a
          # register copy, which is exactly what we need here
          c.gABC(n, opcFastAsgnComplex, dest, local)
      else:
        prepare(c, dest, n.typ)
        c.genRegLoad(n, dest, local)
  else:
    unreachable()

proc genSymAddr(c: var TCtx, n: CgNode, dest: var TDest) =
  ## Generates and emits the code for taking the address of the location
  ## identified by the symbol or local node `n`.
  assert dest != noDest
  case n.kind
  of cnkConst:
    let
      pos = int c.env.dataFor(n.cnst)
      tmp = c.getTemp(slotTempComplex)
    c.gABx(n, opcLdCmplxConst, tmp, pos)
    c.gABC(n, opcAddr, dest, tmp)
    c.freeTemp(tmp)
    discard genType(c, n.typ) # make sure the type exists
  of cnkGlobal:
    let
      pos = useGlobal(c, n)
      tmp = c.getTemp(slotTempComplex)
    c.gABx(n, opcLdGlobal, tmp, pos)
    c.gABC(n, opcAddr, dest, tmp)
    c.freeTemp(tmp)
  of cnkLocal:
    let local = c.prc[n.local].reg
    c.gABC(n, opcAddr, dest, local)
  else:
    unreachable()

proc genArrAccessOpcode(c: var TCtx; n: CgNode; dest: var TDest; opc: TOpcode; load = true) =
  let
    a = c.genx(n[0])
    b = c.genIndex(n[1], n[0].typ)

  prepare(c, dest, n.typ)
  if opc in {opcLdArrAddr, opcLdStrIdx}:
    # the result is already stored in a register; no special handling
    # required
    c.gABC(n, opc, dest, a, b)
  elif needsRegLoad():
    var cc = c.getTemp(n.typ)
    c.gABC(n, opc, cc, a, b)
    c.genRegLoad(n, dest, cc)
    c.freeTemp(cc)
  else:
    c.gABC(n, opc, dest, a, b)
  c.freeTemp(a)
  c.freeTemp(b)

proc genFieldAccessAux(c: var TCtx; n: CgNode; a, b: TRegister, dest: var TDest; load = true) =
  ## Emits the code for loading either the value or handle of an
  ## ``object``/``tuple`` field into the `dest` register. The `a` register
  ## holds the handle to the object location, while `b` is an immedate value
  ## representing the position of the accessed field.
  prepare(c, dest, n.typ)
  if needsRegLoad():
    var cc = c.getTemp(n.typ)
    c.gABC(n, opcLdObj, cc, a, b)
    c.genRegLoad(n, dest, cc)
    c.freeTemp(cc)
  else:
    c.gABC(n, opcLdObj, dest, a, b)

proc genFieldAccess(c: var TCtx; n: CgNode; pos: int, dest: var TDest;
                    load = true) =
  ## Generates and emits the code for the record-like access `n`. The handle
  ## value is written to the `dest` register.
  assert n.kind in {cnkFieldAccess, cnkTupleAccess}
  let a = c.genx(n[0])
  genFieldAccessAux(c, n, a, pos, dest, load)
  c.freeTemp(a)

proc genFieldAddr(c: var TCtx, n, obj: CgNode, fieldPos: int, dest: TDest) =
  let obj = c.genx(obj)
  c.gABC(n, opcLdObjAddr, dest, obj, fieldPos)
  c.freeTemp(obj)

proc genFieldCheck(c: var TCtx; n: CgNode) =
  let negCheck = n[3].intVal == 1
  # load the set
  let setLit = c.genx(n[1])
  # load the value
  let discVal = c.genx(n[2])
  # check if the value is contained in the supplied set
  var rs = c.getTemp(getSysType(c.graph, n.info, tyBool))
  c.gABC(n, opcContainsSet, rs, setLit, discVal)
  c.freeTemp(setLit)
  # If the check fails let the user know
  let lab1 = c.xjmp(n, if negCheck: opcFJmp else: opcTJmp, rs)
  c.freeTemp(rs)
  var discrStrReg = c.getFullTemp(n, getSysType(c.graph, n.info, tyString))
  let msgReg = c.genx(n[4])
  # repr for discriminator value
  c.gABx(n, opcRepr, discrStrReg, c.genTypeInfo(n[2].typ))
  c.gABC(n, opcRepr, discrStrReg, discVal)
  c.gABC(n, opcInvalidField, msgReg, discrStrReg)
  c.freeTemp(discVal)
  c.freeTemp(msgReg)
  c.freeTemp(discrStrReg)
  c.patch(lab1)

proc genArrAccess(c: var TCtx; n: CgNode; dest: var TDest; load = true) =
  case n[0].typ.skipTypes(abstractVar).kind
  of tyString, tyCstring:
    if load:
      # no need to pass `load`; the result of a string access is always
      # stored in a register
      genArrAccessOpcode(c, n, dest, opcLdStrIdx)
    else:
      # use the ``opcLdArr`` operation to get a handle to the ``char``
      # location
      genArrAccessOpcode(c, n, dest, opcLdArr, load=false)
  of tyArray, tySequence, tyOpenArray, tyVarargs, tyUncheckedArray:
    genArrAccessOpcode(c, n, dest, opcLdArr, load)
  else:
    unreachable()

proc genArrayAddr(c: var TCtx, n: CgNode, dest: var TDest) =
  ## Generates the code for loading the address of a bracket expression (i.e.
  ## ``addr x[0]``)
  assert not dest.isUnset
  case n[0].typ.skipTypes(abstractInst).kind
  of tyString, tyCstring, tyArray, tySequence, tyOpenArray, tyVarargs:
    genArrAccessOpcode(c, n, dest, opcLdArrAddr)
  else:
    unreachable()

proc genAddr(c: var TCtx, src, n: CgNode, dest: var TDest) =
  ## Generates and emits the code for taking the address of lvalue expression
  ## `n`. `src` provides the type information of the destination, plus the line
  ## information to use.
  case n.kind
  of cnkConst, cnkGlobal, cnkLocal:
    prepare(c, dest, src.typ)
    genSymAddr(c, n, dest)
  of cnkFieldAccess:
    prepare(c, dest, src.typ)
    genFieldAddr(c, n, n[0], genField(c, n[1]), dest)
  of cnkArrayAccess:
    prepare(c, dest, src.typ)
    genArrayAddr(c, n, dest)
  of cnkTupleAccess:
    prepare(c, dest, src.typ)
    genFieldAddr(c, n, n[0], n[1].intVal.TRegister, dest)
  of cnkDerefView:
    # taking the address of a view's or ``var`` parameter's underlying
    # location
    assert isLocView(n.operand.typ)
    if isPtrView(n.operand):
      # the view is stored as an address; treat the deref as a no-op
      genLvalue(c, n.operand, dest)
    else:
      prepare(c, dest, src.typ)
      let tmp = genx(c, n.operand) # skip the deref
      c.gABC(src, opcAddr, dest, tmp)
      c.freeTemp(tmp)
  of cnkDeref:
    prepare(c, dest, src.typ)
    # after transformation (i.e. ``transf``), the only ``addr(deref(x))``
    # sequences left are those that can't be collapsed, and since a ``ptr``
    # is not interchangeable with ``ref`` we need the deref
    var tmp = noDest
    genDeref(c, n, tmp, load=false)
    c.gABC(src, opcAddr, dest, tmp)
    c.freeTemp(tmp)
  of cnkLvalueConv:
    # an l-value conversion. Take the address of the source expression
    genAddr(c, src, n.operand, dest)
  of cnkObjDownConv, cnkObjUpConv:
    case n.typ.skipTypes(IrrelevantTypes).kind
    of tyPtr:
      # not supported at this time
      cannotEval(c, src)
    of tyRef, tyObject:
      # the operations produce a new handle (to the same location, but with
      # a different type), so we must not skip them
      prepare(c, dest, src.typ)
      var tmp = noDest
      # perform the conversion and then take the address of the result
      genObjConv(c, n, tmp)
      c.gABC(src, opcAddr, dest, tmp)
      c.freeTemp(tmp)
    else:
      unreachable()
  else:
    unreachable(n.kind)

proc genLvalue(c: var TCtx, n: CgNode, dest: var TDest) =
  ## Generates and emits the code for computing the handle of the location
  ## named by l-value expression `n`. If the expression names a location that
  ## is stored in a VM memory cell, `dest` will always store a handle --
  ## address-based views are dereferenced.
  ##
  ## Note that in the case of locals backed by registers, `dest` will store
  ## its value instead of a handle.
  case n.kind
  of cnkConst, cnkGlobal, cnkLocal:
    c.genSym(n, dest, load=false)
  of cnkFieldAccess:
    genFieldAccess(c, n, genField(c, n[1]), dest, load=false)
  of cnkArrayAccess:
    genArrAccess(c, n, dest, load=false)
  of cnkTupleAccess:
    genFieldAccess(c, n, n[1].intVal.int, dest, load=false)
  of cnkLvalueConv:
    # lvalue conversion reaching here are only for distinct or tuple type
    # conversions, which are irrelevant to the VM
    genLvalue(c, n.operand, dest)
  of cnkObjDownConv, cnkObjUpConv:
    # these conversions are *not* no-ops, as they produce a handle of different
    # type
    gen(c, n, dest)
  of cnkDerefView:
    assert isLocView(n.operand.typ)
    if isPtrView(n.operand):
      # we want a handle (``rkHandle``), but the input view uses a pointer
      # (``rkAddress``) internally. Turn it into a handle by dereferencing it
      prepare(c, dest, n.operand.typ)
      let tmp = c.genx(n.operand)
      c.gABC(n, opcLdDeref, dest, tmp)
      c.freeTemp(tmp)
    else:
      # the operand is a handle already; treat the deref as a no-op
      genLvalue(c, n.operand, dest)
  of cnkDeref:
    genDeref(c, n, dest, load=false)
  else:
    unreachable(n.kind)

proc genDef(c: var TCtx; a: CgNode) =
        let
          s   = a[0].local
          typ = a[0].typ
        if true:
          if a[1].kind == cnkEmpty:
            # no initializer; only setup the register (and memory location,
            # if used)
            let reg = setSlot(c.prc, s)
            let opc = if usesRegister(c.prc, s): opcLdNullReg
                      else: opcLdNull

            c.gABx(a, opc, reg, c.genType(typ))
          else:
            let reg = setSlot(c.prc, s)
            # temporarily set the slot kind to something signaling that
            # initialization is in progress:
            c.prc.regInfo[reg].kind = slotNoValue
            # XXX: checking for views here is wrong but necessary
            if not usesRegister(c.prc, s) and not isDirectView(typ):
              # only setup a memory location if the local uses one
              c.gABx(a, opcLdNull, reg, c.genType(typ))

            # views and locals backed by registers don't need explicit
            # initialization logic here -- the assignment takes care of that
            genAsgnToLocal(c, a[0], a[1])
            c.prc.regInfo[reg].kind = slotFixedVar

proc genArrayConstr(c: var TCtx, n: CgNode, dest: TRegister) =
  let intType = getSysType(c.graph, n.info, tyInt)
  let seqType = n.typ.skipTypes(abstractVar-{tyTypeDesc})
  if seqType.kind == tySequence:
    var tmp = c.getTemp(intType)
    c.gABx(n, opcLdImmInt, tmp, n.len)
    c.gABx(n, opcNewSeq, dest, c.genType(seqType))
    c.gABx(n, opcNewSeq, tmp, 0)
    c.freeTemp(tmp)

  if n.len > 0:
    var tmp = getTemp(c, intType)
    c.gABx(n, opcLdNullReg, tmp, c.genType(intType))
    for x in n:
      putIntoLoc(c, x, dest, tmp, opcWrArr, opcLdArr)
      c.gABI(n, opcAddImmInt, tmp, tmp, 1)
    c.freeTemp(tmp)

proc genSetConstr(c: var TCtx, n: CgNode, dest: TRegister) =
  if not isEmpty(c.prc, dest):
    # zero the destination
    c.gABx(n, opcReset, dest, c.genType(n.typ))

  # XXX: since `first` stays the same across the loop, we could invert
  #      the loop around `genSetElem`'s logic...
  let first = firstOrd(c.config, n.typ.skipTypes(abstractInst))
  for x in n:
    if x.kind == cnkRange:
      let a = c.genSetElem(x[0], first)
      let b = c.genSetElem(x[1], first)
      c.gABC(n, opcInclRange, dest, a, b)
      c.freeTemp(b)
      c.freeTemp(a)
    else:
      let a = c.genSetElem(x, first)
      c.gABC(n, opcIncl, dest, a)
      c.freeTemp(a)

proc genObjConstr(c: var TCtx, n: CgNode, dest: TRegister) =
  let t = n.typ.skipTypes(abstractRange-{tyTypeDesc})
  var obj: TRegister
  if t.kind == tyRef:
    obj = c.getTemp(slotTempComplex) # holds the dereferenced location
    c.gABx(n, opcNew, dest, c.genType(t))
    c.gABC(n, opcLdDeref, obj, dest)
  else:
    obj = dest
    if not isEmpty(c.prc, obj):
      # reset the destination first, the construction might not initialize all
      # fields
      c.gABx(n, opcReset, obj, c.genType(t))

  for it in n.items:
    assert it.kind == cnkBinding and it[0].kind == cnkField
    let idx = genField(c, it[0])
    if sfDiscriminant notin it[0].field.flags:
      putIntoLoc(c, it[1], obj, idx, opcWrObj, opcLdObj)
    else:
      let tmp = c.genDiscrVal(it[0], it[1], n.typ)
      c.gABC(it[1], opcSetDisc, obj, idx, tmp)
      c.freeTemp(tmp)

  if t.kind == tyRef:
    c.freeTemp(obj)

proc genTupleConstr(c: var TCtx, n: CgNode, dest: TRegister) =
  for i, it in n.pairs:
    putIntoLoc(c, it, dest, i.TRegister, opcWrObj, opcLdObj)

proc genClosureConstr(c: var TCtx, n: CgNode, dest: TRegister) =
  let tmp = c.genx(n[0])
  c.gABC(n, opcWrObj, dest, 0, tmp)
  c.freeTemp(tmp)

  let typ = c.typeInfoCache.types.find(c.typeInfoCache.rootRef)
  # the type of the environment value is wrong, the VM expects
  # the value to be of ``RootRef`` type. We're correcting this
  # here by emitting a conversion
  if n[1].kind == cnkNilLit:
    let tmp = c.getTemp(slotTempComplex)
    c.gABC(n[1], opcLdObj, tmp, dest, 1)
    c.gABx(n[1], opcReset, tmp, typ)
    c.freeTemp(tmp)
  else:
    let
      envTmp = c.genx(n[1])
      tmp2 = c.getTemp(slotTempComplex)
    c.gABC(n[1], opcObjConv, tmp2, envTmp)
    c.gABx(n[1], opcObjConv, 0, typ)
    c.gABC(n[1], opcWrObj, dest, 1, tmp2)
    c.freeTemp(tmp2)
    c.freeTemp(envTmp)

proc gen(c: var TCtx; n: CgNode; dest: var TDest) =
  when defined(nimCompilerStacktraceHints):
    frameMsg c.config, n

  case n.kind
  of cnkProc:
    let s = c.env.procedures[n.prc]
    if importcCond(c, s) and lookup(c.linking.callbackKeys, s) == -1:
      fail(n.info, vmGenDiagCannotImportc, sym = s)

    genProcLit(c, n, dest)
  of cnkConst, cnkGlobal, cnkLocal:
    genSym(c, n, dest)
  of cnkCall, cnkCheckedCall:
    let magic = getMagic(c.env, n)
    if magic != mNone:
      genMagic(c, n, dest, magic)
    else:
      genCall(c, n, dest)
      clearDest(c, n, dest)
  of cnkIntLit, cnkUIntLit:
    prepare(c, dest, n.typ)
    c.loadInt(n, dest, getInt(n))
  of cnkFloatLit, cnkStrLit: genLit(c, n, dest)
  of cnkNilLit:
    let t = n.typ.skipTypes(abstractInst)
    internalAssert(c.config,
        t.kind in {tyPtr, tyRef, tyPointer, tyNil, tyProc, tyCstring},
        n.info,
        $t.kind)

    if fitsRegister(t):
      prepare(c, dest, t)
      c.gABx(n, opcLdNullReg, dest, c.genType(n.typ))
    elif dest.isUnset or c.prc.regInfo[dest].kind == slotTempUnknown:
      prepare(c, dest, n, t)
    elif not isEmpty(c.prc, dest):
      # assigning the nil literal is identical with resetting the
      # location
      c.gABx(n, opcReset, dest, c.genType(n.typ))
  of cnkAstLit:
    # the VM does not copy the tree when loading a ``PNode`` constant (which
    # is correct). ``NimNode``s not marked with `nfSem` can be freely modified
    # inside macros, so in order to prevent mutations of the AST part of the
    # constant, we perform a defensive tree copy before assigning the literal
    # to the destination
    if dest.isUnset:
      dest = c.getTemp(n.typ)

    var tmp: TDest = c.getTemp(n.typ)
    c.genLit(n, c.toNodeCnst(n.astLit), tmp)
    c.gABC(n, opcNCopyNimTree, dest, tmp)
    freeTemp(c, tmp)
  of cnkAsgn, cnkFastAsgn:
    unused(c, n, dest)
    genAsgn(c, n[0], n[1], n.kind == cnkAsgn)
  of cnkFieldAccess: genFieldAccess(c, n, genField(c, n[1]), dest)
  of cnkArrayAccess: genArrAccess(c, n, dest)
  of cnkTupleAccess: genFieldAccess(c, n, n[1].intVal.int, dest)
  of cnkDeref: genDeref(c, n, dest)
  of cnkAddr: genAddr(c, n, n.operand, dest)
  of cnkDerefView:
    assert isLocView(n.operand.typ)
    # a view indirection
    genDerefView(c, n.operand, dest)
  of cnkHiddenAddr:
    assert isLocView(n.typ)
    # load the source operand as a handle
    genLvalue(c, n.operand, dest)
  of cnkIfStmt:
    unused(c, n, dest)
    genIf(c, n)
  of cnkCaseStmt:
    unused(c, n, dest)
    genCase(c, n)
  of cnkRepeatStmt:
    unused(c, n, dest)
    genRepeat(c, n)
  of cnkBlockStmt:
    unused(c, n, dest)
    genBlock(c, n)
  of cnkReturnStmt:
    genReturn(c, n)
  of cnkRaiseStmt:
    genRaise(c, n)
  of cnkBreakStmt:
    genBreak(c, n)
  of cnkTryStmt:
    unused(c, n, dest)
    genTry(c, n)
  of cnkStmtList:
    unused(c, n, dest)
    for x in n: gen(c, x)
  of cnkVoidStmt:
    unused(c, n, dest)
    gen(c, n[0])
  of cnkHiddenConv, cnkConv:
    genConv(c, n, n.operand, dest)
  of cnkLvalueConv:
    gen(c, n.operand, dest)
  of cnkObjDownConv, cnkObjUpConv:
    genObjConv(c, n, dest)
  of cnkDef:
    unused(c, n, dest)
    genDef(c, n)
  of cnkEmpty:
    unused(c, n, dest)
  of cnkArrayConstr: genArrayConstr(c, n, dest)
  of cnkSetConstr: genSetConstr(c, n, dest)
  of cnkObjConstr: genObjConstr(c, n, dest)
  of cnkTupleConstr: genTupleConstr(c, n, dest)
  of cnkClosureConstr: genClosureConstr(c, n, dest)
  of cnkCast:
    if allowCast in c.features:
      genCast(c, n, n.operand, dest)
    else:
      genCastIntFloat(c, n, dest)
  of cnkType:
    genTypeLit(c, n, n.typ, dest)
  of cnkPragmaStmt, cnkAsmStmt, cnkEmitStmt:
    unused(c, n, dest)
  of cnkInvalid, cnkMagic, cnkRange, cnkExcept, cnkFinally, cnkBranch,
     cnkBinding, cnkLabel, cnkStmtListExpr, cnkField, cnkToSlice:
    unreachable(n.kind)

proc initProc(c: TCtx, owner: PSym, body: sink Body): BProc =
  ## `owner` is the procedure the body belongs to, or nil, if its something
  ## standalone.
  result = BProc(sym: owner, body: body)
  result.bestEffort =
    if owner != nil: owner.info
    else:            c.module.info
  result.locals.synchronize(result.body.locals)

  # analyse what locals require indirections:
  analyseIfAddressTaken(result.body.code, result)

proc genStmt*(c: var TCtx; body: sink Body): Result[int, VmGenDiag] =
  c.prc = initProc(c, nil, body)
  let n = c.prc.body.code

  var d: TDest = -1
  try:
    let eh = genSetEh(c, n.info)
    c.gen(n, d)
    c.patchSetEh(eh)
  except VmGenError as e:
    return typeof(result).err(move e.diag)

  c.config.internalAssert(d < 0, n.info, "VM problem: dest register is set")
  result = typeof(result).ok(c.prc.regInfo.len)

proc genExpr*(c: var TCtx; body: sink Body): Result[int, VmGenDiag] =
  ## Generates and emits the code for a standalone expression.
  c.prc = initProc(c, nil, body)
  let n = c.prc.body.code

  var d: TDest = -1
  try:
<<<<<<< HEAD
    let eh = genSetEh(c, n.info)
    c.gen(n, d)
    c.patchSetEh(eh)
=======
    if n.kind == cnkStmtListExpr:
      # special case the expression here so that ``gen`` doesn't have to
      for i in 0..<n.len-1:
        c.gen(n[i])

      c.gen(n[^1], d)
    else:
      c.gen(n, d)
>>>>>>> 4e7c5081
  except VmGenError as e:
    return typeof(result).err(move e.diag)

  # the destination register not being set likely indicate that `n` is not an
  # expression
  c.config.internalAssert(d != noDest, n.info):
    "VM problem: dest register is not set"
  # standalone expressions are treated as nullary procedures that
  # directly return the value
  c.gABC(n, opcRet, d)

  result = typeof(result).ok(c.prc.regInfo.len)


proc genParams(prc: var BProc; signature: PType) =
  ## Allocates the registers for the parameters and associates them with the
  ## corresponding locs.
  let
    params = signature.n
    isClosure = signature.callConv == ccClosure

  # closure procedures have an additional, hidden parameter
  prc.regInfo.newSeq(params.len + ord(isClosure))

  for i, it in prc.regInfo.mpairs:
    it = RegInfo(inUse: true, kind: slotFixedVar)
    prc[LocalId i].reg = i

proc finalJumpTarget(c: var TCtx; pc, diff: int) =
  internalAssert(
    c.config,
    regBxMin < diff and diff < regBxMax,
    "Jump target is not in range of min/max registers - $1 < $2 < $3 failed" % [
      $regBxMin, $diff, $regBxMax])

  let oldInstr = c.code[pc]
  # opcode and regA stay the same:
  c.code[pc] = ((
    oldInstr.TInstrType and
    ((regOMask shl regOShift) or (regAMask shl regAShift))).TInstrType or
                TInstrType(diff+wordExcess) shl regBxShift).TInstr

proc optimizeJumps(c: var TCtx; start: int) =
  const maxIterations = 10
  for i in start..<c.code.len:
    let opc = c.code[i].opcode
    case opc
    of opcTJmp, opcFJmp:
      var reg = c.code[i].regA
      var d = i + c.code[i].jmpDiff
      for iters in countdown(maxIterations, 0):
        case c.code[d].opcode
        of opcJmp:
          d += c.code[d].jmpDiff
        of opcTJmp, opcFJmp:
          if c.code[d].regA != reg: break
          # tjmp x, 23
          # ...
          # tjmp x, 12
          # -- we know 'x' is true, and so can jump to 12+13:
          if c.code[d].opcode == opc:
            d += c.code[d].jmpDiff
          else:
            # tjmp x, 23
            # fjmp x, 22
            # We know 'x' is true so skip to the next instruction:
            d += 1
        else: break
      if d != i + c.code[i].jmpDiff:
        c.finalJumpTarget(i, d - i)
    of opcJmp, opcJmpBack:
      var d = i + c.code[i].jmpDiff
      var iters = maxIterations
      while c.code[d].opcode == opcJmp and iters > 0:
        d += c.code[d].jmpDiff
        dec iters
      if c.code[d].opcode == opcRet:
        # optimize 'jmp to ret' to 'ret' here
        c.code[i] = c.code[d]
      elif d != i + c.code[i].jmpDiff:
        c.finalJumpTarget(i, d - i)
    else: discard

proc transitionToLocation(c: var TCtx, info: CgNode, typ: PType, reg: TRegister) =
  ## Transitions the register `reg`, which is expected to store a value of
  ## type `typ` directly, to store an owning handle to a location instead.
  ## The location is initialized with the original value. `info` is only used
  ## for providing line information.
  assert fitsRegister(typ)
  let tmp = c.getTemp(typ)
  # make a temporary copy of the register:
  c.gABC(info, opcFastAsgnComplex, tmp, reg)
  c.gABx(info, opcLdNull, reg, c.genType(typ)) # allocate a location
  c.gABC(info, opcWrLoc, reg, tmp) # write the orignal value
  c.freeTemp(tmp)

proc prepareParameters(c: var TCtx, info: CgNode) =
  ## Prepares immutable parameters backed by registers for having their address
  ## taken. If an immutable parameter has its address taken, it is transitioned
  ## to a VM memory location at the start of the procedure.
  let typ = c.prc.sym.routineSignature # the procedure's type

  template setupParam(c: var TCtx, typ: PType, loc: LocalLoc) =
    if fitsRegister(typ) and loc.isIndirect:
      transitionToLocation(c, info, typ, loc.reg)

  if typ.n.len > 1: # does it have more than zero parameters?
    # if getReturnType(c.prc.sym).skipTypes(abstractInst).kind == tyLent:
    #   # the first parameter of a procedure returning an immutable view (i.e.
    #   # ``lent T``) is special: the argument is always passed by handle, even
    #   # if the value would fit into a register. To communicate this to the rest
    #   # of the code-generator, the parameter is marked as not being backed by a
    #   # register
    #   c.prc.addressTaken.incl(typ.n[1].sym.id)
    # else:
    # XXX: the above is correct, but the expection that to-be-borrowed-from
    #      parameters use pass-by-handle isn't met yet. For now, what this
    #      means is that ``proc borrow(x: int): lent int`` won't work
    setupParam(c, typ[1], c.prc[LocalId(1)])

  # setup the remaining parameters:
  for i in 2..<typ.n.len:
    setupParam(c, typ[i], c.prc[LocalId(i)])

proc genProcBody(c: var TCtx): int =
    let
      s    = c.prc.sym
      body = c.prc.body.code

    genParams(c.prc, s.routineSignature)

    # setup the result register, if necessary. Watch out for macros! Their
    # result register is setup at the start of macro evaluation
    # XXX: initializing the ``result`` of a macro should be handled through
    #      inserting the necessary code either in ``sem` or here
    let rt = c.prc.body[resultId].typ
    if not isEmptyType(rt) and fitsRegister(rt):
      # initialize the register holding the result
      if s.kind == skMacro:
        if c.prc[resultId].isIndirect:
          # the result variable for macros is currently initialized from outside
          # the VM, so we can't use ``opcLdNull`` here
          transitionToLocation(c, body, rt, c.prc[resultId].reg)
      else:
        let opcode =
          if c.prc[resultId].isIndirect:
            # the result variable has its address taken or a reference/view
            # to it created -> we need a VM memory location. In order for this
            # to be opaque to the callsite, a write-back is injected before
            # returns
            opcLdNull
          else:
            opcLdNullReg

        # only setup a location/register if the procedure's result is not a view:
        if not isDirectView(rt):
          gABx(c, body, opcode, c.prc[resultId].reg, c.genType(rt))

    elif not isEmptyType(rt) and not isDirectView(rt):
      # reset the result variable
      # XXX: inserting the reset needs to happen via a MIR pass
      c.gABx(body, opcReset, c.prc[resultId].reg, c.genType(rt))

    prepareParameters(c, body)
    if s.routineSignature.callConv == ccClosure:
      # convert the environment reference to the expected type, the caller
      # may pass it as a super type
      let env = TRegister(s.routineSignature.n.len)
      c.gABC(body, opcObjConv, env, env)
      c.gABx(body, opcObjConv, 0, c.genType(c.prc.body[LocalId env].typ))

    let eh = genSetEh(c, body.info)
    gen(c, body)
    c.patchSetEh(eh)

    # generate the final 'return' statement:
    writeBackResult(c, body)
    c.gABC(body, opcRet)

    result = c.prc.regInfo.len

proc genProc*(c: var TCtx; s: PSym, body: sink Body): VmGenResult =
  # thanks to the jmp we can add top level statements easily and also nest
  # procs easily:
  let
    start = c.code.len+1 # skip the jump instruction
    procStart = c.xjmp(body.code, opcJmp, 0)

  c.prc = initProc(c, s, body)

  let regCount = tryOrReturn:
    c.genProcBody()

  c.patch(procStart)
  c.optimizeJumps(start)

  result = VmGenResult.ok:
    (start: start, regCount: regCount)

func vmGenDiagToAstDiagVmGenError*(diag: VmGenDiag): AstDiagVmGenError {.inline.} =
  let kind =
    case diag.kind
    of vmGenDiagTooManyRegistersRequired: adVmGenTooManyRegistersRequired
    of vmGenDiagNotUnused: adVmGenNotUnused
    of vmGenDiagCannotEvaluateAtComptime: adVmGenCannotEvaluateAtComptime
    of vmGenDiagMissingImportcCompleteStruct: adVmGenMissingImportcCompleteStruct
    of vmGenDiagCodeGenUnhandledMagic: adVmGenCodeGenUnhandledMagic
    of vmGenDiagCannotImportc: adVmGenCannotImportc
    of vmGenDiagTooLargeOffset: adVmGenTooLargeOffset
    of vmGenDiagCannotCallMethod: adVmGenCannotCallMethod
    of vmGenDiagCannotCast: adVmGenCannotCast

  {.cast(uncheckedAssign).}: # discriminants on both sides lead to saddness
    result =
      case diag.kind
      of vmGenDiagCannotImportc,
          vmGenDiagTooLargeOffset,
          vmGenDiagCannotCallMethod:
        AstDiagVmGenError(
          kind: kind,
          sym: diag.sym)
      of vmGenDiagCannotCast:
        AstDiagVmGenError(
          kind: kind,
          formalType: diag.typeMismatch.formalType,
          actualType: diag.typeMismatch.actualType)
      of vmGenDiagMissingImportcCompleteStruct,
          vmGenDiagCodeGenUnhandledMagic:
        AstDiagVmGenError(
          kind: kind,
          magic: diag.magic)
      of vmGenDiagNotUnused,
          vmGenDiagCannotEvaluateAtComptime:
        AstDiagVmGenError(
          kind: kind,
          ast: diag.ast)
      of vmGenDiagTooManyRegistersRequired:
        AstDiagVmGenError(kind: kind)<|MERGE_RESOLUTION|>--- conflicted
+++ resolved
@@ -1110,23 +1110,9 @@
 
 proc genRaise(c: var TCtx; n: CgNode) =
   if n[0].kind != cnkEmpty:
-<<<<<<< HEAD
-    let
-      dest = c.genx(n[0])
-      typ = skipTypes(n[0].typ, abstractPtrs)
-
-    # get the exception name
-    var name: TDest = c.getTemp(c.graph.getSysType(n.info, tyString))
-    c.genLit(n[0], c.toStringCnst(typ.sym.name.s), name)
-
+    let dest = c.genx(n[0])
     c.registerEh()
-    # XXX: using an ABxI encoding would make sense here...
-    c.gABI(n, opcRaise, dest, name, 0)
-    c.freeTemp(name)
-=======
-    let dest = c.genx(n[0])
     c.gABI(n, opcRaise, dest, 0, imm=0)
->>>>>>> 4e7c5081
     c.freeTemp(dest)
   else:
     # reraise
@@ -1251,12 +1237,8 @@
       internalAssert(c.config, tfVarargs in fntyp.flags)
       c.gABx(n, opcSetType, r, c.genType(n[i].typ))
 
-<<<<<<< HEAD
   c.registerEh()
-  if dest.isUnset:
-=======
   if res.isUnset:
->>>>>>> 4e7c5081
     c.gABC(n, opcIndCall, 0, x, n.len)
   else:
     c.gABC(n, opcIndCallAsgn, res, x, n.len)
@@ -3239,11 +3221,7 @@
 
   var d: TDest = -1
   try:
-<<<<<<< HEAD
     let eh = genSetEh(c, n.info)
-    c.gen(n, d)
-    c.patchSetEh(eh)
-=======
     if n.kind == cnkStmtListExpr:
       # special case the expression here so that ``gen`` doesn't have to
       for i in 0..<n.len-1:
@@ -3252,7 +3230,8 @@
       c.gen(n[^1], d)
     else:
       c.gen(n, d)
->>>>>>> 4e7c5081
+
+    c.patchSetEh(eh)
   except VmGenError as e:
     return typeof(result).err(move e.diag)
 
