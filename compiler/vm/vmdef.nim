#
#
#           The Nim Compiler
#        (c) Copyright 2013 Andreas Rumpf
#
#    See the file "copying.txt", included in this
#    distribution, for details about the copyright.
#

## This module contains the type definitions for the new evaluation engine.
## An instruction is 1-3 int32s in memory, it is a register based VM.

import
  std/[
    intsets,
    tables
  ],
  compiler/ast/[
    ast,
    idents,
    lineinfos,
  ],
  compiler/modules/[
    modulegraphs
  ],
  compiler/front/[
    options,
  ],
  compiler/utils/[
    debugutils,
<<<<<<< HEAD
    idioms
=======
  ],
  compiler/vm/[
    identpatterns
>>>>>>> 093ffd7b
  ]

import std/options as std_options

import vm_enums
export vm_enums

type TInstrType* = uint64

const
  regOBits = 8 # Opcode
  regABits = 16
  regBBits = 16
  regCBits = 16
  regBxBits = 24

  byteExcess* = 128 # we use excess-K for immediates

# Calculate register shifts, masks and ranges

const
  regOShift* = 0.TInstrType
  regAShift* = (regOShift + regOBits)
  regBShift* = (regAShift + regABits)
  regCShift* = (regBShift + regBBits)
  regBxShift* = (regAShift + regABits)

  regOMask*  = ((1.TInstrType shl regOBits) - 1)
  regAMask*  = ((1.TInstrType shl regABits) - 1)
  regBMask*  = ((1.TInstrType shl regBBits) - 1)
  regCMask*  = ((1.TInstrType shl regCBits) - 1)
  regBxMask* = ((1.TInstrType shl regBxBits) - 1)

  wordExcess* = 1 shl (regBxBits-1)
  regBxMin* = -wordExcess+1
  regBxMax* =  wordExcess-1

type
  PrgCtr* = int  ## Program Counter, aliased as it's self-documenting and supports
                 ## changing the type in the future (distinct/width)

  TRegister* = range[0..regAMask.int]
  TInstr* = distinct TInstrType

  NumericConvKind* = enum
    ## Identifies the numeric conversion kind.
    ## I = signed; U = unsigned; F = float;
    nckFToI, nckFToU
    nckIToF, nckUToF
    nckFToF ## float-to-float
    nckToB  ## float or int to bool

  TEvalMode* = enum           ## reason for evaluation
    emRepl,                   ## evaluate because in REPL mode
    emConst,                  ## evaluate for 'const' according to spec
    emOptimize,               ## evaluate for optimization purposes (same as
                              ## emConst?)
    emStaticExpr,             ## evaluate for enforced compile time eval
                              ## ('static' context)
    emStaticStmt              ## 'static' as an expression
    emStandalone              ## standalone execution separate from
                              ## code-generation

  TSandboxFlag* = enum        ## what the evaluation engine should allow
    allowCast,                ## allow unsafe language feature: 'cast'
    allowInfiniteLoops        ## allow endless loops
  TSandboxFlags* = set[TSandboxFlag]

  CodeInfo* = tuple
    start: int ## The position where the bytecode starts
    regCount: int ## The maximum number of registers required to run the code

  AtomKind* = enum
    akInt
    akFloat
    akPtr
    akSet

    akString
    akSeq
    akRef
    akCallable # TODO: rename to akProcedural or akFuncHandle

    akDiscriminator

    # TODO: rename to `akNimNode`
    akPNode

    # Pseudo atom kinds
    akObject # currently also includes tuple types
    akArray


  # XXX: `PVmType` will be step-by-step replaced with `VmTypeId`
  PVmType* = ref VmType
  VmTypeId* = #[distinct]# uint32
    ## The unique ID of a `VmType`. Implementation-wise, it's an index into
    ## `TypeInfoCache.types`

  FieldPosition* = distinct uint32
  FieldIndex* = distinct uint32

  BranchListEntryKind* = enum
    blekStart
    blekBranch
    blekEnd

  BranchListEntry* = object
    ## An entry in a walk-list, describing an object variant in a flat manner.
    ## A record-case maps to the following entries:
    ## * a 'start' entry (represents the discriminator)
    ## * one or more 'branch' entries (one for each `of`-branch)
    ## * an 'end' entry
    ##
    ## If a branch contains a sub record-case, the record-case's entries
    ## follow the entry of the surrounding branch (i.e. the layout is stored
    ## depth-first). The first entry in the list is always a 'branch' (called
    ## the master branch) enclosing all fields in the object. The last entry
    ## is always a dedicated 'end' entry.
    ##
    ## The idea behind this way of representing the layout of a variant object,
    ## is to allow for fast linear traversal of active fields without the need
    ## for recursion or auxiliary stack-like data structures
    case kind*: BranchListEntryKind
    of blekStart:
      field*: FieldIndex ## The index of the corresponding discriminator
      numItems*: uint32 ## The number of items following this entry that are
                        ## part of this record-case. Used for the fast skipping
                        ## of inactive branches
      defaultBranch*: uint16 ## The index of the default branch
      numBranches*: uint16 ## The number of branches this record-case has.
                           ## Does not include branches of sub record-cases
    of blekBranch, blekEnd:
      fieldRange*: Slice[FieldIndex] ##
        ## For 'branch' entries, the range of field indices the branch spans.
        ## For `end` entries, the range of fields past the corresponding
        ## record-case that are still part of the surrounding branch.
        ##
        ## In both cases, the slice may be empty, with `fieldRange.a` always
        ## being >= the previous entry's `fieldRange.a`.
        ## For the dedicated 'end' entry, `fieldRange.b` is always 0

  VmType* = object
    ## A `VmType` is a concrete type, holding the information necessary to
    ## interpret the raw bytes of a location. `PType`s are mapped to `VmType`s
    ## in `vmtypegen`.

    # XXX: the layout of `VmType` is not final
    case kind*: AtomKind
    of akInt, akFloat, akPNode: discard
    of akPtr, akRef:
      targetType*: PVmType
    of akSet:
      setLength*: int ## The number of elements in the set
    of akSeq, akString:
      # TODO: remove stride information and merge this branch with
      #       `akPtr`/`akRef`
      seqElemStride*: int
      seqElemType*: PVmType
    of akCallable:
      routineSig*: RoutineSigId
    of akDiscriminator:
      # A discriminator consists of two things: the value as seen by the guest
      # and the index of the branch
      numBits*: int ## The amount of bits the discriminator value occupies
    of akObject:
      # TODO: rename to something like `firstFieldPos`
      # TODO: relFieldStart will likely be replaced by an out-of-band solution
      relFieldStart*: uint32 ## Encodes both the position (`PSym.position`) of
                             ## the first field as well as whether the object
                             ## has a base. If > 0, the object has a base.
                             ## Subtracting 1 one from a `> 0` value yields the
                             ## position

      # XXX: `objFields` will likely be made available for all kinds. If the
      #      type is atomic, `fields` would store a single item (the type
      #      itself)
      objFields*: seq[tuple[offset: int, typ: PVmType]]

      branches*: seq[BranchListEntry] ## Empty if the object is no variant

    of akArray:
      elementCount*: int
      # TODO: remove stride information
      elementStride*: int
      elementType*: PVmType

    sizeInBytes*: uint
    alignment*: uint8 ## 1 shl `alignment` == real alignment value

  VmTypeInfo* = object
    ## Stores run-time-type-information (RTTI) for types. Similiar to the
    ## `PNimType` used by the other backends, with the difference that
    ## `VmTypeInfo` is not exposed to user-code.
    ## Only used internally for implementing `repr` and `opcConv`

    internal*: PVmType ## the `VmType` the type maps to
    nimType*: PType

  CallableKind* = enum
    ckDefault ## A normal function
    ckCallback ## A VmCallback

  VmFunctionPtr* = distinct int

  FuncTableEntry* = object
    ## A function table entry. Stores all information necessary to call the
    ## corresponding procedure

    sym*: PSym
    retValDesc*: PVmType ## the return value type (may be empty)
    isClosure*: bool     ## whether the closure calling convention is used
    sig*: RoutineSigId

    case kind*: CallableKind
    of ckDefault:
      regCount*: uint16
      start*: int ## the code position where the function starts
    of ckCallback:
      cbOffset*: int ## the index into the callback list

  VmMemPointer* = distinct ptr UncheckedArray[byte]
    ## A pointer into a memory region managed by the VM (i.e. guest memory)
  VmMemoryRegion* = openArray[byte]

  CellId* = int
  CellPtr* = distinct ptr UncheckedArray[byte]
    ## A pointer that either is nil or points to the start of a VM memory cell

  LocHandle* = object
    ## A handle to a VM memory location. Since looking up the cell a location
    ## is part of is a very common operation (due to access checks), the cell's
    ## ID is also stored here.
    cell*: CellId
      ## the ID of the cell that owns the location
    p*: VmMemPointer
      ## the memory address of the reference location, in host address space
    typ* {.cursor.}: PVmType
      ## the type that the handles views the location as

  VmSlice* = object
    ## A loaded slice. Stores all information that the VM needs to efficiently
    ## access the referenced guest memory. A `VmSlice` is not meant to be
    ## stored in guest memory, but rather for internal use by the VM.
    cell*:  CellId           ## the cell of which the locations are part of
    start*: VmMemPointer     ## start of the slice (or ``nil``)
    len*:   int              ## the number of items
    typ* {.cursor.}: PVmType ## the item type

  VmSeq* = object
    # XXX: consider storing the cell's ID instead of the pointer. Doing so
    #      would significantly speed up seq/string access, as no costly
    #      pointer-to-id mapping operation has to take place then
    length*: int
    data*: CellPtr

  VmString* = distinct VmSeq

  Atom* {.union.} = object
    ## Convenience type to make working with atomic locations easier. Since
    ## the union stores gc'ed memory (PNode), it must never be used on either
    ## side of an assignment and also never used as a variable's type
    ptrVal*: pointer ## akPtr
    strVal*: VmString ## akString
    seqVal*: VmSeq ## akSeq
    refVal*: HeapSlotHandle ## akRef
    callableVal*: VmFunctionPtr ## akCallable

    nodeVal*: PNode ## akPNode


  TFullReg* = object
    case kind*: TRegisterKind
    of rkNone: discard
    of rkInt: intVal*: BiggestInt
    of rkFloat: floatVal*: BiggestFloat
    of rkAddress:
      addrVal*: pointer
      addrTyp*: PVmType
    of rkLocation, rkHandle:
      handle*: LocHandle
    of rkNimNode:
      nimNode*: PNode

  # XXX should probably be a distinct int
  HeapSlotHandle* = int

  HeapSlot* = object
    handle*: LocHandle
    refCount*: int

  VmHeap* = object
    ## `VmHeap` manages all ref-counted locations. These are used for `new`'ed
    ## values as well as globals.
    ##
    ## Once a slot's ref-count reaches zero, the
    ## slot is not cleaned up and freed immediately, but is added to the
    ## `pending` list first. Pending slots are currently only freed at the end
    ## of a VM invocation, with cyclic references leading to memory leaks
    ## (no cycle detection is performed)
    slots*: seq[HeapSlot]
    pending*: seq[int] ## the indices of the slots that are pending clean-up

  ConstantKind* = enum
    cnstInt
    cnstFloat
    cnstNode ## AST, type literals

    # slice-lists are used for implementing `opcBranch` (branch for case stmt)
    cnstSliceListInt
    cnstSliceListFloat

  ConstantId* = int ## The ID of a `VmConstant`. Currently just an index into
                    ## `TCtx.constants`

  VmConstant* = object
    ## `VmConstant`s are used for passing constant data from `vmgen` to the
    ## execution engine. This includes constants for both internal use as well
    ## as user-defined literal values (e.g. string literals).

    case kind*: ConstantKind
    of cnstInt:
      intVal*: BiggestInt
    of cnstFloat:
      floatVal*: BiggestFloat
    of cnstNode:
      node*: PNode

    of cnstSliceListInt:
      # XXX: always using `BiggestInt` is inredibly wasteful for when the
      #      values are small (e.g. `char`)
      intSlices*: seq[Slice[BiggestInt]]
    of cnstSliceListFloat:
      floatSlices*: seq[Slice[BiggestFloat]]

  VmArgs* = object
    ra*, rb*, rc*: Natural
    slots*: ptr UncheckedArray[TFullReg]
    # TODO: rework either the callback or exception handling (or both) so that
    #       no pointer is required here
    currentExceptionPtr*: ptr HeapSlotHandle
    currentLineInfo*: TLineInfo

    # XXX: These are only here as a temporary measure until callback handling
    #      gets an overhaul
    typeCache*: ptr TypeInfoCache
    mem*: ptr VmMemoryManager
    heap*: ptr VmHeap

    # compiler interfacing:
    graph*: ModuleGraph
    config*: ConfigRef
    currentModule*: PSym ## module currently being compiled
    cache*: IdentCache
    idgen*: IdGenerator

  VmCallback* = proc (args: VmArgs) {.closure.}

  VmCell* = object
    ## Stores information about a memory cell allocated by the VM's allocator
    count*: int
      ## stores the number of locations for cells that are in-use; for free
      ## cells this is the next pointer
      # TODO: once ``VmCell`` is part of the ``vmmemory`` module, don't export
      #       `count` nor access it directly -- use accessors instead
    sizeInBytes*: int
      ## the total number of *guest-accesible* bytes the cell occupies

    p*: ptr UncheckedArray[byte]
    typ* {.cursor.}: PVmType

  # ---------- Future work --------------
  #
  # 1) use a separate cell type and list for stack cells. They don't require
  #    the `count` field and have a different usage pattern, i.e. push/pop
  #    (not yet but eventually).
  #
  # 2) merge ``VmHeap`` into ``VmAllocator``. Neither a separate cell type
  #    (i.e. ``HeapSlot``) nor the separate list is required for refcounted
  #    cell anymore. Merging them will simplify the allocator and speed up
  #    ``ref``s.
  #    The ``count`` field of ``VmCell`` should be used for storing the
  #    refcounter for refcounted cells.
  #
  # 3) don't use a linear search for mapping an address to a cell. In addition,
  #    don't consider free cells during the search.

  VmAllocator* = object
    # XXX: support for memory regions going past the 0..2^63 (or 0..2^31)
    #      region is very fuzzy at the moment due to the mixing of int
    #      and uint
    cells*: seq[VmCell]
      ## the underlying storage for the cell slots. Both stack and
      ## (non-refcounted) heap slots are included here

    # the intrusive linked list storing all free cells:
    freeHead*, freeTail*: int

    byteType*: PVmType ## The VM type for `byte`

  VmMemoryManager* = object
    allocator*: VmAllocator
    heap*: VmHeap

  # XXX: should be a `distinct uint32`. More than 2^32 different routine
  #      signatures is highly unlikely
  RoutineSigId* = distinct int ## Routine signature ID. Each different
    ## routine (proc, func, etc.) signature gets mapped to a unique ID.

  # We use a distinct here since we need a different `==` and `hash`
  # operator than the one used for `PType`
  RoutineSig* = distinct PType

  TypeTableEntry* = tuple[hcode: int, typ: VmTypeId]
  TypeTable* = object
    ## A partial hash-table overlay for `TypeInfoCache.types`. Not all types
    ## present in the latter need to be present in the table
    data*: seq[TypeTableEntry]
    counter*: int

  TypeInfoCache* = object
    ## An append-only cache for everything type related
    # future work: split everything related to the *production* of types into
    # a type placed in ``vmtypegen``
    lut*: Table[ItemId, PVmType] ## `PType`-id -> `PVmType` mappings

    structs*: TypeTable ## All structural types created by ``vmtypegen``

    signatures*: Table[RoutineSig, RoutineSigId]
    nextSigId*: RoutineSigId ## The ID to use for a new `signatures` entry

    types*: seq[PVmType] ## all generated types (including those created
                         ## during VM setup)

    staticInfo*: array[AtomKind, tuple[size, align: uint8]]
      ## size and alignment information for atoms where this information is
      ## the same for every instance

    # XXX: if `tyBool..tyFloat64` would only include all numeric types (plus
    #      bool and char), we could use the `numericTypes` below instead
    #numericTypes*: array[tyBool..tyFloat64, PVmType] ## A lookup table for all numeric types (ints/float)
    boolType*: PVmType
    charType*: PVmType
    stringType*: PVmType
    pointerType*: PVmType
    nodeType*: PVmType
    emptyType*: PVmType

    intTypes*: array[tyInt..tyInt64, PVmType]
    uintTypes*: array[tyUInt..tyUInt64, PVmType]
    floatTypes*: array[tyFloat..tyFloat64, PVmType]

    rootRef*: PVmType
      ## the VM type corresponding to ``ref RootObj``.
      # XXX: this is a temporary workaround, the type cache shouldn't need to
      #      know nor care about ``RootObj``. Can be removed once closure types
      #      are lowered earlier

  LinkIndex* = uint32
    ## Identifies a linker-relevant entity. There are three namespaces, one
    ## for procedures, one for globals, and one for constants -- which
    ## namespace an index is part of is stored separately.

  FunctionIndex* = distinct int

  # XXX: TCtx's contents should be separated into five parts (separate object
  #      types):
  #      - (DONE) 'execution state': stack frames, program counter, etc.;
  #        everything that makes up a single VM invocation. Mutated during
  #        execution
  #      - 'shared execution state': allocator, managed slots, etc.; state that
  #        is shared across VM invocations. Mutated during execution
  #      - 'execution environment': types, globals, constants, functions, etc.;
  #        populated by code-gen (vmgen) or the compilerapi and possibly
  #        reused across compiler invocations (relevant for IC). Not mutated
  #        by the execution engine
  #      - code and debug information
  #      - (DONE) 'vmgen' state: auxiliary data used during code generation,
  #        reused across vmgen invocations for efficiency

  CodeGenFlag* = enum
    cgfAllowMeta ## If not present, type or other meta expressions are
                 ## disallowed in imperative contexts and code-gen for meta
                 ## function arguments (e.g. `typedesc`) is suppressed

  VmGenDiagKind* = enum
    # has no extra data
    vmGenDiagTooManyRegistersRequired
    # has ast data
    vmGenDiagNotUnused
    vmGenDiagCannotEvaluateAtComptime
    # has magic data
    vmGenDiagMissingImportcCompleteStruct
    vmGenDiagCodeGenUnhandledMagic
    # has sym data
    vmGenDiagCannotImportc
    vmGenDiagTooLargeOffset
    vmGenDiagCannotCallMethod
    # has type mismatch data
    vmGenDiagCannotCast

  VmGenDiagKindAstRelated* =
    range[vmGenDiagNotUnused..vmGenDiagCannotEvaluateAtComptime]
    # TODO: this is a somewhat silly type, the range allows creating type safe
    #       diag construction functions -- see: `vmgen.fail`

  VmGenDiagKindSymRelated* =
    range[vmGenDiagCannotImportc..vmGenDiagCannotCallMethod]
    # TODO: this is a somewhat silly type, the range allows creating type safe
    #       diag construction functions -- see: `vmgen.fail`

  VmGenDiagKindMagicRelated* =
    range[vmGenDiagMissingImportcCompleteStruct..vmGenDiagCodeGenUnhandledMagic]
    # TODO: this is a somewhat silly type, the range allows creating type safe
    #       diag construction functions -- see: `vmgen.fail`

  VmTypeMismatch* = object
    actualType*, formalType*: PType

  VmGenDiag* = object
    ## `Diag`nostic data from VM Gen, mostly errors
    # TODO: rework fields and enum order so they form sensible categories,
    #       introducing overlapping field types across variants is fine.
    location*: TLineInfo        ## diagnostic location
    instLoc*: InstantiationInfo ## instantiation in VM Gen's source
    case kind*: VmGenDiagKind
      of vmGenDiagCannotImportc,
          vmGenDiagTooLargeOffset,
          vmGenDiagCannotCallMethod:
        sym*: PSym
      of vmGenDiagCannotCast:
        typeMismatch*: VmTypeMismatch
      of vmGenDiagMissingImportcCompleteStruct,
          vmGenDiagCodeGenUnhandledMagic:
        magic*: TMagic
      of vmGenDiagNotUnused,
          vmGenDiagCannotEvaluateAtComptime:
        ast*: PNode
      of vmGenDiagTooManyRegistersRequired:
        discard

  VmEventKind* = enum
    vmEvtOpcParseExpectedExpression
    vmEvtUserError
    vmEvtUnhandledException
    vmEvtCannotCast
    vmEvtCannotModifyTypechecked
    vmEvtNilAccess
    vmEvtAccessOutOfBounds
    vmEvtAccessTypeMismatch
    vmEvtAccessNoLocation
    vmEvtErrInternal
    vmEvtIndexError
    vmEvtOutOfRange
    vmEvtOverOrUnderflow
    vmEvtDivisionByConstZero
    vmEvtArgNodeNotASymbol
    vmEvtNodeNotASymbol
    vmEvtNodeNotAProcSymbol
    vmEvtIllegalConv
    vmEvtIllegalConvFromXToY
    vmEvtMissingCacheKey
    vmEvtCacheKeyAlreadyExists
    vmEvtFieldNotFound
    vmEvtNotAField
    vmEvtFieldUnavailable
    vmEvtCannotSetChild
    vmEvtCannotAddChild
    vmEvtCannotGetChild
    vmEvtNoType
    vmEvtTooManyIterations

  VmEventKindAccessError* = range[vmEvtAccessOutOfBounds .. vmEvtAccessNoLocation]

  VmEvent* = object
    ## Event data from a VM instance, mostly errors
    instLoc*: InstantiationInfo    ## instantiation in VM's source
    case kind*: VmEventKind
      of vmEvtUserError:
        errLoc*: TLineInfo
        errMsg*: string
      of vmEvtArgNodeNotASymbol:
        callName*: string
        argAst*: PNode
        argPos*: int
      of vmEvtCannotCast, vmEvtIllegalConvFromXToY:
        typeMismatch*: VmTypeMismatch
      of vmEvtIndexError:
        indexSpec*: tuple[usedIdx, minIdx, maxIdx: Int128]
      of vmEvtErrInternal, vmEvtNilAccess, vmEvtIllegalConv,
          vmEvtFieldUnavailable, vmEvtFieldNotFound,
          vmEvtCacheKeyAlreadyExists, vmEvtMissingCacheKey:
        msg*: string
      of vmEvtCannotSetChild, vmEvtCannotAddChild, vmEvtCannotGetChild,
         vmEvtNoType, vmEvtNodeNotASymbol:
        ast*: PNode
      of vmEvtUnhandledException:
        exc*: PNode
        trace*: VmRawStackTrace
      of vmEvtNotAField:
        sym*: PSym
      else:
        discard

  VmExecTraceKind* = enum
    vmTraceMin  ## minimal data execution trace, lighter/faster
    vmTraceFull ## full data execution trace, more info/heavier likely slower

  VmExecTrace* = object
    pc*: PrgCtr
    case kind*: VmExecTraceKind:
      of vmTraceMin:
        discard
      of vmTraceFull:
        ra*, rb*, rc*: TRegisterKind

  TraceHandler* = proc(c: TCtx, t: VmExecTrace): void

  VmStackTrace* = object
    # xxx: if possible remove `currentExceptionA` and `currentExceptionB` as
    #      they're not queried.
    currentExceptionA*, currentExceptionB*: PNode
    stacktrace*: seq[tuple[sym: PSym, location: TLineInfo]]
    skipped*: int

  VmRawStackTrace* = seq[tuple[sym: PSym, pc: PrgCtr]]

  HandlerTableEntry* = tuple
    offset: uint32 ## instruction offset
    instr:  uint32 ## position of the EH instruction to spawn a thread with

  EhOpcode* = enum
    ehoExcept
      ## unconditional exception handler
    ehoExceptWithFilter
      ## conditionl exception handler. If the exception is a subtype or equal
      ## to the specified type, the handler is entered
    ehoFinally
      ## enter the ``finally`` handler
    ehoNext
      ## relative jump to another instruction
    ehoLeave
      ## abort the parent thread
    ehoEnd
      ## ends the thread without treating the exception as handled

  EhInstr* = tuple
    ## Exception handling instruction. 8-byte in size.
    opcode: EhOpcode
    a: uint16 ## meaning depends on the opcode
    b: uint32 ## meaning depends on the opcode

  TCtx* = object
    code*: seq[TInstr]
    debug*: seq[TLineInfo]  # line info for every instruction; kept separate
                            # to not slow down interpretation
    ehTable*: seq[HandlerTableEntry]
      ## stores the instruction-to-EH mappings. Used to look up the EH
      ## instruction to start exception handling with in case of a normal
      ## instruction raising
    ehCode*: seq[EhInstr]
      ## stores the instructions for the exception handling (EH) mechanism
    globals*: seq[HeapSlotHandle] ## Stores each global's corresponding heap slot
    constants*: seq[VmConstant] ## constant data
    complexConsts*: seq[LocHandle] ## complex constants (i.e. everything that
                                   ## is not a int/float/string literal)

    typeInfoCache*: TypeInfoCache ## manages the types used by the VM

    rtti*: seq[VmTypeInfo] ## run-time-type-information as needed by
                           ## conversion and `repr`
    functions*: seq[FuncTableEntry] ## the function table. Contains an entry
      ## for each procedure known to the VM. Indexed by `FunctionIndex`
    memory*: VmMemoryManager

    flags*: set[CodeGenFlag] ## flags that alter the behaviour of the code
      ## generator. Initialized by the VM's callsite and queried by the JIT.
    # XXX: ^^ make this a part of the JIT state as soon as possible

    callbackKeys*: Patterns
    # TODO: make this a part of the JIT state; it not needed at VM run-time

    module*: PSym
    callsite*: PNode
    mode*: TEvalMode
    features*: TSandboxFlags
    traceActive*: bool
    comesFromHeuristic*: TLineInfo # Heuristic for better macro stack traces
    callbacks*: seq[VmCallback]
    cache*: IdentCache
    config*: ConfigRef
    graph*: ModuleGraph
    idgen*: IdGenerator
    profiler*: Profiler
    templInstCounter*: ref int # gives every template instantiation a unique ID, needed here for getAst
    vmstateDiff*: seq[(PSym, PNode)] # we remember the "diff" to global state here (feature for IC)
    vmTraceHandler*: TraceHandler ## handle trace output from an executing vm

  StackFrameIndex* = int

  TStackFrame* = object
    prc*: PSym                 # current prc; proc that is evaluated
    slots*: seq[TFullReg]      # parameters passed to the proc + locals;
                              # parameters come first
    eh*: HOslice[int]
      ## points to the active list of instruction-to-EH mappings
    baseOffset*: PrgCtr
      ## the instruction that all offsets in the instruction-to-EH list are
      ## relative to. Only valid when `eh` is not empty

    comesFrom*: int

  ProfileInfo* = object
    ## Profiler data for a single procedure.
    time*: float ## the time spent on executing instructions (inclusive)
    count*: int  ## the number of instructions executed (exclusive)

  Profiler* = object
    # XXX: move this type to the ``vmprofiler`` module once possible
    enabled*: bool ## whether profiling is enabled
    tEnter*: float ## the point-in-time when the active measurment started

    data*: Table[PSym, ProfileInfo]
      ## maps the symbol of a procedure to the associated data gathered by the
      ## profiler

func `<`*(a, b: FieldIndex): bool {.borrow.}
func `<=`*(a, b: FieldIndex): bool {.borrow.}
func `==`*(a, b: FieldIndex): bool {.borrow.}
template `-`*(a: FieldIndex, b: int): FieldIndex =
  let n = int(a) - b
  rangeCheck(n >= 0)
  FieldIndex(n)

func `==`*(a, b: FunctionIndex): bool {.borrow.}

template fieldAt*(x: VmType, i: FieldIndex): untyped =
  x.objFields[i.int]

template fieldAt*(x: PVmType, i: FieldIndex): untyped =
  x.objFields[i.int]

template fpos*(x: int): FieldPosition =
  FieldPosition(x)

template heap*(c: TCtx): untyped =
  c.memory.heap

template allocator*(c: TCtx): untyped =
  c.memory.allocator

template types*(c: TCtx): untyped =
  ## Transition helper
  c.typeInfoCache.types

proc init*(cache: var TypeInfoCache) =
  template mkDesc(ak, s, a): untyped =
    PVmType(kind: ak, sizeInBytes: uint(s), alignment: a)

  template addType(n, ak, s, a) =
    cache.n = mkDesc(ak, s, a)
    cache.types.add(cache.n)

  template addTypeA(k, n, ak, s, a) =
    cache.n[k] = mkDesc(ak, s, a)
    cache.types.add(cache.n[k])

  func vmAlignof(t: typedesc): uint8 {.compileTime.} =
    let align = uint64(alignof(t))
    # Simple log2 for integers
    for i in 0..63:
      if align == (1'u64 shl i):
        return uint8(i)
    doAssert false # alignof(t) is not a power-of-two (this shouldn't happen)

  template setInfo(k, t) =
    cache.staticInfo[k] = (sizeof(t).uint8, static vmAlignof(t))

  setInfo(akSeq, VmSeq)
  setInfo(akString, VmString)
  setInfo(akPtr, ptr Atom)
  setInfo(akRef, HeapSlotHandle)
  setInfo(akCallable, VmFunctionPtr)
  setInfo(akPNode, PNode)

  # Add a `nil` at index '0' so that type-id '0' means none/nil/invalid
  cache.types.add(nil)

  # Too many things would break if emptyType had a size of 0
  cache.emptyType = PVmType(kind: akObject, sizeInBytes: 1) # an empty tuple
  cache.types.add(cache.emptyType)

  addType(boolType, akInt, 1, 0)
  addType(charType, akInt, 1, 0)
  cache.stringType =
    PVmType(kind: akString,
            sizeInBytes: sizeof(VmString).uint,
            alignment: static vmAlignof(VmString),
            seqElemType: cache.charType,
            seqElemStride: 1)
  cache.types.add(cache.stringType)
  addType(pointerType, akPtr, sizeof(ptr Atom), static vmAlignof(ptr Atom)) # untyped pointer
  addType(nodeType, akPNode, sizeof(PNode), static vmAlignof(PNode))

  # TODO: sizes for `int` and `float` should be configurable

  # int types
  addTypeA(tyInt, intTypes, akInt, 8, 3)
  addTypeA(tyInt8, intTypes, akInt, 1, 0)
  addTypeA(tyInt16, intTypes, akInt, 2, 1)
  addTypeA(tyInt32, intTypes, akInt, 4, 2)
  addTypeA(tyInt64, intTypes, akInt, 8, 3)

  # uint types
  addTypeA(tyUInt, uintTypes, akInt, 8, 3)
  addTypeA(tyUInt8, uintTypes, akInt, 1, 0)
  addTypeA(tyUInt16, uintTypes, akInt, 2, 1)
  addTypeA(tyUInt32, uintTypes, akInt, 4, 2)
  addTypeA(tyUInt64, uintTypes, akInt, 8, 3)

  # float types
  addTypeA(tyFloat, floatTypes, akFloat, 8, 3)
  addTypeA(tyFloat32, floatTypes, akFloat, 4, 2)
  addTypeA(tyFloat64, floatTypes, akFloat, 8, 3)

# `Atom` must never ever be used in assignments
proc `=`(a: var Atom, b: Atom) {.error.}

func toFuncPtr*(x: FunctionIndex): VmFunctionPtr =
  VmFunctionPtr(int(x) + 1)

func toFuncIndex*(x: VmFunctionPtr): FunctionIndex =
  assert int(x) > 0 # the caller needs to make sure that x != 0
  FunctionIndex(int(x) - 1)

template isNil*(x: VmFunctionPtr): bool = int(x) == 0

func `==`*(a, b: RoutineSigId): bool {.borrow.}

proc defaultTracer(c: TCtx, t: VmExecTrace) =
  echo "default echo tracer" & $t

proc initCtx*(module: PSym; cache: IdentCache; g: ModuleGraph;
             idgen: IdGenerator, tracer: TraceHandler = defaultTracer): TCtx =
  result = TCtx(
    code: @[],
    debug: @[],
    globals: @[],
    constants: @[],
    module: module,
    comesFromHeuristic: unknownLineInfo,
    callbacks: @[],
    cache: cache,
    config: g.config,
    graph: g,
    idgen: idgen,
    vmtraceHandler: tracer
  )

  # The first slot (index 0) is reserved so that index == 0 means nil access
  result.memory.heap.slots.add HeapSlot()

  result.typeInfoCache.init()
  result.memory.allocator.byteType = result.typeInfoCache.charType

  result.profiler.enabled = optProfileVM in g.config.globalOptions

func refresh*(c: var TCtx, module: PSym; idgen: IdGenerator) =
  addInNimDebugUtils(c.config, "refresh")
  c.module = module
  c.idgen = idgen

const pseudoAtomKinds* = {akObject, akArray}
const realAtomKinds* = {low(AtomKind)..high(AtomKind)} - pseudoAtomKinds

# flag is used to signal opcSeqLen if node is NimNode.
const nimNodeFlag* = 16

template opcode*(x: TInstr): TOpcode = TOpcode(x.TInstrType shr regOShift and regOMask)
template regA*(x: TInstr): TRegister = TRegister(x.TInstrType shr regAShift and regAMask)
template regB*(x: TInstr): TRegister = TRegister(x.TInstrType shr regBShift and regBMask)
template regC*(x: TInstr): TRegister = TRegister(x.TInstrType shr regCShift and regCMask)
template regBx*(x: TInstr): int = (x.TInstrType shr regBxShift and regBxMask).int

template jmpDiff*(x: TInstr): int = regBx(x) - wordExcess

template isNil*(p: VmMemPointer | CellPtr): bool = p.rawPointer == nil
template isNil*(h: HeapSlotHandle): bool = ord(h) == 0
template isNotNil*(h: HeapSlotHandle): bool = ord(h) != 0

const noneType*: PVmType = nil

template isValid*(t: PVmType): bool = t != nil

template rawPointer*(p: VmMemPointer | CellPtr): untyped =
  (ptr UncheckedArray[byte])(p)

template rawPointer*(h: LocHandle): untyped =
  h.p.rawPointer

template subView*[T](x: openArray[T], off, len): untyped =
  x.toOpenArray(off, int(uint(off) + uint(len) - 1))

template subView*[T](x: openArray[T], off): untyped =
  x.toOpenArray(int off, x.high)

template byteView*(x: ptr UncheckedArray[byte], t: PVmType; num: int): untyped =
  x.toOpenArray(0, (t.alignedSize.int * num) - 1)

template byteView*(x: VmMemPointer | CellPtr, t: PVmType; num: int): untyped =
  var p = x.rawPointer
  byteView(p, t, num)

func applyOffset*(p: VmMemPointer | CellPtr, offset: uint): VmMemPointer {.inline.} =
  cast[VmMemPointer](unsafeAddr p.rawPointer[offset])

func newVmString*(data: CellPtr, len: Natural): VmString {.inline.} =
  VmString(VmSeq(data: data, length: len))

func len*(s: VmString): int {.inline.} = VmSeq(s).length

func data*(s: VmString): CellPtr {.inline.} = VmSeq(s).data

template isValid*(handle: LocHandle): bool =
  ## Checks if `handle` is a valid handle, that is, whether it stores non-nil
  ## pointer and type information. **NOTE**: this is only meant for debugging
  ## and assertions -- the procedure does **not** check whether accessing the
  ## referenced memory location is legal
  let x = handle
  x.p.rawPointer != nil and x.typ != nil

template currentException*(a: VmArgs): HeapSlotHandle =
  ## A temporary workaround for the exception handle being stored as a pointer
  a.currentExceptionPtr[]

template `currentException=`*(a: VmArgs, h: HeapSlotHandle) =
  ## A temporary workaround for the exception handle being stored as a pointer
  a.currentExceptionPtr[] = h

func unpackedConvDesc*(info: uint16
                      ): tuple[op: NumericConvKind, dstbytes, srcbytes: int] =
  ## Unpacks the numeric conversion description from `info`.
  result.op = NumericConvKind(info and 0x7)
  # note: add 1 to undo the shifting done during packing
  result.dstbytes = 1 + int((info shr 3) and 0x7)
  result.srcbytes = 1 + int((info shr 6) and 0x7)

func packedConvDesc*(op: NumericConvKind, dstbytes, srcbytes: range[1..8]): uint16 =
  ## Packs the numeric conversion description into a single ``uint16``.
  template pack(s: int): uint16 =
    # substract one from the size values so that they fit into 3 bit
    uint16(s - 1)
  result = uint16(op) or (pack(dstbytes) shl 3) or (pack(srcbytes) shl 6)

# TODO: move `overlap` and its tests somewhere else
func overlap*(a, b: int, aLen, bLen: Natural): bool =
  ## Tests if the ranges `[a, a+aLen)` and `[b, b+bLen)` have elements
  ## in common
  let ar = a + aLen - 1
  let br = b + bLen - 1
  let x = ar - b
  let y = br - a
  if x >= 0 and y >= 0:
    return true

func overlap*(a, b: pointer, aLen, bLen: Natural): bool =
  ## Test if the memory regions overlap
  overlap(cast[int](a), cast[int](b), aLen, bLen)

static:
  func test(a, al, b, bl: int, invert = false) =
    if not invert:
      assert overlap(a, b, al, bl)
      assert overlap(b, a, bl, al)
    else:
      assert not overlap(a, b, al, bl)
      assert not overlap(b, a, bl, al)

  test(0, 10, 0, 10) # same range
  test(0, 5, 4, 1) # sharing a single element 1
  test(0, 5, 4, 6) # sharing a single element 2
  test(0, 5, 5, 5, true) # disjoint
  test(0, 10, 2, 6) # a contains b

func `$`*(x: ptr UncheckedArray[byte]): string =
  $cast[int](x)

func `$`*(x: PVmType): string =
  result = "PVmType(" & $x.kind & ")"

# TODO: move `safeCopyMem` and `safeZeroMem` somewhere else

func safeCopyMem*(dest: var openArray[byte|char], src: openArray[byte|char], numBytes: Natural) {.inline.} =
  # TODO: Turn the asserts into range checks instead
  assert numBytes <= dest.len
  assert numBytes <= src.len, $numBytes & ", " & $src.len
  if numBytes > 0:
    # Calling `safeCopyMem` with empty src/dest would erroneously raise without the > 0 check
    assert not overlap(addr dest[0], unsafeAddr src[0], dest.len, src.len)
    copyMem(addr dest[0], unsafeAddr src[0], numBytes)

func safeCopyMemSrc*(dest: var openArray[byte], src: openArray[byte]) {.inline.} =
  # TODO: turn assert into a range check
  assert src.len <= dest.len
  if src.len > 0:
    assert not overlap(addr dest[0], unsafeAddr src[0], dest.len, src.len)
    copyMem(addr dest[0], unsafeAddr src[0], src.len)

func safeZeroMem*(dest: var openArray[byte], numBytes: Natural) =
  assert numBytes <= dest.len
  if numBytes > 0:
    # Calling `safeZeroMem` with empty `dest` would erroneously raise without this check
    zeroMem(addr dest[0], numBytes)<|MERGE_RESOLUTION|>--- conflicted
+++ resolved
@@ -28,13 +28,10 @@
   ],
   compiler/utils/[
     debugutils,
-<<<<<<< HEAD
     idioms
-=======
   ],
   compiler/vm/[
     identpatterns
->>>>>>> 093ffd7b
   ]
 
 import std/options as std_options
