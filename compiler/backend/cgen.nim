#
#
#           The Nim Compiler
#        (c) Copyright 2015 Andreas Rumpf
#
#    See the file "copying.txt", included in this
#    distribution, for details about the copyright.
#

## This module implements the C code generator.

import
  std/[
    hashes,
    intsets,
    os,
    math,
    tables,
    sets
  ],
  compiler/ast/[
    ast,
    astalgo,
    trees,
    nimsets,
    idents,
    types,
    typesrenderer,
    wordrecg,
    treetab,
    renderer,
    lineinfos,
    astmsgs,
    ndi
  ],
  compiler/modules/[
    magicsys,
  ],
  compiler/front/[
    options,
    msgs
  ],
  compiler/utils/[
    platform,
    nversion,
    bitsets,
    ropes,
    pathutils,
    idioms
  ],
  compiler/sem/[
    rodutils,
    aliases,
    lowerings,
  ],
  compiler/backend/[
    extccomp,
    ccgutils,
    cgendata
  ],
  compiler/plugins/[
  ]

# xxx: reports are a code smell meaning data types are misplaced...
#      like the backend report sem errors.
from compiler/ast/reports_sem import SemReport,
  reportSem,
  reportStr,
  reportSym,
  reportTyp
from compiler/ast/report_enums import ReportKind

from compiler/sem/passes import moduleHasChanged # XXX: leftover dependency
import std/strutils except `%`, addf # collides with ropes.`%`

import dynlib

when defined(nimCompilerStacktraceHints):
  import compiler/utils/debugutils

when not declared(dynlib.libCandidates):
  proc libCandidates(s: string, dest: var seq[string]) =
    ## given a library name pattern `s` write possible library names to `dest`.
    var le = strutils.find(s, '(')
    var ri = strutils.find(s, ')', le+1)
    if le >= 0 and ri > le:
      var prefix = substr(s, 0, le - 1)
      var suffix = substr(s, ri + 1)
      for middle in split(substr(s, le + 1, ri - 1), '|'):
        libCandidates(prefix & middle & suffix, dest)
    else:
      dest.add(s)

when options.hasTinyCBackend:
  import backend/tccgen

const NonMagics* = {mNewString, mNewStringOfCap, mNewSeq, mSetLengthSeq,
                    mAppendSeqElem, mEnumToStr, mExit, mParseBiggestFloat,
                    mDotDot, mEqCString, mIsolate}
  ## magics that are treated like normal procedures by the code generator.
  ## This set only applies when using the new runtime.

const
  sfTopLevel* = sfMainModule
    ## the procedure contains top-level code, which currently affects how
    ## emit, asm, and error handling works

proc findPendingModule(m: BModule, s: PSym): BModule =
  let ms = s.itemId.module  #getModule(s)
  result = m.g.modules[ms]

proc initLoc(result: var TLoc, k: TLocKind, lode: PNode, s: TStorageLoc) =
  result.k = k
  result.storage = s
  result.lode = lode
  result.r = ""
  result.flags = {}

proc fillLoc(a: var TLoc, k: TLocKind, lode: PNode, r: Rope, s: TStorageLoc) =
  ## fills the loc if it is not already initialized
  if a.k == locNone:
    a.k = k
    a.lode = lode
    a.storage = s
    if a.r == "": a.r = r

proc t(a: TLoc): PType {.inline.} =
  if a.lode.kind == nkSym:
    result = a.lode.sym.typ
  else:
    result = a.lode.typ

proc lodeTyp(t: PType): PNode =
  result = newNode(nkEmpty)
  result.typ = t

proc isSimpleConst(typ: PType): bool =
  let t = skipTypes(typ, abstractVar)
  result = t.kind notin
      {tyTuple, tyObject, tyArray, tySet, tySequence} and not
      (t.kind == tyProc and t.callConv == ccClosure)

proc useHeader(m: BModule, sym: PSym) =
  if lfHeader in sym.loc.flags:
    assert(sym.annex != nil)
    let str = getStr(sym.annex.path)
    m.includeHeader(str)

proc cgsym(m: BModule, name: string): Rope

proc getCFile(m: BModule): AbsoluteFile

import macros

proc cgFormatValue(result: var string; value: string) =
  result.add value

proc cgFormatValue(result: var string; value: BiggestInt) =
  result.addInt value

proc cgFormatValue(result: var string; value: Int128) =
  result.addInt128 value

# TODO: please document
macro ropecg(m: BModule, frmt: static[FormatStr], args: untyped): Rope =
  args.expectKind nnkBracket
  # echo "ropecg ", newLit(frmt).repr, ", ", args.repr
  var i = 0
  result = nnkStmtListExpr.newTree()

  result.add quote do:
    assert `m` != nil

  let resVar = genSym(nskVar, "res")
  # during `koch boot` the median of all generates strings from this
  # macro is around 40 bytes in length.
  result.add newVarStmt(resVar, newCall(bindSym"newStringOfCap", newLit(80)))
  let formatValue = bindSym"cgFormatValue"

  var num = 0
  var strLit = ""

  template flushStrLit() =
    if strLit != "":
      result.add newCall(ident "add", resVar, newLit(strLit))
      strLit.setLen 0

  while i < frmt.len:
    if frmt[i] == '$':
      inc(i)                  # skip '$'
      case frmt[i]
      of '$':
        strLit.add '$'
        inc(i)
      of '#':
        flushStrLit()
        inc(i)
        result.add newCall(formatValue, resVar, args[num])
        inc(num)
      of '0'..'9':
        var j = 0
        while true:
          j = (j * 10) + ord(frmt[i]) - ord('0')
          inc(i)
          if i >= frmt.len or not (frmt[i] in {'0'..'9'}): break
        num = j
        if j > args.len:
          error("ropes: invalid format string " & newLit(frmt).repr & " args.len: " & $args.len)

        flushStrLit()
        result.add newCall(formatValue, resVar, args[j-1])
      of 'n':
        flushStrLit()
        result.add quote do:
          if optLineDir notin `m`.config.options:
            `resVar`.add("\L")
        inc(i)
      of 'N':
        strLit.add "\L"
        inc(i)
      else:
        error("ropes: invalid format string $" & frmt[i])
    elif frmt[i] == '#' and frmt[i+1] in IdentStartChars:
      inc(i)
      var j = i
      while frmt[j] in IdentChars: inc(j)
      var ident = newLit(substr(frmt, i, j-1))
      i = j
      flushStrLit()
      result.add newCall(formatValue, resVar, newCall(ident"cgsym", m, ident))
    elif frmt[i] == '#' and frmt[i+1] == '$':
      inc(i, 2)
      var j = 0
      while frmt[i] in Digits:
        j = (j * 10) + ord(frmt[i]) - ord('0')
        inc(i)
      let ident = args[j-1]
      flushStrLit()
      result.add newCall(formatValue, resVar, newCall(ident"cgsym", m, ident))
    var start = i
    while i < frmt.len:
      if frmt[i] != '$' and frmt[i] != '#': inc(i)
      else: break
    if i - 1 >= start:
      strLit.add(substr(frmt, start, i - 1))

  flushStrLit()
  result.add newCall(ident"rope", resVar)

proc indentLine(p: BProc, r: Rope): Rope =
  result = r
  for i in 0..<p.blocks.len:
    prepend(result, "\t".rope)

template appcg(m: BModule, c: var Rope, frmt: FormatStr,
           args: untyped) =
  c.add(ropecg(m, frmt, args))

template appcg(m: BModule, sec: TCFileSection, frmt: FormatStr,
           args: untyped) =
  m.s[sec].add(ropecg(m, frmt, args))

template appcg(p: BProc, sec: TCProcSection, frmt: FormatStr,
           args: untyped) =
  p.s(sec).add(ropecg(p.module, frmt, args))

template line(p: BProc, sec: TCProcSection, r: Rope) =
  p.s(sec).add(indentLine(p, r))

template line(p: BProc, sec: TCProcSection, r: string) =
  p.s(sec).add(indentLine(p, r.rope))

template lineF(p: BProc, sec: TCProcSection, frmt: FormatStr,
              args: untyped) =
  p.s(sec).add(indentLine(p, frmt % args))

template lineCg(p: BProc, sec: TCProcSection, frmt: FormatStr,
               args: untyped) =
  p.s(sec).add(indentLine(p, ropecg(p.module, frmt, args)))

template linefmt(p: BProc, sec: TCProcSection, frmt: FormatStr,
             args: untyped) =
  p.s(sec).add(indentLine(p, ropecg(p.module, frmt, args)))

proc safeLineNm(info: TLineInfo): int =
  result = toLinenumber(info)
  if result < 0: result = 0 # negative numbers are not allowed in #line

proc genCLineDir(r: var Rope, filename: string, line: int; conf: ConfigRef) =
  assert line >= 0
  if optLineDir in conf.options and line > 0:
    r.addf("$N#line $2 $1$N",
        [rope(makeSingleLineCString(filename)), rope(line)])

proc genCLineDir(r: var Rope, info: TLineInfo; conf: ConfigRef) =
  genCLineDir(r, toFullPath(conf, info), info.safeLineNm, conf)

proc freshLineInfo(p: BProc; info: TLineInfo): bool =
  if p.lastLineInfo.line != info.line or
     p.lastLineInfo.fileIndex != info.fileIndex:
    p.lastLineInfo.line = info.line
    p.lastLineInfo.fileIndex = info.fileIndex
    result = true

proc genLineDir(p: BProc, t: PNode) =
  let line = t.info.safeLineNm

  if optEmbedOrigSrc in p.config.globalOptions:
    p.s(cpsStmts).add(~"//" & sourceLine(p.config, t.info) & "\L")
  genCLineDir(p.s(cpsStmts), toFullPath(p.config, t.info), line, p.config)
  if ({optLineTrace, optStackTrace} * p.options == {optLineTrace, optStackTrace}) and
      (p.prc == nil or sfPure notin p.prc.flags) and t.info.fileIndex != InvalidFileIdx:
    if freshLineInfo(p, t.info):
      linefmt(p, cpsStmts, "nimln_($1, $2);$n",
              [line, quotedFilename(p.config, t.info)])

proc accessThreadLocalVar(p: BProc, s: PSym)
proc emulatedThreadVars*(conf: ConfigRef): bool {.inline.}
proc useProc(m: BModule, prc: PSym)
proc raiseInstr(p: BProc): Rope

proc getTempName(m: BModule): Rope =
  result = m.tmpBase & rope(m.labels)
  inc m.labels

proc rdLoc(a: TLoc): Rope =
  # 'read' location (deref if indirect)
  result = a.r
  if lfIndirect in a.flags: result = "(*$1)" % [result]

proc lenExpr(p: BProc; a: TLoc): Rope =
  result = rdLoc(a) & ".len"

proc dataField(p: BProc): Rope =
  result = rope".p->data"

include ccgliterals
include ccgtypes

# ------------------------------ Manager of temporaries ------------------

template mapTypeChooser(n: PNode): TSymKind =
  (if n.kind == nkSym: n.sym.kind else: skVar)

template mapTypeChooser(a: TLoc): TSymKind = mapTypeChooser(a.lode)

proc addrLoc(conf: ConfigRef; a: TLoc): Rope =
  result = a.r
  if lfIndirect notin a.flags and mapType(conf, a.t, mapTypeChooser(a)) != ctArray:
    result = "(&" & result & ")"

proc byRefLoc(p: BProc; a: TLoc): Rope =
  result = a.r
  if lfIndirect notin a.flags and mapType(p.config, a.t, mapTypeChooser(a)) != ctArray:
    result = "(&" & result & ")"

proc rdCharLoc(a: TLoc): Rope =
  # read a location that may need a char-cast:
  result = rdLoc(a)
  if skipTypes(a.t, abstractRange).kind == tyChar:
    result = "((NU8)($1))" % [result]

proc genObjConstr(p: BProc, e: PNode, d: var TLoc)
proc rawConstExpr(p: BProc, n: PNode; d: var TLoc)
proc genAssignment(p: BProc, dest, src: TLoc)

type
  ObjConstrMode = enum
    constructObj,
    constructRefObj

proc genObjectInitHeader(p: BProc, section: TCProcSection, t: PType, r: Rope,
                         info: TLineInfo) =
  var
    r = r
    s = skipTypes(t, abstractInst)

  while s.kind == tyObject and s[0] != nil:
    r.add(".Sup")
    s = skipTypes(s[0], skipPtrs)

  linefmt(p, section, "$1.m_type = $2;$n",
          [r, genTypeInfoV2(p.module, t, info)])

proc genObjectInit(p: BProc, section: TCProcSection, t: PType, a: TLoc,
                   mode: ObjConstrMode) =

  proc defaultValueExpr(p: BProc, t: PType, info: TLineInfo): TLoc =
    ## Sets up and returns a loc storing the expression representing the
    ## default value for `t`.
    let n =
      case t.skipTypes(abstractInst).kind
      of tyObject: newTreeIT(nkObjConstr, info, t, [newNodeIT(nkType, info, t)])
      of tyTuple:  newTreeIT(nkTupleConstr, info, t)
      of tyArray:  newTreeIT(nkBracket, info, t)
      else:
        unreachable("cannot have embedded type fields")

    rawConstExpr(p, n, result)

  case analyseObjectWithTypeField(t)
  of frNone:
    discard
  of frHeader:
    var r = rdLoc(a)
    if mode == constructRefObj: r = "(*$1)" % [r]
    genObjectInitHeader(p, section, t, r, a.lode.info)
  of frEmbedded:
      if mode == constructRefObj:
        let objType = t.skipTypes(abstractInst+{tyRef})
        let tmp = defaultValueExpr(p, objType, a.lode.info)
        linefmt(p, cpsStmts,
            "#nimCopyMem((void*)$1, (NIM_CONST void*)&$2, sizeof($3));$n",
            [rdLoc(a), rdLoc(tmp), getTypeDesc(p.module, objType, mapTypeChooser(a))])
      else:
        let tmp = defaultValueExpr(p, t, a.lode.info)
        genAssignment(p, a, tmp)

proc isComplexValueType(t: PType): bool {.inline.} =
  let t = t.skipTypes(abstractInst + tyUserTypeClasses)
  result = t.kind in {tyArray, tySet, tyTuple, tyObject, tyOpenArray} or
    (t.kind == tyProc and t.callConv == ccClosure)

include ccgreset

proc constructLoc(p: BProc, loc: var TLoc, isTemp = false; doInitObj = true) =
  let kind = mapTypeChooser(loc)
  case mapType(p.config, loc.t, kind)
  of ctChar, ctBool, ctInt, ctInt8, ctInt16, ctInt32, ctInt64,
     ctFloat, ctFloat32, ctFloat64, ctFloat128,
     ctUInt, ctUInt8, ctUInt16, ctUInt32, ctUInt64:
    # numeric type
    linefmt(p, cpsStmts, "$1 = 0;$n", [rdLoc(loc)])
  of ctPtrToArray, ctPtr, ctCString, ctProc:
    # a simple ptr-like type -> assign nil
    linefmt(p, cpsStmts, "$1 = NIM_NIL;$n", [rdLoc(loc)])
  of ctNimStr, ctNimSeq:
    linefmt(p, cpsStmts, "$1.len = 0; $1.p = NIM_NIL;$n", [rdLoc(loc)])
  of ctArray, ctStruct, ctNimOpenArray:
    if not isTemp:
      # don't use nimZeroMem for temporary values for performance if we can
      # avoid it
      linefmt(p, cpsStmts, "#nimZeroMem((void*)$1, sizeof($2));$n",
              [addrLoc(p.config, loc), getTypeDesc(p.module, loc.t, kind)])

    if doInitObj:
      genObjectInit(p, cpsStmts, loc.t, loc, constructObj)
  of ctVoid:
    unreachable()

proc resetLoc(p: BProc, loc: var TLoc; doInitObj = true) =
  # we always want to clear out the destination, so pass `false` for
  # ``isTemp``
  constructLoc(p, loc, false, doInitObj)

proc initLocalVar(p: BProc, v: PSym, immediateAsgn: bool) =
  if sfNoInit notin v.flags:
    # we know it is a local variable and thus on the stack!
    # If ``not immediateAsgn`` it is not initialized in a binding like
    # ``var v = X`` and thus we need to init it.
    # If ``v`` contains a GC-ref we may pass it to ``unsureAsgnRef`` somehow
    # which requires initialization. However this can really only happen if
    # ``var v = X()`` gets transformed into ``X(&v)``.
    # Nowadays the logic in ccgcalls deals with this case however.
    if not immediateAsgn:
      constructLoc(p, v.loc)

proc getTemp(p: BProc, t: PType, result: var TLoc; needsInit=false) =
  inc(p.labels)
  result.r = "T" & rope(p.labels) & "_"
  linefmt(p, cpsLocals, "$1 $2;$n", [getTypeDesc(p.module, t, skVar), result.r])
  result.k = locTemp
  result.lode = lodeTyp t
  result.storage = OnStack
  result.flags = {}
  constructLoc(p, result, not needsInit)
  when false:
    # XXX Introduce a compiler switch in order to detect these easily.
    if getSize(p.config, t) > 1024 * 1024:
      if p.prc != nil:
        echo "ENORMOUS TEMPORARY! ", p.config $ p.prc.info
      else:
        echo "ENORMOUS TEMPORARY! ", p.config $ p.lastLineInfo
      writeStackTrace()

proc getIntTemp(p: BProc, result: var TLoc) =
  inc(p.labels)
  result.r = "T" & rope(p.labels) & "_"
  linefmt(p, cpsLocals, "NI $1;$n", [result.r])
  result.k = locTemp
  result.storage = OnStack
  result.lode = lodeTyp getSysType(p.module.g.graph, unknownLineInfo, tyInt)
  result.flags = {}

proc localVarDecl(p: BProc; n: PNode): Rope =
  let s = n.sym
  if s.loc.k == locNone:
    fillLoc(s.loc, locLocalVar, n, mangleLocalName(p, s), OnStack)
  if s.kind in {skLet, skVar, skField, skForVar} and s.alignment > 0:
    result.addf("NIM_ALIGN($1) ", [rope(s.alignment)])
  result.add getTypeDesc(p.module, s.typ, skVar)
  if true:
    if sfRegister in s.flags: result.add(" register")
    #elif skipTypes(s.typ, abstractInst).kind in GcTypeKinds:
    #  decl.add(" GC_GUARD")
    if sfVolatile in s.flags: result.add(" volatile")
    if sfNoalias in s.flags: result.add(" NIM_NOALIAS")
    result.add(" ")
    result.add(s.loc.r)

proc assignLocalVar(p: BProc, n: PNode) =
  #assert(s.loc.k == locNone) # not yet assigned
  # this need not be fulfilled for inline procs; they are regenerated
  # for each module that uses them!
  let nl = if optLineDir in p.config.options: "" else: "\L"
  let decl = localVarDecl(p, n) & ";" & nl
  line(p, cpsLocals, decl)

include ccgthreadvars

proc varInDynamicLib(m: BModule, sym: PSym)

proc fillGlobalLoc*(m: BModule, s: PSym, n: PNode) =
  fillLoc(s.loc, locGlobalVar, n, mangleName(m, s), OnHeap)

proc defineGlobalVar*(m: BModule, n: PNode) =
  let s = n.sym
  if s.loc.k == locNone:
    fillGlobalLoc(m, s, n)

  if lfDynamicLib in s.loc.flags:
    var q = findPendingModule(m, s)
    if q != nil and not containsOrIncl(q.declaredThings, s.id):
      varInDynamicLib(q, s)
    else:
      s.loc.r = mangleDynLibProc(s)
    return
  useHeader(m, s)
  if lfNoDecl in s.loc.flags: return
  if true:
    incl(m.declaredThings, s.id)
    if sfThread in s.flags:
      # XXX: remove this case once pure globals are handled by the
      #      orchestrator
      declareThreadVar(m, s, sfImportc in s.flags)
    else:
      var decl = ""
      var td = getTypeDesc(m, s.loc.t, skVar)
      if true:
        if s.kind in {skLet, skVar, skField, skForVar} and s.alignment > 0:
          decl.addf "NIM_ALIGN($1) ", [rope(s.alignment)]
        if sfImportc in s.flags: decl.add("extern ")
        elif lfExportLib in s.loc.flags: decl.add("N_LIB_EXPORT_VAR ")
        else: decl.add("N_LIB_PRIVATE ")
        decl.add(td)
        if sfRegister in s.flags: decl.add(" register")
        if sfVolatile in s.flags: decl.add(" volatile")
        if sfNoalias in s.flags: decl.add(" NIM_NOALIAS")
        decl.addf(" $1;$n", [s.loc.r])

      m.s[cfsVars].add(decl)

proc assignParam(p: BProc, s: PSym, retType: PType) =
  assert(s.loc.r != "")
  scopeMangledParam(p, s)

proc fillProcLoc(n: PNode, name: Rope) {.inline.} =
  fillLoc(n.sym.loc, locProc, n, name, OnStack)

proc fillProcLoc*(m: BModule; n: PNode) =
  let sym = n.sym
  if sym.loc.k == locNone:
    fillProcLoc(n, mangleName(m, sym))

proc getLabel(p: BProc): TLabel =
  inc(p.labels)
  result = "LA" & rope(p.labels) & "_"

proc fixLabel(p: BProc, labl: TLabel) =
  lineF(p, cpsStmts, "$1: ;$n", [labl])

proc genVarPrototype*(m: BModule, n: PNode)
proc genProcPrototype*(m: BModule, sym: PSym)
proc genStmts*(p: BProc, t: PNode)
proc expr(p: BProc, n: PNode, d: var TLoc)
proc putLocIntoDest(p: BProc, d: var TLoc, s: TLoc)
proc intLiteral(i: BiggestInt): Rope
proc genLiteral(p: BProc, n: PNode): Rope
proc raiseExit(p: BProc)

proc initLocExpr(p: BProc, e: PNode, result: var TLoc) =
  initLoc(result, locNone, e, OnUnknown)
  expr(p, e, result)

proc initLocExprSingleUse(p: BProc, e: PNode, result: var TLoc) =
  initLoc(result, locNone, e, OnUnknown)
  if e.kind in nkCallKinds and (e[0].kind != nkSym or e[0].sym.magic == mNone):
    # We cannot check for tfNoSideEffect here because of mutable parameters.
    discard "bug #8202; enforce evaluation order for nested calls"
    # We may need to consider that 'f(g())' cannot be rewritten to 'tmp = g(); f(tmp)'
    # if 'tmp' lacks a move/assignment operator.
  else:
    result.flags.incl lfSingleUse
  expr(p, e, result)

include ccgcalls, "ccgstmts.nim"

proc initFrame(p: BProc, procname, filename: Rope): Rope =
  const frameDefines = """
  $1  define nimfr_(proc, file) \
      TFrame FR_; \
      FR_.procname = proc; FR_.filename = file; FR_.line = 0; FR_.len = 0; #nimFrame(&FR_);

  $1  define nimfrs_(proc, file, slots, length) \
      struct {TFrame* prev;NCSTRING procname;NI line;NCSTRING filename; NI len; VarSlot s[slots];} FR_; \
      FR_.procname = proc; FR_.filename = file; FR_.line = 0; FR_.len = length; #nimFrame((TFrame*)&FR_);

  $1  define nimln_(n, file) \
      FR_.line = n; FR_.filename = file;
  """
  if p.module.s[cfsFrameDefines].len == 0:
    appcg(p.module, p.module.s[cfsFrameDefines], frameDefines, ["#"])

  discard cgsym(p.module, "nimFrame")
  result = ropecg(p.module, "\tnimfr_($1, $2);$n", [procname, filename])

proc deinitFrame(p: BProc): Rope =
  result = ropecg(p.module, "\t#popFrame();$n", [])

include ccgexprs

# ----------------------------- dynamic library handling -----------------
# We don't finalize dynamic libs as the OS does this for us.

proc isGetProcAddr(lib: PLib): bool =
  let n = lib.path
  result = n.kind in nkCallKinds and n.typ != nil and
    n.typ.kind in {tyPointer, tyProc}

proc loadDynamicLib(m: BModule, lib: PLib) =
  assert(lib != nil)
  if not lib.generated:
    lib.generated = true
    var tmp = getTempName(m)
    assert(lib.name == "")
    lib.name = tmp # BUGFIX: cgsym has awful side-effects
    m.s[cfsVars].addf("static void* $1;$n", [tmp])
    if lib.path.kind in {nkStrLit..nkTripleStrLit}:
      var s: TStringSeq = @[]
      libCandidates(lib.path.strVal, s)
      localReport(m.config, reportStr(
        rsemHintLibDependency, lib.path.strVal))

      var loadlib = ""
      for i in 0..high(s):
        inc(m.labels)
        if i > 0: loadlib.add("||")
        let n = newStrNode(nkStrLit, s[i])
        n.info = lib.path.info
        appcg(m, loadlib, "($1 = #nimLoadLibrary($2))$n",
              [tmp, genStringLiteral(m, n)])
      appcg(m, m.s[cfsDynLibInit],
            "if (!($1)) #nimLoadLibraryError($2);$n",
            [loadlib, genStringLiteral(m, lib.path)])
    else:
      var p = newProc(nil, m)
      p.options.excl optStackTrace
      p.flags.incl nimErrorFlagDisabled
      var dest: TLoc
      initLoc(dest, locTemp, lib.path, OnStack)
      dest.r = getTempName(m)
      appcg(m, m.s[cfsDynLibInit],"$1 $2;$n",
           [getTypeDesc(m, lib.path.typ, skVar), rdLoc(dest)])
      expr(p, lib.path, dest)

      m.s[cfsVars].add(p.s(cpsLocals))
      m.s[cfsDynLibInit].add(p.s(cpsInit))
      m.s[cfsDynLibInit].add(p.s(cpsStmts))
      appcg(m, m.s[cfsDynLibInit],
           "if (!($1 = #nimLoadLibrary($2))) #nimLoadLibraryError($2);$n",
           [tmp, rdLoc(dest)])

  m.config.internalAssert(lib.name != "", "loadDynamicLib")

proc mangleDynLibProc(sym: PSym): Rope =
  if sfCompilerProc in sym.flags:
    # NOTE: sym.loc.r is the external name!
    result = rope(sym.name.s)
  else:
    result = rope(strutils.`%`("Dl_$1_", $sym.id))

proc symInDynamicLib*(m: BModule, sym: PSym) =
  var lib = sym.annex
  let isCall = isGetProcAddr(lib)
  var extname = sym.loc.r
  if not isCall: loadDynamicLib(m, lib)
  var tmp = mangleDynLibProc(sym)
  sym.loc.r = tmp             # from now on we only need the internal name
  sym.typ.sym = nil           # generate a new name
  inc(m.labels, 2)
  if isCall:
    let p = newProc(nil, m)
    p.options = {}
    p.flags.incl nimErrorFlagDisabled

    let n = lib.path
    var a: TLoc
    initLocExpr(p, n[0], a)
    var params = rdLoc(a) & "("
    for i in 1..<n.len-1:
      initLocExpr(p, n[i], a)
      params.add(rdLoc(a))
      params.add(", ")
<<<<<<< HEAD
    let load = "\t$1 = ($2) ($3$4));$n" %
        [tmp, getTypeDesc(m, sym.typ, skVar), params, makeCString($extname)]
    var last = lastSon(n)
    if last.kind == nkHiddenStdConv: last = last[1]
    internalAssert(m.config, last.kind == nkStrLit)
    let idx = last.strVal
    if idx.len == 0:
      p.s(cpsStmts).add(load)
    elif idx.len == 1 and idx[0] in {'0'..'9'}:
      m.extensionLoaders[idx[0]].add(load)
    else:
      internalError(m.config, sym.info, "wrong index: " & idx)

    # the call is emitted into the dynlib-init section:
    m.s[cfsDynLibInit].addf("{$n", [])
    m.s[cfsDynLibInit].add p.s(cpsLocals)
    m.s[cfsDynLibInit].add p.s(cpsStmts)
    m.s[cfsDynLibInit].addf("}$n", [])
=======
    appcg(m.initProc, cpsStmts,
        "\t$1 = ($2) ($3$4));$n",
        [tmp, getTypeDesc(m, sym.typ, skVar), params, makeCString($extname)])
>>>>>>> cc309357
  else:
    appcg(m, m.s[cfsDynLibInit],
        "\t$1 = ($2) #nimGetProcAddr($3, $4);$n",
        [tmp, getTypeDesc(m, sym.typ, skVar), lib.name, makeCString($extname)])
  m.s[cfsVars].addf("$2 $1;$n", [sym.loc.r, getTypeDesc(m, sym.loc.t, skVar)])

proc varInDynamicLib(m: BModule, sym: PSym) =
  var lib = sym.annex
  var extname = sym.loc.r
  loadDynamicLib(m, lib)
  incl(sym.loc.flags, lfIndirect)
  var tmp = mangleDynLibProc(sym)
  sym.loc.r = tmp             # from now on we only need the internal name
  inc(m.labels, 2)
  appcg(m, m.s[cfsDynLibInit],
      "$1 = ($2*) #nimGetProcAddr($3, $4);$n",
      [tmp, getTypeDesc(m, sym.typ, skVar), lib.name, makeCString($extname)])
  m.s[cfsVars].addf("$2* $1;$n",
      [sym.loc.r, getTypeDesc(m, sym.loc.t, skVar)])

proc cgsym(m: BModule, name: string): Rope =
  let sym = magicsys.getCompilerProc(m.g.graph, name)
  if sym != nil:
    case sym.kind
    of skProc, skFunc, skMethod, skConverter, skIterator:
      genProcPrototype(m, sym) # emit a prototype
      m.extra.add(sym) # notify the caller about the dependency
    of skVar, skResult, skLet: genVarPrototype(m, newSymNode sym)
    of skType: discard getTypeDesc(m, sym.typ)
    else: internalError(m.config, "cgsym: " & name & ": " & $sym.kind)
  else:
    # we used to exclude the system module from this check, but for DLL
    # generation support this sloppyness leads to hard to detect bugs, so
    # we're picky here for the system module too:
    localReport(m.config, reportStr(rsemSystemNeeds, name))

  result = sym.loc.r

proc generateHeaders(m: BModule) =
  m.s[cfsHeaders].add("\L#include \"nimbase.h\"\L")

  for it in m.headerFiles:
    if it[0] == '#':
      m.s[cfsHeaders].add(rope(it.replace('`', '"') & "\L"))
    elif it[0] notin {'"', '<'}:
      m.s[cfsHeaders].addf("#include \"$1\"$N", [rope(it)])
    else:
      m.s[cfsHeaders].addf("#include $1$N", [rope(it)])
  m.s[cfsHeaders].add("""#undef LANGUAGE_C
#undef MIPSEB
#undef MIPSEL
#undef PPC
#undef R3000
#undef R4000
#undef i386
#undef linux
#undef mips
#undef near
#undef far
#undef powerpc
#undef unix
""")

proc closureSetup(p: BProc, prc: PSym) =
  if prc.typ.callConv != ccClosure: return
  # prc.ast[paramsPos].last contains the type we're after:
  var ls = lastSon(prc.ast[paramsPos])
  p.config.internalAssert(ls.kind == nkSym, prc.info, "closure generation failed")
  var env = ls.sym
  #echo "created environment: ", env.id, " for ", prc.name.s
  assignLocalVar(p, ls)
  # generate cast assignment:
  linefmt(p, cpsStmts, "$1 = ($2) ClE_0;$n",
          [rdLoc(env.loc), getTypeDesc(p.module, env.typ)])

proc containsResult(n: PNode): bool =
  result = false
  case n.kind
  of nkEmpty..pred(nkSym), succ(nkSym)..nkNilLit, nkFormalParams:
    discard
  of nkSym:
    if n.sym.kind == skResult:
      result = true
  else:
    for i in 0..<n.len:
      if containsResult(n[i]): return true

const harmless = {nkConstSection, nkTypeSection, nkEmpty, nkCommentStmt, nkTemplateDef,
                  nkMacroDef, nkMixinStmt, nkBindStmt} +
                  declarativeDefs

type
  InitResultEnum = enum Unknown, InitSkippable, InitRequired

proc allPathsAsgnResult(n: PNode): InitResultEnum =
  # Exceptions coming from calls don't have not be considered here:
  #
  # proc bar(): string = raise newException(...)
  #
  # proc foo(): string =
  #   # optimized out: 'reset(result)'
  #   result = bar()
  #
  # try:
  #   a = foo()
  # except:
  #   echo "a was not written to"
  #
  template allPathsInBranch(it) =
    let a = allPathsAsgnResult(it)
    case a
    of InitRequired: return InitRequired
    of InitSkippable: discard
    of Unknown:
      # sticky, but can be overwritten by InitRequired:
      result = Unknown

  result = Unknown
  case n.kind
  of nkStmtList, nkStmtListExpr:
    for it in n:
      result = allPathsAsgnResult(it)
      if result != Unknown: return result
  of nkAsgn, nkFastAsgn:
    if n[0].kind == nkSym and n[0].sym.kind == skResult:
      if not containsResult(n[1]): result = InitSkippable
      else: result = InitRequired
    elif containsResult(n):
      result = InitRequired
  of nkReturnStmt:
    if n.len > 0:
      if n[0].kind == nkEmpty and result != InitSkippable:
        # This is a bare `return` statement, if `result` was not initialized
        # anywhere else (or if we're not sure about this) let's require it to be
        # initialized. This avoids cases like #9286 where this heuristic lead to
        # wrong code being generated.
        result = InitRequired
      else: result = allPathsAsgnResult(n[0])
  of nkIfStmt, nkIfExpr:
    var exhaustive = false
    result = InitSkippable
    for it in n:
      # Every condition must not use 'result':
      if it.len == 2 and containsResult(it[0]):
        return InitRequired
      if it.len == 1: exhaustive = true
      allPathsInBranch(it.lastSon)
    # if the 'if' statement is not exhaustive and yet it touched 'result'
    # in some way, say Unknown.
    if not exhaustive: result = Unknown
  of nkCaseStmt:
    if containsResult(n[0]): return InitRequired
    result = InitSkippable
    var exhaustive = skipTypes(n[0].typ,
        abstractVarRange-{tyTypeDesc}).kind notin {tyFloat..tyFloat128, tyString}
    for i in 1..<n.len:
      let it = n[i]
      allPathsInBranch(it.lastSon)
      if it.kind == nkElse: exhaustive = true
    if not exhaustive: result = Unknown
  of nkWhileStmt:
    # some dubious code can assign the result in the 'while'
    # condition and that would be fine. Everything else isn't:
    result = allPathsAsgnResult(n[0])
    if result == Unknown:
      result = allPathsAsgnResult(n[1])
      # we cannot assume that the 'while' loop is really executed at least once:
      if result == InitSkippable: result = Unknown
  of harmless:
    result = Unknown
  of nkSym:
    # some path reads from 'result' before it was written to!
    if n.sym.kind == skResult: result = InitRequired
  of nkTryStmt, nkHiddenTryStmt:
    # We need to watch out for the following problem:
    # try:
    #   result = stuffThatRaises()
    # except:
    #   discard "result was not set"
    #
    # So ... even if the assignment to 'result' is the very first
    # assignment this is not good enough! The only pattern we allow for
    # is 'finally: result = x'
    result = InitSkippable
    allPathsInBranch(n[0])
    for i in 1..<n.len:
      if n[i].kind == nkFinally:
        result = allPathsAsgnResult(n[i].lastSon)
      else:
        allPathsInBranch(n[i].lastSon)
  else:
    for i in 0..<n.safeLen:
      allPathsInBranch(n[i])

proc isNoReturn(m: BModule; s: PSym): bool {.inline.} =
  sfNoReturn in s.flags and m.config.exc != excGoto

proc startProc*(m: BModule, prc: PSym; procBody: PNode = nil): BProc =
  var p = newProc(prc, m)
  assert(prc.ast != nil)
  if sfPure notin prc.flags and prc.typ[0] != nil:
    m.config.internalAssert(resultPos < prc.ast.len, prc.info, "proc has no result symbol")
    let resNode = prc.ast[resultPos]
    let res = resNode.sym # get result symbol
    if not isInvalidReturnType(m.config, prc.typ[0]):
      if sfNoInit in prc.flags: incl(res.flags, sfNoInit)
      # declare the result symbol:
      assignLocalVar(p, resNode)
      assert(res.loc.r != "")
      initLocalVar(p, res, immediateAsgn=false)
    else:
      fillResult(p.config, resNode)
      assignParam(p, res, prc.typ[0])
      # We simplify 'unsureAsgn(result, nil); unsureAsgn(result, x)'
      # to 'unsureAsgn(result, x)'
      # Sketch why this is correct: If 'result' points to a stack location
      # the 'unsureAsgn' is a nop. If it points to a global variable the
      # global is either 'nil' or points to valid memory and so the RC operation
      # succeeds without touching not-initialized memory.
      if sfNoInit in prc.flags: discard
      elif procBody != nil and
           allPathsAsgnResult(procBody) == InitSkippable: discard
      else:
        resetLoc(p, res.loc)
      if skipTypes(res.typ, abstractInst).kind == tyArray:
        #incl(res.loc.flags, lfIndirect)
        res.loc.storage = OnUnknown

  # for now, we treat all compilerprocs as being able to run in a boot
  # environment where the error flag is not yet accessible. This is not quite
  # correct, and a dedicated facility for designating runtime procedures as
  # usable in a boot environment is eventually required
  # The ``threadProcWrapper`` is special-cased to have the flag disabled too,
  # as thread-local storage might not have been set up when the flag is first
  # queried. Making it a compilerproc is not possible, due to it being a
  # generic routine
  if sfCompilerProc in prc.flags or (prc.name.s == "threadProcWrapper" and
     sfSystemModule in getModule(prc).flags):
    p.flags.incl nimErrorFlagDisabled

  for i in 1..<prc.typ.n.len:
    let param = prc.typ.n[i].sym
    if param.typ.isCompileTimeOnly: continue
    fillLoc(param.loc, locParam, prc.typ.n[i], mangleParamName(m, param),
            param.paramStorageLoc)
    assignParam(p, param, prc.typ[0])
  closureSetup(p, prc)

  if sfPure notin prc.flags and optStackTrace in prc.options:
    # HACK: we need to raise the dependencies here already. Doing so when
    #       finishing the procedure would be too late in the case of
    #       procedures for which code is generated incrementally
    discard cgsym(p.module, "nimFrame")
    discard cgsym(p.module, "popFrame")

  result = p

proc finishProc*(p: BProc, prc: PSym): string =
  if {nimErrorFlagAccessed, nimErrorFlagDeclared} * p.flags == {nimErrorFlagAccessed}:
    p.flags.incl nimErrorFlagDeclared
    p.blocks[0].sections[cpsLocals].add(ropecg(p.module, "NIM_BOOL* nimErr_;$n", []))
    p.blocks[0].sections[cpsInit].add(ropecg(p.module, "nimErr_ = #nimErrorFlag();$n", []))

  var
    header = genProcHeader(p.module, prc)
    returnStmt = ""

  if sfPure notin prc.flags and not isInvalidReturnType(p.config, prc.typ[0]):
    returnStmt = ropecg(p.module, "\treturn $1;$n",
                        [rdLoc(prc.ast[resultPos].sym.loc)])

  var generatedProc: Rope
  generatedProc.genCLineDir prc.info, p.config
  if isNoReturn(p.module, prc):
    if hasDeclspec in extccomp.CC[p.config.cCompiler].props:
      header = "__declspec(noreturn) " & header
  if sfPure in prc.flags:
    if hasDeclspec in extccomp.CC[p.config.cCompiler].props:
      header = "__declspec(naked) " & header
    generatedProc.add ropecg(p.module, "$1 {$n$2$3$4}$N$N",
                         [header, p.s(cpsLocals), p.s(cpsInit), p.s(cpsStmts)])
  else:
    generatedProc.add ropecg(p.module, "$1 {$n", [header])
    if optStackTrace in prc.options:
      generatedProc.add(p.s(cpsLocals))
      var procname = makeCString(prc.name.s)
      generatedProc.add(initFrame(p, procname, quotedFilename(p.config, prc.info)))
    else:
      generatedProc.add(p.s(cpsLocals))
    if optProfiler in prc.options:
      # invoke at proc entry for recursion:
      appcg(p, cpsInit, "\t#nimProfile();$n", [])
    # this pair of {} was added because C++ is stricter with its control flow
    # integrity checks, leaving them in
    if beforeRetNeeded in p.flags: generatedProc.add("{")
    generatedProc.add(p.s(cpsInit))
    generatedProc.add(p.s(cpsStmts))
    if beforeRetNeeded in p.flags: generatedProc.add(~"\t}BeforeRet_: ;$n")

    if sfTopLevel in prc.flags:
      generatedProc.add ropecg(p.module, "\t#nimTestErrorFlag();$n", [])

    if optStackTrace in prc.options: generatedProc.add(deinitFrame(p))
    generatedProc.add(returnStmt)
    generatedProc.add(~"}$N")

  result = generatedProc

proc genProc*(m: BModule, prc: PSym, procBody: PNode): Rope =
  ## Generates the code for the procedure `prc`, where `procBody` is the code
  ## of the body with all applicable lowerings and transformation applied.
  let p = startProc(m, prc, procBody)
  genStmts(p, procBody)
  result = finishProc(p, prc)

proc genProcPrototype(m: BModule, sym: PSym) =
  useHeader(m, sym)
  if lfNoDecl in sym.loc.flags: return
  if lfDynamicLib in sym.loc.flags:
    if sym.itemId.module != m.module.position and
        not containsOrIncl(m.declaredThings, sym.id):
      m.s[cfsVars].add(ropecg(m, "$1 $2 $3;$n",
                        ["extern",
                        getTypeDesc(m, sym.loc.t), mangleDynLibProc(sym)]))

  elif not containsOrIncl(m.declaredProtos, sym.id):
    var header = genProcHeader(m, sym)
    block:
      if isNoReturn(m, sym) and hasDeclspec in extccomp.CC[m.config.cCompiler].props:
        header = "__declspec(noreturn) " & header
      if sfPure in sym.flags and hasAttribute in CC[m.config.cCompiler].props:
        header.add(" __attribute__((naked))")
      if isNoReturn(m, sym) and hasAttribute in CC[m.config.cCompiler].props:
        header.add(" __attribute__((noreturn))")
    m.s[cfsProcHeaders].add(ropecg(m, "$1;$N", [header]))

proc useProc(m: BModule, prc: PSym) =
  if lfImportCompilerProc in prc.loc.flags:
    fillProcLoc(m, prc.ast[namePos])
    useHeader(m, prc)
    # dependency to a compilerproc:
    discard cgsym(m, prc.name.s)
  elif lfNoDecl in prc.loc.flags or sfImportc in prc.flags:
    fillProcLoc(m, prc.ast[namePos])
    genProcPrototype(m, prc)
  else:
    # mangle based on the attached-to module
    fillProcLoc(findPendingModule(m, prc), prc.ast[namePos])
    genProcPrototype(m, prc)

proc genVarPrototype(m: BModule, n: PNode) =
  #assert(sfGlobal in sym.flags)
  let sym = n.sym
  useHeader(m, sym)
  fillLoc(sym.loc, locGlobalVar, n, mangleName(m, sym), OnHeap)

  if (lfNoDecl in sym.loc.flags) or contains(m.declaredThings, sym.id):
    return
  if sym.owner.id != m.module.id:
    # else we already have the symbol generated!
    assert(sym.loc.r != "")
    if sfThread in sym.flags:
      declareThreadVar(m, sym, true)
    else:
      incl(m.declaredThings, sym.id)
      if sym.kind in {skLet, skVar, skField, skForVar} and sym.alignment > 0:
        m.s[cfsVars].addf "NIM_ALIGN($1) ", [rope(sym.alignment)]
      m.s[cfsVars].add("extern ")
      m.s[cfsVars].add(getTypeDesc(m, sym.loc.t, skVar))
      if lfDynamicLib in sym.loc.flags: m.s[cfsVars].add("*")
      if sfRegister in sym.flags: m.s[cfsVars].add(" register")
      if sfVolatile in sym.flags: m.s[cfsVars].add(" volatile")
      if sfNoalias in sym.flags: m.s[cfsVars].add(" NIM_NOALIAS")
      m.s[cfsVars].addf(" $1;$n", [sym.loc.r])

proc addNimDefines(result: var Rope; conf: ConfigRef) {.inline.} =
  result.addf("#define NIM_INTBITS $1\L", [
    platform.CPU[conf.target.targetCPU].intSize.rope])
  if conf.isDefined("nimEmulateOverflowChecks"):
    result.add("#define NIM_EmulateOverflowChecks\L")

proc headerTop(): Rope =
  result = "/* Generated by Nim Compiler v$1 */$N" % [rope(VersionAsString)]

proc getCopyright(conf: ConfigRef; cfile: Cfile): Rope =
  result = headerTop()
  if optCompileOnly notin conf.globalOptions:
    result.add ("/* Compiled for: $1, $2, $3 */$N" &
        "/* Command for C compiler:$n   $4 */$N") %
        [rope(platform.OS[conf.target.targetOS].name),
        rope(platform.CPU[conf.target.targetCPU].name),
        rope(extccomp.CC[conf.cCompiler].name),
        rope(getCompileCFileCmd(conf, cfile))]

proc getFileHeader(conf: ConfigRef; cfile: Cfile): Rope =
  result = getCopyright(conf, cfile)
  addNimDefines(result, conf)

proc getSomeNameForModule(m: PSym): Rope =
  assert m.kind == skModule
  assert m.owner.kind == skPackage
  if {sfSystemModule, sfMainModule} * m.flags == {}:
    result = m.owner.name.s.mangle.rope
    result.add "_"
  result.add m.name.s.mangle

proc getSomeInitName(m: BModule, suffix: string): Rope =
  result = getSomeNameForModule(m.module)
  result.add suffix

proc getInitName*(m: BModule): Rope =
  if sfMainModule in m.module.flags:
    # generate constant name for main module, for "easy" debugging.
    result = rope"NimMainModule"
  else:
    result = getSomeInitName(m, "Init000")

proc getDatInitName*(m: BModule): Rope = getSomeInitName(m, "DatInit000")

proc genMainProc*(m: BModule, body: Rope) =
  ## this function is called in cgenWriteModules after all modules are closed,
  ## it means raising dependency on the symbols is too late as it will not propagate
  ## into other modules, only simple rope manipulations are allowed

  const
    # not a big deal if we always compile these 3 global vars... makes the HCR code easier
    PosixCmdLine =
      "N_LIB_PRIVATE int cmdCount;$N" &
      "N_LIB_PRIVATE char** cmdLine;$N" &
      "N_LIB_PRIVATE char** gEnv;$N"

    PreMainBody = "$N" &
      PosixCmdLine

    MainProcs =
      "\tNimMain();$N"

    MainProcsWithResult =
      MainProcs & ("\treturn $1nim_program_result;$N")

    NimMainProc =
      "N_CDECL(void, NimMain)(void) {$N" &
        "$1$N" &
      "}$N$N"

    NimMainBody = NimMainProc

    PosixCMain =
      "int main(int argc, char** args, char** env) {$N" &
        "\tcmdLine = args;$N" &
        "\tcmdCount = argc;$N" &
        "\tgEnv = env;$N" &
        MainProcsWithResult &
      "}$N$N"

    StandaloneCMain =
      "int main(void) {$N" &
        MainProcs &
        "\treturn 0;$N" &
      "}$N$N"

    WinNimMain = NimMainBody

    WinCMain = "N_STDCALL(int, WinMain)(HINSTANCE hCurInstance, $N" &
      "                        HINSTANCE hPrevInstance, $N" &
      "                        LPSTR lpCmdLine, int nCmdShow) {$N" &
      MainProcsWithResult & "}$N$N"

    WinNimDllMain = "N_LIB_EXPORT " & NimMainProc

    WinCDllMain =
      "BOOL WINAPI DllMain(HINSTANCE hinstDLL, DWORD fwdreason, $N" &
      "                    LPVOID lpvReserved) {$N" &
      "\tif(fwdreason == DLL_PROCESS_ATTACH) {$N" & MainProcs & "}$N" &
      "\treturn 1;$N}$N$N"

    PosixNimDllMain = WinNimDllMain

    PosixCDllMain =
      "N_LIB_PRIVATE void NIM_POSIX_INIT NimMainInit(void) {$N" &
        MainProcs &
      "}$N$N"

  if m.config.target.targetOS == osWindows and
      m.config.globalOptions * {optGenGuiApp, optGenDynLib} != {}:
    m.includeHeader("<windows.h>")

  appcg(m, m.s[cfsProcs], PreMainBody, [])

  if m.config.target.targetOS == osWindows and
      m.config.globalOptions * {optGenGuiApp, optGenDynLib} != {}:
    if optGenGuiApp in m.config.globalOptions:
      const nimMain = WinNimMain
      appcg(m, m.s[cfsProcs], nimMain,
        [body])
    else:
      const nimMain = WinNimDllMain
      appcg(m, m.s[cfsProcs], nimMain,
        [body])
  elif optGenDynLib in m.config.globalOptions:
    const nimMain = PosixNimDllMain
    appcg(m, m.s[cfsProcs], nimMain,
        [body])
  elif m.config.target.targetOS == osStandalone:
    const nimMain = NimMainBody
    appcg(m, m.s[cfsProcs], nimMain,
        [body])
  else:
    const nimMain = NimMainBody
    appcg(m, m.s[cfsProcs], nimMain,
        [body])

  if optNoMain notin m.config.globalOptions:
    if m.config.target.targetOS == osWindows and
        m.config.globalOptions * {optGenGuiApp, optGenDynLib} != {}:
      if optGenGuiApp in m.config.globalOptions:
        const otherMain = WinCMain
        appcg(m, m.s[cfsProcs], otherMain, [""])
      else:
        const otherMain = WinCDllMain
        appcg(m, m.s[cfsProcs], otherMain, [])
    elif optGenDynLib in m.config.globalOptions:
      const otherMain = PosixCDllMain
      appcg(m, m.s[cfsProcs], otherMain, [])
    elif m.config.target.targetOS == osStandalone:
      const otherMain = StandaloneCMain
      appcg(m, m.s[cfsProcs], otherMain, [])
    else:
      const otherMain = PosixCMain
      appcg(m, m.s[cfsProcs], otherMain, [""])

proc genDatInitCode*(m: BModule): bool =
  ## this function is called after all modules are closed,
  ## it means raising dependency on the symbols is too late as it will not propagate
  ## into other modules, only simple rope manipulations are allowed

  var moduleDatInitRequired = false

  var prc = "$1 N_NIMCALL(void, $2)(void) {$N" %
    [rope("N_LIB_PRIVATE"), getDatInitName(m)]

  # we don't want to break into such init code - could happen if a line
  # directive from a function written by the user spills after itself
  genCLineDir(prc, "generated_not_to_break_here", 999999, m.config)

  if m.typeNodes > 0:
    # emit a definition for the node storage, if used
    appcg(m, m.s[cfsTypeInit1], "static #TNimNode $1[$2];$n",
          [m.typeNodesName, m.typeNodes])

  for i in cfsTypeInit1..cfsDynLibInit:
    if m.s[i].len != 0:
      moduleDatInitRequired = true
      prc.add(m.s[i])

  # setting up the TLS must happen before initializing the ``system`` module,
  # so we emit the call at the end of the data-init procedure:
  if sfSystemModule in m.module.flags and
     emulatedThreadVars(m.config) and m.config.target.targetOS != osStandalone:
    moduleDatInitRequired = true
    prc.addf("\tinitThreadVarsEmulation();$N", [])

  prc.addf("}$N$N", [])

  if moduleDatInitRequired:
    m.s[cfsDatInitProc].add(prc)
    #rememberFlag(m.g.graph, m.module, HasDatInitProc)

  result = moduleDatInitRequired

<<<<<<< HEAD
=======
proc genInitCode*(m: BModule): bool =
  ## this function is called after all modules are closed,
  ## it means raising dependency on the symbols is too late as it will not propagate
  ## into other modules, only simple rope manipulations are allowed
  var moduleInitRequired = false
  let initname = getInitName(m)
  var prc = "$1 N_NIMCALL(void, $2)(void) {$N" %
    [rope("N_LIB_PRIVATE"), initname]
  # we don't want to break into such init code - could happen if a line
  # directive from a function written by the user spills after itself
  genCLineDir(prc, "generated_not_to_break_here", 999999, m.config)
  if m.typeNodes > 0:
    appcg(m, m.s[cfsTypeInit1], "static #TNimNode $1[$2];$n",
          [m.typeNodesName, m.typeNodes])

  if m.nimTypes > 0:
    appcg(m, m.s[cfsTypeInit1], "static #TNimType $1[$2];$n",
          [m.nimTypesName, m.nimTypes])

  template writeSection(thing: untyped, section: TCProcSection) =
    if m.thing.s(section).len > 0:
      moduleInitRequired = true
      prc.add(m.thing.s(section))

  if m.preInitProc.s(cpsInit).len > 0 or m.preInitProc.s(cpsStmts).len > 0:
    # Give this small function its own scope
    prc.addf("{$N", [])
    # Keep a bogus frame in case the code needs one
    prc.add(~"\tTFrame FR_; FR_.len = 0;$N")

    writeSection(preInitProc, cpsLocals)
    writeSection(preInitProc, cpsInit)
    writeSection(preInitProc, cpsStmts)
    prc.addf("}/* preInitProc end */$N", [])
    when false:
      m.initProc.blocks[0].sections[cpsLocals].add m.preInitProc.s(cpsLocals)
      m.initProc.blocks[0].sections[cpsInit].prepend m.preInitProc.s(cpsInit)
      m.initProc.blocks[0].sections[cpsStmts].prepend m.preInitProc.s(cpsStmts)

  # add new scope for following code, because old vcc compiler need variable
  # be defined at the top of the block
  prc.addf("{$N", [])
  writeSection(initProc, cpsLocals)

  if m.initProc.s(cpsInit).len > 0 or m.initProc.s(cpsStmts).len > 0:
    moduleInitRequired = true
    if optStackTrace in m.initProc.options and frameDeclared notin m.flags:
      # BUT: the generated init code might depend on a current frame, so
      # declare it nevertheless:
      incl m.flags, frameDeclared
      if preventStackTrace notin m.flags:
        var procname = makeCString(m.module.name.s)
        prc.add(initFrame(m.initProc, procname, quotedFilename(m.config, m.module.info)))
      else:
        prc.add(~"\tTFrame FR_; FR_.len = 0;$N")

    writeSection(initProc, cpsInit)
    writeSection(initProc, cpsStmts)

    if beforeRetNeeded in m.initProc.flags:
      prc.add(~"\tBeforeRet_: ;$n")

    # each module's module-level code can potentially raise, so the error flag
    # always needs to be tested
    if getCompilerProc(m.g.graph, "nimTestErrorFlag") != nil:
      m.appcg(prc, "\t#nimTestErrorFlag();$n", [])

    if optStackTrace in m.initProc.options and preventStackTrace notin m.flags:
      prc.add(deinitFrame(m.initProc))

  prc.addf("}$N", [])

  prc.addf("}$N$N", [])

  # we cannot simply add the init proc to ``m.s[cfsProcs]`` anymore because
  # that would lead to a *nesting* of merge sections which the merger does
  # not support. So we add it to another special section: ``cfsInitProc``

  if moduleInitRequired or sfMainModule in m.module.flags:
    m.s[cfsInitProc].add(prc)
    #rememberFlag(m.g.graph, m.module, HasModuleInitProc)

  result = moduleInitRequired

>>>>>>> cc309357
proc genModule(m: BModule, cfile: Cfile): Rope =
  var moduleIsEmpty = true

  result = getFileHeader(m.config, cfile)

  generateThreadLocalStorage(m)
  generateHeaders(m)
  result.add(m.s[cfsHeaders])
  if m.s[cfsFrameDefines].len > 0:
    result.add(m.s[cfsFrameDefines])
  else:
    result.add("#define nimfr_(x, y)\n#define nimln_(x, y)\n")

  for i in cfsForwardTypes..cfsProcs:
    if m.s[i].len > 0:
      moduleIsEmpty = false
      result.add(m.s[i])

  if m.s[cfsInitProc].len > 0:
    moduleIsEmpty = false
    result.add(m.s[cfsInitProc])
  if m.s[cfsDatInitProc].len > 0:
    moduleIsEmpty = false
    result.add(m.s[cfsDatInitProc])

  if moduleIsEmpty:
    result = ""

proc rawNewModule*(g: BModuleList; module: PSym, filename: AbsoluteFile): BModule =
  new(result)
  result.g = g
  result.tmpBase = rope("TM" & $hashOwner(module) & "_")
  result.headerFiles = @[]
  result.declaredThings = initIntSet()
  result.declaredProtos = initIntSet()
  result.cfilename = filename
  result.filename = filename
  result.typeCache = initTable[SigHash, Rope]()
  result.forwTypeCache = initTable[SigHash, Rope]()
  result.module = module
  result.typeInfoMarker = initTable[SigHash, Rope]()
  result.sigConflicts = initCountTable[SigHash]()
  initNodeTable(result.dataCache)
  result.typeStack = @[]
  result.typeNodesName = getTempName(result)
  # no line tracing for the init sections of the system module so that we
  # don't generate a TFrame which can confuse the stack bottom initialization:
  if sfSystemModule in module.flags:
    incl result.flags, preventStackTrace
  let ndiName = if optCDebug in g.config.globalOptions: changeFileExt(completeCfilePath(g.config, filename), "ndi")
                else: AbsoluteFile""
  open(result.ndi, ndiName, g.config)

proc rawNewModule(g: BModuleList; module: PSym; conf: ConfigRef): BModule =
  result = rawNewModule(g, module, AbsoluteFile toFullPath(conf, module.position.FileIndex))

proc newModule*(g: BModuleList; module: PSym; conf: ConfigRef): BModule =
  # we should create only one cgen module for each module sym
  result = rawNewModule(g, module, conf)
  if module.position >= g.modules.len:
    setLen(g.modules, module.position + 1)
  #growCache g.modules, module.position
  g.modules[module.position] = result

proc writeHeader(m: BModule) =
  var result = headerTop()
  var guard = "__$1__" % [m.filename.splitFile.name.rope]
  result.addf("#ifndef $1$n#define $1$n", [guard])
  addNimDefines(result, m.config)
  generateHeaders(m)

  generateThreadLocalStorage(m)
  for i in cfsHeaders..cfsProcs:
    result.add(m.s[i])
  result.add(m.s[cfsInitProc])

  if optGenDynLib in m.config.globalOptions:
    result.add("N_LIB_IMPORT ")
  result.addf("N_CDECL(void, NimMain)(void);$n", [])
  result.addf("#endif /* $1 */$n", [guard])
  if not writeRope(result, m.filename):
    localReport(m.config, reportStr(rsemCannotOpenFile, m.filename.string))

proc getCFile(m: BModule): AbsoluteFile =
  result = changeFileExt(completeCfilePath(m.config, withPackageName(m.config, m.cfilename)), ".nim.c")

proc shouldRecompile(m: BModule; code: Rope, cfile: Cfile): bool =
  if optForceFullMake notin m.config.globalOptions:
    if not moduleHasChanged(m.g.graph, m.module):
      result = false
    elif not equalsFile(code, cfile.cname):
      when false:
        #m.config.symbolFiles == readOnlySf: #isDefined(m.config, "nimdiff"):
        if fileExists(cfile.cname):
          copyFile(cfile.cname.string, cfile.cname.string & ".backup")
          echo "diff ", cfile.cname.string, ".backup ", cfile.cname.string
        else:
          echo "new file ", cfile.cname.string
      if not writeRope(code, cfile.cname):
        localReport(m.config, reportStr(rsemCannotOpenFile, cfile.cname.string))

      result = true
    elif fileExists(cfile.obj) and os.fileNewer(cfile.obj.string, cfile.cname.string):
      result = false
    else:
      result = true
  else:
    if not writeRope(code, cfile.cname):
      localReport(m.config, reportStr(rsemCannotOpenFile, cfile.cname.string))

    result = true

proc finalizeModule*(m: BModule) =
  finishTypeDescriptions(m)

proc finalizeMainModule*(m: BModule) =
  generateThreadVarsSize(m) # TODO: not the job of the code generator

proc writeModule(m: BModule) =
  template onExit() = close(m.ndi, m.config)
  let cfile = getCFile(m)
  var cf = Cfile(nimname: m.module.name.s, cname: cfile,
                  obj: completeCfilePath(m.config, toObjFile(m.config, cfile)), flags: {})
  var code = genModule(m, cf)
  if code != "" or m.config.symbolFiles != disabledSf:
    when hasTinyCBackend:
      if m.config.cmd == cmdTcc:
        tccgen.compileCCode($code, m.config)
        onExit()
        return

    if not shouldRecompile(m, code, cf):
      cf.flags = {CfileFlag.Cached}

    addFileToCompile(m.config, cf)
  onExit()

proc cgenWriteModules*(backend: RootRef, config: ConfigRef) =
  let g = BModuleList(backend)
  g.config = config

  # note: we don't need to call ``writeModule`` in module closed order
  # anymore, as the procedure now does what its name implies: writing the
  # module to disk. However, it also queues the C file for compilation,
  # so we still keep the behaviour for now
  for m in cgenModules(g):
    m.writeModule()
  writeMapping(config, g.mapping)
  if g.generatedHeader != nil: writeHeader(g.generatedHeader)<|MERGE_RESOLUTION|>--- conflicted
+++ resolved
@@ -711,30 +711,15 @@
       initLocExpr(p, n[i], a)
       params.add(rdLoc(a))
       params.add(", ")
-<<<<<<< HEAD
-    let load = "\t$1 = ($2) ($3$4));$n" %
-        [tmp, getTypeDesc(m, sym.typ, skVar), params, makeCString($extname)]
-    var last = lastSon(n)
-    if last.kind == nkHiddenStdConv: last = last[1]
-    internalAssert(m.config, last.kind == nkStrLit)
-    let idx = last.strVal
-    if idx.len == 0:
-      p.s(cpsStmts).add(load)
-    elif idx.len == 1 and idx[0] in {'0'..'9'}:
-      m.extensionLoaders[idx[0]].add(load)
-    else:
-      internalError(m.config, sym.info, "wrong index: " & idx)
+    appcg(p, cpsStmts,
+        "\t$1 = ($2) ($3$4));$n",
+        [tmp, getTypeDesc(m, sym.typ, skVar), params, makeCString($extname)])
 
     # the call is emitted into the dynlib-init section:
     m.s[cfsDynLibInit].addf("{$n", [])
     m.s[cfsDynLibInit].add p.s(cpsLocals)
     m.s[cfsDynLibInit].add p.s(cpsStmts)
     m.s[cfsDynLibInit].addf("}$n", [])
-=======
-    appcg(m.initProc, cpsStmts,
-        "\t$1 = ($2) ($3$4));$n",
-        [tmp, getTypeDesc(m, sym.typ, skVar), params, makeCString($extname)])
->>>>>>> cc309357
   else:
     appcg(m, m.s[cfsDynLibInit],
         "\t$1 = ($2) #nimGetProcAddr($3, $4);$n",
@@ -1305,93 +1290,6 @@
 
   result = moduleDatInitRequired
 
-<<<<<<< HEAD
-=======
-proc genInitCode*(m: BModule): bool =
-  ## this function is called after all modules are closed,
-  ## it means raising dependency on the symbols is too late as it will not propagate
-  ## into other modules, only simple rope manipulations are allowed
-  var moduleInitRequired = false
-  let initname = getInitName(m)
-  var prc = "$1 N_NIMCALL(void, $2)(void) {$N" %
-    [rope("N_LIB_PRIVATE"), initname]
-  # we don't want to break into such init code - could happen if a line
-  # directive from a function written by the user spills after itself
-  genCLineDir(prc, "generated_not_to_break_here", 999999, m.config)
-  if m.typeNodes > 0:
-    appcg(m, m.s[cfsTypeInit1], "static #TNimNode $1[$2];$n",
-          [m.typeNodesName, m.typeNodes])
-
-  if m.nimTypes > 0:
-    appcg(m, m.s[cfsTypeInit1], "static #TNimType $1[$2];$n",
-          [m.nimTypesName, m.nimTypes])
-
-  template writeSection(thing: untyped, section: TCProcSection) =
-    if m.thing.s(section).len > 0:
-      moduleInitRequired = true
-      prc.add(m.thing.s(section))
-
-  if m.preInitProc.s(cpsInit).len > 0 or m.preInitProc.s(cpsStmts).len > 0:
-    # Give this small function its own scope
-    prc.addf("{$N", [])
-    # Keep a bogus frame in case the code needs one
-    prc.add(~"\tTFrame FR_; FR_.len = 0;$N")
-
-    writeSection(preInitProc, cpsLocals)
-    writeSection(preInitProc, cpsInit)
-    writeSection(preInitProc, cpsStmts)
-    prc.addf("}/* preInitProc end */$N", [])
-    when false:
-      m.initProc.blocks[0].sections[cpsLocals].add m.preInitProc.s(cpsLocals)
-      m.initProc.blocks[0].sections[cpsInit].prepend m.preInitProc.s(cpsInit)
-      m.initProc.blocks[0].sections[cpsStmts].prepend m.preInitProc.s(cpsStmts)
-
-  # add new scope for following code, because old vcc compiler need variable
-  # be defined at the top of the block
-  prc.addf("{$N", [])
-  writeSection(initProc, cpsLocals)
-
-  if m.initProc.s(cpsInit).len > 0 or m.initProc.s(cpsStmts).len > 0:
-    moduleInitRequired = true
-    if optStackTrace in m.initProc.options and frameDeclared notin m.flags:
-      # BUT: the generated init code might depend on a current frame, so
-      # declare it nevertheless:
-      incl m.flags, frameDeclared
-      if preventStackTrace notin m.flags:
-        var procname = makeCString(m.module.name.s)
-        prc.add(initFrame(m.initProc, procname, quotedFilename(m.config, m.module.info)))
-      else:
-        prc.add(~"\tTFrame FR_; FR_.len = 0;$N")
-
-    writeSection(initProc, cpsInit)
-    writeSection(initProc, cpsStmts)
-
-    if beforeRetNeeded in m.initProc.flags:
-      prc.add(~"\tBeforeRet_: ;$n")
-
-    # each module's module-level code can potentially raise, so the error flag
-    # always needs to be tested
-    if getCompilerProc(m.g.graph, "nimTestErrorFlag") != nil:
-      m.appcg(prc, "\t#nimTestErrorFlag();$n", [])
-
-    if optStackTrace in m.initProc.options and preventStackTrace notin m.flags:
-      prc.add(deinitFrame(m.initProc))
-
-  prc.addf("}$N", [])
-
-  prc.addf("}$N$N", [])
-
-  # we cannot simply add the init proc to ``m.s[cfsProcs]`` anymore because
-  # that would lead to a *nesting* of merge sections which the merger does
-  # not support. So we add it to another special section: ``cfsInitProc``
-
-  if moduleInitRequired or sfMainModule in m.module.flags:
-    m.s[cfsInitProc].add(prc)
-    #rememberFlag(m.g.graph, m.module, HasModuleInitProc)
-
-  result = moduleInitRequired
-
->>>>>>> cc309357
 proc genModule(m: BModule, cfile: Cfile): Rope =
   var moduleIsEmpty = true
 
