--- conflicted
+++ resolved
@@ -1664,15 +1664,6 @@
       # raise the dependency on behalf of ``genDatInitCode``:
       discard cgsym(m, "initThreadVarsEmulation")
 
-<<<<<<< HEAD
-  if passes.skipCodegen(m.config, n): return
-=======
-  if sfMainModule in m.module.flags:
-    if {optGenStaticLib, optGenDynLib, optNoMain} * m.config.globalOptions == {}:
-      for i in countdown(high(graph.globalDestructors), 0):
-        n.add graph.globalDestructors[i]
-
->>>>>>> ef45937d
   if moduleHasChanged(graph, m.module):
     # if the module is cached, we don't regenerate the main proc
     # nor the dispatchers? But if the dispatchers changed?
