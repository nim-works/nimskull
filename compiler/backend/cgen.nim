--- conflicted
+++ resolved
@@ -610,61 +610,6 @@
 
 include ccgexprs
 
-<<<<<<< HEAD
-=======
-# ----------------------------- dynamic library handling -----------------
-# We don't finalize dynamic libs as the OS does this for us.
-
-proc isGetProcAddr(lib: TLib): bool =
-  let n = lib.path
-  result = n.kind in nkCallKinds and n.typ != nil and
-    n.typ.kind in {tyPointer, tyProc}
-
-proc loadDynamicLib(m: BModule, lib: var TLib) =
-  if not lib.generated:
-    lib.generated = true
-    var tmp = getTempName(m)
-    assert(lib.name == "")
-    lib.name = tmp # BUGFIX: cgsym has awful side-effects
-    m.s[cfsVars].addf("static void* $1;$n", [tmp])
-    if lib.path.kind in {nkStrLit..nkTripleStrLit}:
-      var s: TStringSeq = @[]
-      libCandidates(lib.path.strVal, s)
-      localReport(m.config, reportStr(
-        rsemHintLibDependency, lib.path.strVal))
-
-      var loadlib = ""
-      for i in 0..high(s):
-        inc(m.labels)
-        if i > 0: loadlib.add("||")
-        let n = newStrNode(nkStrLit, s[i])
-        n.info = lib.path.info
-        appcg(m, loadlib, "($1 = #nimLoadLibrary($2))$n",
-              [tmp, genStringLiteral(m, n)])
-      appcg(m, m.s[cfsDynLibInit],
-            "if (!($1)) #nimLoadLibraryError($2);$n",
-            [loadlib, genStringLiteral(m, lib.path)])
-    else:
-      var p = newProc(nil, m)
-      p.options.excl optStackTrace
-      p.flags.incl nimErrorFlagDisabled
-      var dest: TLoc
-      initLoc(dest, locTemp, lib.path, OnStack)
-      dest.r = getTempName(m)
-      appcg(m, m.s[cfsDynLibInit],"$1 $2;$n",
-           [getTypeDesc(m, lib.path.typ, skVar), rdLoc(dest)])
-      expr(p, lib.path, dest)
-
-      m.s[cfsVars].add(p.s(cpsLocals))
-      m.s[cfsDynLibInit].add(p.s(cpsInit))
-      m.s[cfsDynLibInit].add(p.s(cpsStmts))
-      appcg(m, m.s[cfsDynLibInit],
-           "if (!($1 = #nimLoadLibrary($2))) #nimLoadLibraryError($2);$n",
-           [tmp, rdLoc(dest)])
-
-  m.config.internalAssert(lib.name != "", "loadDynamicLib")
-
->>>>>>> 1793ddd5
 proc mangleDynLibProc(sym: PSym): Rope =
   if sfCompilerProc in sym.flags:
     # NOTE: sym.extname is the external name!
@@ -679,35 +624,12 @@
     m.procs.put(s): ProcLoc(name: mangleDynLibProc(s), sym: s)
 
 proc symInDynamicLib*(m: BModule, sym: PSym) =
-<<<<<<< HEAD
   fillDynlibProcLoc(m, sym)
   m.s[cfsVars].addf("$2 $1;$n",
                     [m.procs[sym].name, getTypeDesc(m, sym.typ, skVar)])
-=======
-  var lib = addr m.g.graph.getLib(sym.annex)
-  let isCall = isGetProcAddr(lib[])
-  let extname = sym.extname
-  if not isCall: loadDynamicLib(m, lib[])
-  let tmp = mangleDynLibProc(sym)
-  # XXX: dynlib procedures should be treated as globals here (because that's
-  #      what they are, really)
-  m.procs[sym].name = tmp     # from now on we only need the internal name
-  sym.typ.sym = nil           # generate a new name
-  inc(m.labels, 2)
-  if isCall:
-    let p = newProc(nil, m)
-    p.options = {}
-    p.flags.incl nimErrorFlagDisabled
->>>>>>> 1793ddd5
 
 
 proc varInDynamicLib(m: BModule, sym: PSym) =
-<<<<<<< HEAD
-=======
-  var lib = addr m.g.graph.getLib(sym.annex)
-  let extname = sym.extname
-  loadDynamicLib(m, lib[])
->>>>>>> 1793ddd5
   let tmp = mangleDynLibProc(sym)
   incl(m.globals[sym].flags, lfIndirect)
   m.globals[sym].r = tmp  # from now on we only need the internal name
