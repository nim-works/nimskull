--- conflicted
+++ resolved
@@ -504,42 +504,6 @@
     var candidates: seq[string]
     libCandidates(path.strVal, candidates)
 
-<<<<<<< HEAD
-    let outer = bu.allocLabel()
-
-    # generate an 'or' chain that tries every candidate until one is found
-    # for which loading succeeds
-    bu.buildBlock outer:
-      for candidate in candidates.items:
-        var tmp = genLoadLib(bu, graph, env, val):
-          literal(env.getOrIncl(candidate), StringType)
-
-        tmp = bu.wrapTemp(BoolType):
-          bu.buildMagicCall mNot, BoolType:
-            bu.emitByVal tmp
-
-        bu.buildIf (bu.use tmp;):
-          bu.subTree mnkGoto:
-            bu.add MirNode(kind: mnkLabel, label: outer)
-
-      # if none of the candidates worked, a run-time error is reported:
-      bu.subTree mnkVoid:
-        bu.buildCall env.procedures.add(errorProc), VoidType:
-          bu.emitByVal literal(env.getOrIncl(path.strVal), StringType)
-  else:
-    # the name of the dynamic library to load the procedure from is only known
-    # at run-time
-    let nameTemp = bu.allocTemp(StringType)
-    bu.buildStmt mnkDef:
-      bu.use nameTemp
-      generateCode(graph, env, conf.tconfig, path, bu, source)
-
-    let cond = genLoadLib(bu, graph, env, val, nameTemp)
-    bu.buildIf (bu.use cond;):
-      bu.subTree mnkVoid:
-        bu.buildCall env.procedures.add(errorProc), VoidType:
-          bu.emitByVal nameTemp
-=======
     # generate an 'and' chain that tries every candidate until one is found
     # for which loading succeeds
     var check = PNode(nil)
@@ -572,7 +536,6 @@
         nkElifBranch.newTree(
           genLoadLib(graph, libVar, newSymNode(tmp)),
           newCall(errorProc, path.info, newSymNode(tmp)))))
->>>>>>> 5a3e8fa5
 
 proc produceLoader(graph: ModuleGraph, m: Module, data: var DiscoveryData,
                    env: var MirEnv, conf: BackendConfig,
