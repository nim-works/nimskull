## Shared processing logic used by all backends.

import
  std/[
    deques,
    dynlib, # for computing possible candidate names
    intsets
  ],
  compiler/ast/[
    ast,
    idents,
    lineinfos
  ],
  compiler/backend/[
    cgmeth,
    cgir,
    cgirgen
  ],
  compiler/front/[
    options
  ],
  compiler/mir/[
    mirbridge,
    mirconstr,
    mirgen,
    mirpasses,
    mirtrees,
    sourcemaps
  ],
  compiler/modules/[
    modulegraphs,
    magicsys
  ],
  compiler/sem/[
    injectdestructors,
    modulelowering,
    transf,
    varpartitions
  ],
  compiler/utils/[
    containers,
    idioms
  ]

type
  MirFragment* = object
    tree*: MirTree
    source*: SourceMap

  Procedure* = object
    sym*: PSym
    case isImported*: bool ## wether it's a .dynlib procedure
    of false:
      body*: MirFragment
        ## the procedure's body

      globals*: seq[PNode]
        ## the unprocessed identdefs of globals defined as part of the
        ## procedure's body. Due to how ``transf`` handles inlining, this
        ## list can contain duplicates
    of true:
      discard

  BackendConfig* = object
    ## Configuration state altering the operation of the ``process``
    ## iterator.
    options*: set[GenOption]
      ## passed on to ``mirgen``. See ``mirgen.generateCode`` for more
      ## details
    noImported*: bool
      ## if ``true``, indicates that a procedure with a body should not be
      ## treated as imported, even if it's marked as such

  ProcedureIter = object
    queued: Deque[tuple[prc: PSym, fr: FileIndex]]
      ## procedures that are queued for code-generation
    config: BackendConfig

  Queue*[T] = object
    ## Combines a sequence of items with a "read" cursor.
    data: seq[T]
    progress: int
      ## remembers the position until which the items have already
      ## been processed

  DiscoveryData* = object
    ## Bundles all data needed during the disovery of alive, backend-relevant
    ## entities.
    # XXX: this type does too much. It acts as both a symbol table and
    #      communication interface. Eventually, it should be split up.
    seen: IntSet
      ## remembers the symbol ID of all discovered entities

    procedures*: Queue[PSym]
    constants*: Queue[PSym]
    globals*: Queue[PSym]
    threadvars*: Queue[PSym]

    libs*: seq[LibId]
      ## all dynamic libraries that the alive graph depends on

    additional: seq[tuple[m: FileIndex, prc: PSym]]
      # HACK: see documentation of the procedure that appends to this list

  EventContext = object
    ## The data that guides the post-event-processing actions.
    start: int
      ## the procedure progress indicator at the start of the current cycle
    preIndirect: int
      ## the procedure progress indicator before indirect dependencies were
      ## discovered
    fin: int
      ## the procedure progress indicator prior to event processing

    indirect: seq[tuple[m: FileIndex, index: int]]
      ## the list of all indirect procedure dependencies that need to be
      ## queued (stored as indices into the procedure list)

  BackendEventKind* = enum
    bekModule    ## the initial set of alive entities for a module was
                 ## discovered
    bekPartial   ## a fragment of a procedure that's generated incrementally
                 ## became available
    bekProcedure ## a complete procedure was processed and transformed
    bekImported  ## an alive runtime-imported procedure finished processing

  BackendEvent* = object
    ## Progress event returned by the ``process`` iterator.
    module*: FileIndex
      ## the module in whose context the processing happens. For actions
      ## related to .inline procedures, this is not necessarily the module
      ## the symbol is attached to

    case kind*: BackendEventKind
    of bekModule:
      discard
    of bekPartial, bekProcedure, bekImported:
      sym*: PSym
        ## the symbol of the procedure the event is about
      body*: MirFragment

template add[T](x: Deque[T], elem: T) =
  ## Convenience template for appending to a deque.
  x.addLast elem

func append*(dest: var MirFragment, src: sink MirFragment) =
  ## Appends the code from `src` to `dest`. No check whether the resulting
  ## code is semantically valid is performed
  dest.source.merge(src.tree, src.source)
  dest.tree.add src.tree

# ----- private and public API for ``Queue`` -----

iterator visit*[T](q: var Queue[T]): (int, lent T) =
  ## Returns all unread items from `q` together with their index, and marks
  ## them the items as read (or processed).
  while q.progress < q.data.len:
    yield (q.progress, q.data[q.progress])
    inc q.progress

iterator peek*[T](q: Queue[T]): (int, lent T) =
  ## Returns all unread items from `q` together with their index, but doesn't
  ## mark them as read.
  for i in q.progress..<q.data.len:
    yield (i, q.data[i])

iterator all*[T](q: Queue[T]): (int, lent T) =
  ## Returns *all* items (regardless of whether their read or unread) from
  ## `q` together with their index.
  for i in 0..<q.data.len:
    yield (i, q.data[i])

func len*[T](q: Queue[T]): int =
  q.data.len

func isProcessed*[T](q: Queue[T]): bool =
  q.progress == q.data.len

func add[T](q: var Queue[T], item: sink T) =
  q.data.add item

func addProcessed[T](q: var Queue[T], item: sink T) =
  assert q.progress == q.data.len
  q.data.add item
  inc q.progress

func rewind[T](q: var Queue[T], pos: int): int =
  assert pos <= q.progress
  result = q.progress
  q.progress = pos

func markProcessed[T](q: var Queue[T]): int =
  q.progress = q.data.len
  result = q.progress

func moduleId*(o: PIdObj): int32 {.inline.} =
  ## Returns the ID of the module `o` is *attached* to. Do note that in the
  ## case of generic instantiations, this is not the necessarily the same
  ## module as the one indicated via the owner.
  o.itemId.module

# ---- main procedure generation -----

proc emitOpCall(graph: ModuleGraph, op: PSym, dest: PNode) =
  ## Emits a call to the provided operator `op`, but only if the operator is
  ## a non-empty procedure.
  if getBody(graph, op).kind != nkEmpty:
    dest.add newTree(nkCall, newSymNode(op))

proc generateMain*(graph: ModuleGraph, modules: ModuleList, result: PNode) =
  ## Generates the program initialization code and emits it to `result`. The
  ## initialization logic is the code that invokes each module's init
  ## procedures.

  # XXX: why not fully initialize the ``system`` module first?
  # first initialize the additional data associated with each module:
  for it in closed(modules):
    emitOpCall(graph, it.dataInit, result)
    emitOpCall(graph, it.dynlibInit, result)
    # the system module is special cased: its fully initialized during the
    # data-init phase
    if sfSystemModule in it.sym.flags:
      emitOpCall(graph, it.preInit, result)
      emitOpCall(graph, it.init, result)

  # then the modules are initialized and their module-level code executed
  for it in closed(modules):
    if sfSystemModule notin it.sym.flags:
      emitOpCall(graph, it.preInit, result)
      emitOpCall(graph, it.init, result)

proc generateTeardown*(graph: ModuleGraph, modules: ModuleList, result: PNode) =
  ## Generates the code for de-initializing the program, and emits it to
  ## `result`.
  # tearing down the modules has to happen in the reverse order they were
  # initialized in, but with ``system`` always coming last
  for it in rclosed(modules):
    if sfSystemModule notin it.sym.flags:
      emitOpCall(graph, it.destructor, result)
      emitOpCall(graph, it.postDestructor, result)

  emitOpCall(graph, systemModule(modules).destructor, result)
  emitOpCall(graph, systemModule(modules).postDestructor, result)

proc generateMainProcedure*(graph: ModuleGraph, idgen: IdGenerator,
                            modules: ModuleList): PSym =
  ## Generates the procedure for initializing, running, and de-initializing
  ## the full program (`modules`). The procedure returns the value of the
  ## internal ``programResult`` global.
  let
    owner = mainModule(modules).sym
    programRes = getCompilerProc(graph, "programResult")

  # setup the symbol:
  result = newSym(skProc, getIdent(graph.cache, "NimMain"), nextSymId idgen,
                  owner, unknownLineInfo, {})
  result.typ = newProcType(unknownLineInfo, nextTypeId idgen, owner)

  let resSym = newSym(skResult, getIdent(graph.cache, "result"),
                      nextSymId idgen, result, unknownLineInfo, {})
  resSym.typ = programRes.typ
  result.typ[0] = resSym.typ # set the correct return type

  var body = newNode(nkStmtList)
  generateMain(graph, modules, body)
  generateTeardown(graph, modules, body)
  # generate the result assignment:
  body.add newTree(nkAsgn, [newSymNode(resSym), newSymNode(programRes)])

  result.ast = newProcNode(nkProcDef, owner.info, body,
                           params        = newTree(nkFormalParams, [newNodeIT(nkType, owner.info, resSym.typ)]),
                           name          = newSymNode(result),
                           pattern       = graph.emptyNode,
                           genericParams = graph.emptyNode,
                           pragmas       = graph.emptyNode,
                           exceptions    = graph.emptyNode)
  # attach the result symbol:
  result.ast.sons.setLen(resultPos + 1)
  result.ast[resultPos] = newSymNode(resSym)

# ----- general queries about MIR fragments and trees -----

func isEmpty*(tree: MirTree): bool =
  ## Returns whether `tree` contains either no nodes or only nodes that have
  ## no meaning by themselves.
  for n in tree.items:
    if n.kind notin {mnkScope, mnkStmtList, mnkEnd}:
      return false

  result = true

func isEmpty*(f: MirFragment): bool {.inline.} =
  isEmpty(f.tree)

iterator deps*(tree: MirTree; includeMagics: set[TMagic]): PSym =
  ## Returns all external entities (procedures, globals, etc.) that `tree`
  ## references *directly*, in an unspecified order.
  var i = NodePosition(0)
  while i < NodePosition(tree.len):
    let n {.cursor.} = tree[i]
    case n.kind
    of mnkDef:
      # skip over the name slot:
      i = NodePosition tree.operand(i, 1)
      continue
    of mnkProc:
      # XXX: `includeMagics` is a workaround. Magics should either lowered
      #      already or encoded as ``mnkMagic`` nodes when reaching here
      if n.sym.magic == mNone or n.sym.magic in includeMagics:
        yield n.sym
    of mnkConst, mnkGlobal:
      yield n.sym
    else:
      discard "nothing to do"

    inc i

# ----- procedure lowering and transformation -----

proc preprocess*(conf: BackendConfig, prc: PSym, graph: ModuleGraph,
                 idgen: IdGenerator): Procedure =
  ## Transforms the body of the given procedure and translates it to MIR code.
  ## No MIR passes are applied yet
  if exfDynamicLib in prc.extFlags:
    # a procedure imported at runtime, it has no body
    return Procedure(sym: prc, isImported: true)

  result = Procedure(sym: prc, isImported: false)

  var body = transformBodyWithCache(graph, idgen, prc)

  # extract the identdefs of lifted globals (which is the first step towards
  # actually lifting them into proper globals) and store them with the
  # result. Do note that this step modifies the potentially cached body.
  extractGlobals(body, result.globals, isNimVm = goIsNimvm in conf.options)

  if optCursorInference in graph.config.options and
      shouldInjectDestructorCalls(prc):
    # TODO: turn cursor inference into a MIR pass and remove this part
    computeCursors(prc, body, graph)

  echoInput(graph.config, prc, body)

  (result.body.tree, result.body.source) =
    generateCode(graph, prc, conf.options, body)

  echoMir(graph.config, prc, result.body.tree)

proc process*(prc: var Procedure, graph: ModuleGraph, idgen: IdGenerator) =
  ## Applies all applicable MIR passes to the procedure `prc`.
  rewriteGlobalDefs(prc.body.tree, prc.body.source, patch=false)

  if shouldInjectDestructorCalls(prc.sym):
    injectDestructorCalls(graph, idgen, prc.sym,
                          prc.body.tree, prc.body.source)

  # restore the correct symbols for globals:
  patchGlobals(prc.body.tree, prc.body.source)

  let target =
    case graph.config.backend
    of backendC:       targetC
    of backendJs:      targetJs
    of backendNimVm:   targetVm
    of backendInvalid: unreachable()

  applyPasses(prc.body.tree, prc.body.source, prc.sym, graph.config, target)

proc process(body: var MirFragment, ctx: PSym, graph: ModuleGraph,
             idgen: IdGenerator) =
  ## Applies all applicable MIR passes to the fragment `body`. `ctx`
  ## represents the procedure in whose context the processing happens, and
  ## is used for the purpose of error reporting and debug tracing.
  injectDestructorCalls(graph, idgen, ctx, body.tree, body.source)

proc generateIR*(graph: ModuleGraph, idgen: IdGenerator, owner: PSym,
                  code: sink MirFragment): Body =
  ## Translates the MIR code provided by `code` into ``CgNode`` IR and,
  ## if enabled, echoes the result.
  result = generateIR(graph, idgen, owner, code.tree, code.source)
  echoOutput(graph.config, owner, result)

# ------- handling of lifted globals ---------

proc produceFragmentsForGlobals(data: var DiscoveryData, identdefs: seq[PNode],
                                graph: ModuleGraph,
                                options: set[GenOption]): tuple[init, deinit: MirFragment] =
  ## Given a list of identdefs of lifted globals, produces the MIR code for
  ## initialzing and deinitializing the globals. `data` is updated with
  ## not-yet-seen globals, and is at the same time used for discarding
  ## the identdefs for globals that were already processed.

  func prepare(buf: var MirBuffer, m: var SourceMap, n: PNode) {.nimcall.} =
    # the fragments need to be wrapped in scopes; some MIR passes depend
    # on this
    if buf.len == 0:
      buf.add(m.add(n)): MirNode(kind: mnkScope)

  func finish(buf: sink MirBuffer, m: var SourceMap, n: PNode
             ): MirTree {.nimcall.} =
    if buf.len > 0:
      buf.add(m.add(n)): MirNode(kind: mnkEnd, start: mnkScope)
    result = finish(buf)

  var init, deinit: MirBuffer

  # lifted globals can appear re-appear in the identdefs list for two reasons:
  # - the definition appears in the body of a for-loop using an inline iterator
  #   with multiple yields
  # - the definition appears in the body of an inline iterator
  #
  # in both cases, all encountered definitions of a global are equal, but we
  # only want to generate code for the first definition we encounter
  for it in identdefs.items:
    let s = it[0].sym
    if not containsOrIncl(data.seen, s.id): # have we seen it yet?
      if sfThread in s.flags:
        data.threadvars.add(s)
      else:
        data.globals.add(s)

      if sfThread in s.flags:
        # threadvars don't support initialization nor destruction, so skip the
        # logic ahead
        continue

      {.warning: "missing implementation".}
      #[
      # generate the MIR code for an initializing assignment:
      block:
        template add(origin: PNode, n: MirNode) =
          add(init, result.init.source.add(origin), n)

        prepare(init, result.init.source, graph.emptyNode)
        add(it): MirNode(kind: mnkArgBlock)
        add(it[0]): MirNode(kind: mnkGlobal, sym: s, typ: s.typ)
        add(it[0]): MirNode(kind: mnkTag, typ: s.typ)
        add(it[0]): MirNode(kind: mnkName, typ: s.typ)
        if it[2].kind == nkEmpty:
          # no explicit initializer expression means that the default value
          # should be used
          # XXX: ^^ it'd make sense to instead let semantic analysis ensure this
          #      (i.e. by placing a ``default(T)`` in the initializer slot)
          add(it[2]): MirNode(kind: mnkArgBlock)
          add(it[2]): MirNode(kind: mnkEnd, start: mnkArgBlock)
          add(it[2]): MirNode(kind: mnkMagic, magic: mDefault, typ: s.typ)
        else:
          generateCode(graph, options, it[2], init, result.init.source)

        add(it[2]): MirNode(kind: mnkConsume, typ: s.typ)
        add(it): MirNode(kind: mnkEnd, start: mnkArgBlock)
        add(it): MirNode(kind: mnkInit)

      # if the global requires one, emit a destructor call into the deinit
      # fragment:
      if hasDestructor(s.typ):
        prepare(deinit, result.deinit.source, graph.emptyNode)
        genDestroy(deinit.nodes, graph, s.typ):
          MirNode(kind: mnkGlobal, sym: s, typ: s.typ)
<<<<<<< HEAD
        updateWithSource(result.deinit, it[0])
      ]#
=======
        apply(deinit, result.deinit.source.add(it[0]))
>>>>>>> ce5ff0b4

  result.init.tree = finish(init, result.init.source, graph.emptyNode)
  result.deinit.tree = finish(deinit, result.deinit.source, graph.emptyNode)

# ----- dynlib handling -----

proc genLoadLib(graph: ModuleGraph, bu: var MirBuilder,
                loc, name: Value): Value =
  ## Emits the MIR code for ``loc = nimLoadLibrary(name); loc.isNil``.
  let loadLib = graph.getCompilerProc("nimLoadLibrary")

  bu.subTree MirNode(kind: mnkAsgn):
    bu.use loc
    bu.buildCall loadLib, loadLib.typ[0]:
      bu.emitByVal name

  bu.wrapTemp(graph.getSysType(unknownLineInfo, tyBool)):
    bu.buildMagicCall mIsNil, graph.getSysType(unknownLineInfo, tyBool):
      bu.emitByVal loc

proc genLibSetup(graph: ModuleGraph, conf: BackendConfig,
<<<<<<< HEAD
                 name: PSym, path: PNode, bu: var MirBuilder) =
=======
                 name: PSym, path: PNode,
                 dest: var MirBuffer, source: var SourceMap) =
>>>>>>> ce5ff0b4
  ## Emits the MIR code for loading a dynamic library to `dest`, with `name`
  ## being the symbol of the location that stores the handle and `path` the
  ## expression used with the ``.dynlib`` pragma.
  let
    errorProc = graph.getCompilerProc("nimLoadLibraryError")
    voidTyp   = graph.getSysType(path.info, tyVoid)
<<<<<<< HEAD
    nameNode  = symbol(mnkGlobal, name)
=======
    nameNode  = MirNode(kind: mnkGlobal, sym: name, typ: name.typ)

  template buf: MirNodeSeq = dest.nodes
>>>>>>> ce5ff0b4

  if path.kind in nkStrKinds:
    # the library name is known at compile-time
    var candidates: seq[string]
    libCandidates(path.strVal, candidates)

    let outer = LabelId(1) # labels are 1-based

    # generate an 'or' chain that tries every candidate until one is found
    # for which loading succeeds
    bu.subTree MirNode(kind: mnkBlock, label: outer):
      bu.add MirNode(kind: mnkStmtList) # manual, for less visual nesting
      for candidate in candidates.items:
        var tmp = genLoadLib(graph, bu, nameNode):
          literal(newStrNode(nkStrLit, candidate))

        tmp = bu.wrapTemp(graph.getSysType(path.info, tyBool)):
          bu.buildMagicCall mNot, graph.getSysType(path.info, tyBool):
            bu.emitByVal tmp

        bu.subTree mnkIf:
          bu.use tmp
          bu.add MirNode(kind: mnkBreak, label: outer)

      # if none of the candidates worked, a run-time error is reported:
      bu.subTree mnkVoid:
        bu.buildCall errorProc, voidTyp:
          bu.emitByVal literal(path)
      bu.add endNode(mnkStmtList)
  else:
    # the name of the dynamic library to load the procedure from is only known
    # at run-time
    let
      strType = graph.getSysType(path.info, tyString)

<<<<<<< HEAD
    # TODO: implement this properly
    var src: SourceMap
    let nameTemp = bu.wrapTemp(strType):
      generateCode(graph, conf.options, path, bu.buffer, src)

    let cond = genLoadLib(graph, bu, nameNode, nameTemp)
    bu.subTree mnkIf:
      bu.use cond
      bu.subTree mnkVoid:
        bu.buildCall errorProc, voidTyp:
          bu.emitByVal nameTemp
=======
    buf.subTree MirNode(kind: mnkDef):
      buf.add MirNode(kind: mnkTemp, typ: strType, temp: nameTemp)

    # computing the string and assigning it to a temporary
    argBlock(buf):
      chain(buf): temp(strType, nameTemp) => tag(ekReassign) => name()
      apply(dest, source.add(path))
      generateCode(graph, conf.options, path, dest, source)
      buf.add MirNode(kind: mnkConsume, typ: strType)
    buf.add MirNode(kind: mnkInit)

    genLoadLib(graph, buf, nameNode):
      MirNode(kind: mnkTemp, typ: strType, temp: nameTemp)
    buf.subTree MirNode(kind: mnkIf):
      stmtList(buf):
        argBlock(buf):
          chain(buf): procLit(errorProc) => arg()
          chain(buf): temp(strType, nameTemp) => arg()
        chain(buf): callOp(voidTyp) => voidOut()
>>>>>>> ce5ff0b4

proc produceLoader(graph: ModuleGraph, m: Module, data: var DiscoveryData,
                   conf: BackendConfig, sym: PSym): MirFragment =
  ## Produces a MIR fragment with the load-at-run-time logic for procedure/
  ## variable `sym`. If not generated already, the loading logic for the
  ## necessary dynamic library is emitted into the fragment and the global
  ## storing the library handle registered with `data`.
  let
    lib      = graph.getLib(sym.annex)
    loadProc = graph.getCompilerProc("nimGetProcAddr")
    path     = transformExpr(graph, m.idgen, m.sym, lib.path)
    extname  = newStrNode(nkStrLit, sym.extname)
    voidTyp  = graph.getSysType(path.info, tyVoid)

  extname.typ = graph.getSysType(lib.path.info, tyCstring)

  var bu: MirBuilder

  let dest =
    if sym.kind in routineKinds:
      procLit(sym)
    else:
      symbol(mnkGlobal, sym)

  # the scope makes sure that locals are destroyed once loading the
  # procedure has finished
<<<<<<< HEAD
  bu.add MirNode(kind: mnkScope)
=======
  var buf: MirBuffer
  buf.nodes.add MirNode(kind: mnkScope)
>>>>>>> ce5ff0b4

  if path.kind in nkCallKinds and path.typ != nil and
     path.typ.kind in {tyPointer, tyProc}:
    # a call expression for loading the procedure
    path[^1] = extname # update to the correct name
    # XXX: ^^ maybe sem should do this instead...

<<<<<<< HEAD
    let tmp = bu.wrapTemp(dest.typ):
      generateCode(graph, conf.options, path, bu.buffer, result.source)
    bu.subTree mnkVoid:
      bu.buildMagicCall mAsgnDynlibVar, voidTyp:
        bu.emitByName(dest, ekReassign)
        bu.use tmp
=======
    argBlock(buf.nodes):
      chain(buf.nodes): emit(dest) => tag(ekReassign) => name()
      apply(buf, result.source.add(path))
      generateCode(graph, conf.options, path, buf, result.source)
      buf.nodes.add MirNode(kind: mnkArg, typ: dest.typ)
    chain(buf.nodes): magicCall(mAsgnDynlibVar, voidTyp) => voidOut()
>>>>>>> ce5ff0b4
  else:
    # the imported procedure is identified by the symbol's external name and
    # the built-in proc loading logic is to be used

    if not data.seen.containsOrIncl(lib.name.id):
      # the library hasn't been loaded yet
<<<<<<< HEAD
      genLibSetup(graph, conf, lib.name, path, bu)
=======
      genLibSetup(graph, conf, lib.name, path, buf, result.source)
>>>>>>> ce5ff0b4
      if path.kind in nkStrKinds: # only register statically-known dependencies
        data.libs.add sym.annex
      data.globals.add lib.name # register the global

    # generate the code for ``sym = cast[typ](nimGetProcAddr(lib, extname))``
<<<<<<< HEAD
    let tmp = bu.wrapTemp(loadProc.typ[0]):
      bu.buildCall loadProc, loadProc.typ[0]:
        bu.emitByVal symbol(mnkGlobal, lib.name)
        bu.emitByVal literal(extname)

    bu.subTree mnkVoid:
      bu.buildMagicCall mAsgnDynlibVar, voidTyp:
        bu.emitByName(dest, ekReassign)
        bu.emitByVal tmp

  bu.add endNode(mnkScope)
  swap(result.tree, bu.buffer)
  updateWithSource(result, path)
=======
    argBlock(buf.nodes):
      chain(buf.nodes): emit(dest) => tag(ekReassign) => name()
      argBlock(buf.nodes):
        chain(buf.nodes): procLit(loadProc) => arg()
        chain(buf.nodes): symbol(mnkGlobal, lib.name) => arg()
        chain(buf.nodes): literal(extname) => arg()
      chain(buf.nodes): callOp(loadProc.typ[0]) => arg()
    chain(buf.nodes): magicCall(mAsgnDynlibVar, voidTyp) => voidOut()

  buf.nodes.add endNode(mnkScope)
  apply(buf, result.source.add(path))
  result.tree = finish(buf)
>>>>>>> ce5ff0b4

# ----- discovery and queueing logic -----

func includeIfUnseen(q: var Queue[PSym], marker: var IntSet, sym: PSym) =
  if not marker.containsOrIncl(sym.id):
    q.data.add(sym)

template register(data: var DiscoveryData, queue: untyped, s: PSym) =
  data.queue.includeIfUnseen(data.seen, s)

func discoverFrom*(data: var DiscoveryData, noMagics: set[TMagic], body: MirTree) =
  ## Updates `data` with all not-yet-seen entities (except for globals) that
  ## `body` references.
  for dep in deps(body, noMagics):
    case dep.kind
    of routineKinds:
      register(data, procedures, dep)
    of skConst:
      register(data, constants, dep)
    of skVar, skLet, skForVar:
      discard "a global; ignore"
    else:
      unreachable()

func discoverFrom*(data: var DiscoveryData, decl: PNode) =
  ## Updates `data` with all not-yet-seen entities from the declarative
  ## statement list `decl`.
  if decl.kind == nkEmpty:
    return # nothing to do

  assert decl.kind == nkStmtList
  for n in decl.items:
    case n.kind
    of nkProcDef, nkFuncDef, nkConverterDef, nkMethodDef:
      let prc = n[namePos].sym
      if {sfExportc, sfCompilerProc} * prc.flags == {sfExportc} or
         (sfExportc in prc.flags and exfExportLib in prc.extFlags):
        # an exported routine. It must always have code generated for it. Note
        # that compilerprocs, while exported, are still only have code generated
        # for them when used
        register(data, procedures, prc)
    of nkIteratorDef:
      discard "ignore; cannot be exported"
    of nkConstSection:
      # scan the section for exported constants:
      for it in n.items:
        if it.kind == nkConstDef:
          let s = it[0].sym
          if {sfExportc, sfCompilerProc} * s.flags == {sfExportc}:
            register(data, constants, s)

    of nkTypeSection:
      discard
    else:
      unreachable(n.kind)

func discoverFromValueAst(data: var DiscoveryData, ast: PNode) =
  ## Discover new routines from `ast`, which is an AST representing a value
  ## construction expression.
  case ast.kind
  of nkSym:
    let s = ast.sym
    if s.kind in routineKinds:
      register(data, procedures, s)
  of nkWithSons:
    for n in ast.items:
      discoverFromValueAst(data, n)
  of nkWithoutSons - {nkSym}:
    discard "nothing to do"

func queue(iter: var ProcedureIter, prc: PSym, m: FileIndex) =
  ## If eligible for processing and code generation, adds `prc` to
  ## `iter`'s queue.
  assert prc.kind in routineKinds
  if exfNoDecl notin prc.extFlags and
     (sfImportc notin prc.flags or
      exfDynamicLib in prc.extFlags or (iter.config.noImported and
                                        prc.ast[bodyPos].kind != nkEmpty)):
    iter.queued.add (prc, m)

func queueAll(iter: var ProcedureIter, data: var DiscoveryData,
              origin: FileIndex) =
  ## Queues all newly discovered procedures and marks the now queued ones as
  ## processed/read.
  for _, it in visit(data.procedures):
    queue(iter, it, origin)

# ----- ``process`` iterator implementation -----

proc isTrivialProc(graph: ModuleGraph, prc: PSym): bool {.inline.} =
  getBody(graph, prc).kind == nkEmpty

proc next(iter: var ProcedureIter, graph: ModuleGraph,
          modules: ModuleList): tuple[origin: FileIndex, prc: Procedure] =
  ## Retrieves and transforms the procedure that is next in the queue.
  let
    (sym, origin) = iter.queued.popFirst()
    idgen         = modules[moduleId(sym).FileIndex].idgen

  result.prc = preprocess(iter.config, sym, graph, idgen)
  result.origin = origin

  if not result.prc.isImported:
    # apply all MIR passes:
    process(result.prc, graph, idgen)

func processConstants(data: var DiscoveryData): seq[(FileIndex, int)] =
  ## Registers with `data` the procedures used by all un-processed constants
  ## and marks the constants as processed.
  assert data.procedures.isProcessed
  for _, s in peek(data.constants):
    discoverFromValueAst(data, astdef(s))
    # the procedure needs to be queued from the context of the module `s` is
    # attached to:
    let m = moduleId(s).FileIndex
    for i, _ in visit(data.procedures):
      result.add (m, i)

func processAdditional(iter: var ProcedureIter, data: var DiscoveryData) =
  ## Queues all extra dependencies registered with `data`.
  for m, s in data.additional.items:
    if not data.seen.containsOrIncl(s.id):
      data.procedures.addProcessed(s)
      queue(iter, s, m)

  data.additional.setLen(0) # we've processed everything; reset

func preActions(discovery: var DiscoveryData): EventContext =
  ## Performs the actions required before emitting a ``BackendEvent``. New
  ## entities need to be discovered, but they must not be queued for
  ## processing yet -- the caller might still want to intercept / pre-process.
  result.start = discovery.procedures.progress
  result.preIndirect = discovery.procedures.markProcessed()
  # discover the procedures referenced by the new constants:
  result.indirect = processConstants(discovery)

  # rewind the progress indicator so that all procedures marked as
  # processed as part of this cycle appear as unprocessed again:
  result.fin = discovery.procedures.rewind(result.start)

func postActions(iter: var ProcedureIter, discovery: var DiscoveryData,
                 m: FileIndex, ctx: sink EventContext) =
  ## Queues for processing all procedures that were discovered (by both
  ## ``progress`` and its caller) during the current event cycle.

  # make sure that all new constants discovered as part of this cycle are
  # marked as processed:
  discard markProcessed(discovery.constants)

  # now comes the complex part: all new procedures discovered as part of this
  # cycle need to be queued for processing

  # first come the direct procedure dependencies. They're associated with the
  # provided module:
  for i in ctx.start..<ctx.preIndirect:
    queue(iter, discovery.procedures.data[i], m)

  # then come the indirect procedure dependencies:
  for moduleId, i in ctx.indirect.items:
    queue(iter, discovery.procedures.data[i], moduleId)

  # set the progress indicator to where it was prior to event processing:
  discovery.procedures.progress = ctx.fin

  # finally, queue all late dependencies raised by the event processor:
  queueAll(iter, discovery, m)
  processAdditional(iter, discovery)

iterator process*(graph: ModuleGraph, modules: var ModuleList,
                  discovery: var DiscoveryData, noMagics: set[TMagic],
                  conf: BackendConfig): BackendEvent =
  ## Implements discovery of alive entities (procedures, globals, constants,
  ## etc.) and applying the various transformations and MIR passes to
  ## the alive procedures. Progress is reported by returning an event (refer
  ## to `BackendEventKind <#BackendEventKind>`_ for more informations about the
  ## events).
  ##
  ## `noMagics` is the set of magics that need to be treated as normal
  ## procedure during discovery of alive procedures, and `conf` is additional
  ## configuration that modifies some aspects of the processing.
  ##
  ## The iterator is complex and contains multiple yield statements, so it's
  ## advised to implement ``BackendEvent`` processing with a dedicated
  ## procedure.
  ##
  ## When control is passed to the caller, the `discovery.procedures` and
  ## `discovery.constants` queues contain all new procedures and constants
  ## that were discovered directly or indirectly for the entity that the
  ## returned event is about. The `globals` and `threadvars` queues, while
  ## possibly filled with new content, are not "drained" yet, and have the
  ## same "read" position that the caller left them with.
  var
    iter = ProcedureIter(config: conf)

  # future direction: both the registered-from tracking and the support
  # for late dependencies are fundamentally workarounds. They can and
  # should be removed once:
  # 1. procedure inlining is managed at the |NimSkull| side
  # 2. the code generators do not raise new dependencies

  # first, generate the method dispatchers, so that we can treat the
  # dispatchers as normal procedures:
  generateMethodDispatchers(graph)

  # queue the init procedures:
  for id, m in modules.modules.pairs:
    discoverFrom(discovery, m.decls)

    if not isTrivialProc(graph, m.init):
      register(discovery, procedures, m.init)

    if not isTrivialProc(graph, m.destructor):
      register(discovery, procedures, m.destructor)

    # register the globals and threadvars:
    for s in m.structs.globals.items:
      register(discovery, globals, s)

    for s in m.structs.nestedGlobals.items:
      register(discovery, globals, s)

    for s in m.structs.threadvars.items:
      register(discovery, threadvars, s)

    let ctx = preActions(discovery)
    # inform the caller that the initial set of alive entities became
    # available:
    yield BackendEvent(module: id, kind: bekModule)
    postActions(iter, discovery, id, ctx)

  template reportBody(prc: PSym, m: FileIndex, evt: BackendEventKind,
                      frag: MirFragment) =
    ## Reports (i.e., yields an event) a procedure-related event.
    discoverFrom(discovery, noMagics, frag.tree)

    let work = preActions(discovery)
    yield BackendEvent(module: m, kind: evt, sym: prc, body: frag)
    postActions(iter, discovery, m, work)

  template reportProgress(prc: PSym, frag: MirFragment) =
    ## Applies the relevant passes to the fragment and notifies the caller
    ## about it.
    if not isEmpty(frag):
      process(frag, prc, graph, modules[module].idgen)
      reportBody(prc, module, bekPartial, frag)

      # mark the procedure as non-empty:
      if prc.ast[bodyPos].kind == nkEmpty:
        prc.ast[bodyPos] = newNode(nkStmtList)

  # generate the importing logic for all known dynlib globals:
  for _, it in all(discovery.globals):
    if exfDynamicLib in it.extFlags:
      let module = moduleId(it).FileIndex
      var frag = produceLoader(graph, modules[module], discovery, conf, it)
      reportProgress(modules[module].dynlibInit, frag)

  # process queued procedures until there are none left:
  while iter.queued.len > 0:
    let
      (origin, prc) = next(iter, graph, modules)
      module = moduleId(prc.sym).FileIndex
        ## the module the procedure is *attached* to

    case prc.isImported
    of false:
      block:
        # produce the init/de-init code for the lifted globals:
        var (init, deinit) =
          produceFragmentsForGlobals(discovery, prc.globals, graph,
                                     conf.options)

        reportProgress(modules[module].preInit, init)
        reportProgress(modules[module].postDestructor, deinit)

      # for inline procedures, use the context of the module the procedure
      # was first seen in
      let id =
        if prc.sym.typ.callConv == ccInline: origin
        else:                                module

      reportBody(prc.sym, id, bekProcedure, prc.body)
    of true:
      # a procedure imported at run-time (i.e., a dynlib procedure)
      # first announce the procedure...
      let ctx = preActions(discovery)
      yield BackendEvent(module: module, kind: bekImported, sym: prc.sym)
      postActions(iter, discovery, module, ctx)

      # ... then produce and announce the loader fragment:
      var frag = produceLoader(graph, modules[module], discovery, conf, prc.sym)
      reportProgress(modules[module].dynlibInit, frag)

# ----- API for interacting with ``DiscoveryData`` -----

func register*(data: var DiscoveryData, prc: PSym) =
  ## If not already know to `data`, adds the procedure `prc` to the list
  ## of known procedures.
  register(data, procedures, prc)

func registerGlobal*(data: var DiscoveryData, sym: PSym) {.inline.} =
  ## If not already known to `data`, adds the global `sym` to the list of
  ## known globals.
  register(data, globals, sym)

func registerLate*(discovery: var DiscoveryData, prc: PSym, module: FileIndex) =
  ## Registers a late late-dependency with `data`. These are dependencies
  ## that were raised while processing some code fragment, but that are not
  ## directly related to said fragment. They should be kept to a minimum, and
  ## `register <#register,DiscoveryData,PSym>`_ should be preferred whenever
  ## possible.
  discovery.additional.add (module, prc)

func rewind*(data: var DiscoveryData) =
  ## Un-discovers all not-yet-processed procedures, globals, threadvars,
  ## and constants. After the call to ``rewind``, it will appear as if the
  ## dropped entities were never registered with `data`.
  template rewindQueue(q: Queue[PSym]) =
    for _, it in peek(q):
      data.seen.excl(it.id)

    q.data.setLen(q.progress) # remove all unprocessed items

  rewindQueue(data.procedures)
  rewindQueue(data.constants)
  rewindQueue(data.globals)
  rewindQueue(data.threadvars)<|MERGE_RESOLUTION|>--- conflicted
+++ resolved
@@ -457,12 +457,8 @@
         prepare(deinit, result.deinit.source, graph.emptyNode)
         genDestroy(deinit.nodes, graph, s.typ):
           MirNode(kind: mnkGlobal, sym: s, typ: s.typ)
-<<<<<<< HEAD
-        updateWithSource(result.deinit, it[0])
+        apply(deinit, result.deinit.source.add(it[0]))
       ]#
-=======
-        apply(deinit, result.deinit.source.add(it[0]))
->>>>>>> ce5ff0b4
 
   result.init.tree = finish(init, result.init.source, graph.emptyNode)
   result.deinit.tree = finish(deinit, result.deinit.source, graph.emptyNode)
@@ -484,25 +480,15 @@
       bu.emitByVal loc
 
 proc genLibSetup(graph: ModuleGraph, conf: BackendConfig,
-<<<<<<< HEAD
-                 name: PSym, path: PNode, bu: var MirBuilder) =
-=======
                  name: PSym, path: PNode,
-                 dest: var MirBuffer, source: var SourceMap) =
->>>>>>> ce5ff0b4
+                 bu: var MirBuilder, source: var SourceMap) =
   ## Emits the MIR code for loading a dynamic library to `dest`, with `name`
   ## being the symbol of the location that stores the handle and `path` the
   ## expression used with the ``.dynlib`` pragma.
   let
     errorProc = graph.getCompilerProc("nimLoadLibraryError")
     voidTyp   = graph.getSysType(path.info, tyVoid)
-<<<<<<< HEAD
     nameNode  = symbol(mnkGlobal, name)
-=======
-    nameNode  = MirNode(kind: mnkGlobal, sym: name, typ: name.typ)
-
-  template buf: MirNodeSeq = dest.nodes
->>>>>>> ce5ff0b4
 
   if path.kind in nkStrKinds:
     # the library name is known at compile-time
@@ -538,11 +524,10 @@
     let
       strType = graph.getSysType(path.info, tyString)
 
-<<<<<<< HEAD
     # TODO: implement this properly
     var src: SourceMap
     let nameTemp = bu.wrapTemp(strType):
-      generateCode(graph, conf.options, path, bu.buffer, src)
+      generateCode(graph, conf.options, path, bu, src)
 
     let cond = genLoadLib(graph, bu, nameNode, nameTemp)
     bu.subTree mnkIf:
@@ -550,27 +535,6 @@
       bu.subTree mnkVoid:
         bu.buildCall errorProc, voidTyp:
           bu.emitByVal nameTemp
-=======
-    buf.subTree MirNode(kind: mnkDef):
-      buf.add MirNode(kind: mnkTemp, typ: strType, temp: nameTemp)
-
-    # computing the string and assigning it to a temporary
-    argBlock(buf):
-      chain(buf): temp(strType, nameTemp) => tag(ekReassign) => name()
-      apply(dest, source.add(path))
-      generateCode(graph, conf.options, path, dest, source)
-      buf.add MirNode(kind: mnkConsume, typ: strType)
-    buf.add MirNode(kind: mnkInit)
-
-    genLoadLib(graph, buf, nameNode):
-      MirNode(kind: mnkTemp, typ: strType, temp: nameTemp)
-    buf.subTree MirNode(kind: mnkIf):
-      stmtList(buf):
-        argBlock(buf):
-          chain(buf): procLit(errorProc) => arg()
-          chain(buf): temp(strType, nameTemp) => arg()
-        chain(buf): callOp(voidTyp) => voidOut()
->>>>>>> ce5ff0b4
 
 proc produceLoader(graph: ModuleGraph, m: Module, data: var DiscoveryData,
                    conf: BackendConfig, sym: PSym): MirFragment =
@@ -597,12 +561,7 @@
 
   # the scope makes sure that locals are destroyed once loading the
   # procedure has finished
-<<<<<<< HEAD
   bu.add MirNode(kind: mnkScope)
-=======
-  var buf: MirBuffer
-  buf.nodes.add MirNode(kind: mnkScope)
->>>>>>> ce5ff0b4
 
   if path.kind in nkCallKinds and path.typ != nil and
      path.typ.kind in {tyPointer, tyProc}:
@@ -610,38 +569,24 @@
     path[^1] = extname # update to the correct name
     # XXX: ^^ maybe sem should do this instead...
 
-<<<<<<< HEAD
     let tmp = bu.wrapTemp(dest.typ):
-      generateCode(graph, conf.options, path, bu.buffer, result.source)
+      generateCode(graph, conf.options, path, bu, result.source)
     bu.subTree mnkVoid:
       bu.buildMagicCall mAsgnDynlibVar, voidTyp:
         bu.emitByName(dest, ekReassign)
         bu.use tmp
-=======
-    argBlock(buf.nodes):
-      chain(buf.nodes): emit(dest) => tag(ekReassign) => name()
-      apply(buf, result.source.add(path))
-      generateCode(graph, conf.options, path, buf, result.source)
-      buf.nodes.add MirNode(kind: mnkArg, typ: dest.typ)
-    chain(buf.nodes): magicCall(mAsgnDynlibVar, voidTyp) => voidOut()
->>>>>>> ce5ff0b4
   else:
     # the imported procedure is identified by the symbol's external name and
     # the built-in proc loading logic is to be used
 
     if not data.seen.containsOrIncl(lib.name.id):
       # the library hasn't been loaded yet
-<<<<<<< HEAD
-      genLibSetup(graph, conf, lib.name, path, bu)
-=======
-      genLibSetup(graph, conf, lib.name, path, buf, result.source)
->>>>>>> ce5ff0b4
+      genLibSetup(graph, conf, lib.name, path, bu, result.source)
       if path.kind in nkStrKinds: # only register statically-known dependencies
         data.libs.add sym.annex
       data.globals.add lib.name # register the global
 
     # generate the code for ``sym = cast[typ](nimGetProcAddr(lib, extname))``
-<<<<<<< HEAD
     let tmp = bu.wrapTemp(loadProc.typ[0]):
       bu.buildCall loadProc, loadProc.typ[0]:
         bu.emitByVal symbol(mnkGlobal, lib.name)
@@ -654,21 +599,6 @@
 
   bu.add endNode(mnkScope)
   swap(result.tree, bu.buffer)
-  updateWithSource(result, path)
-=======
-    argBlock(buf.nodes):
-      chain(buf.nodes): emit(dest) => tag(ekReassign) => name()
-      argBlock(buf.nodes):
-        chain(buf.nodes): procLit(loadProc) => arg()
-        chain(buf.nodes): symbol(mnkGlobal, lib.name) => arg()
-        chain(buf.nodes): literal(extname) => arg()
-      chain(buf.nodes): callOp(loadProc.typ[0]) => arg()
-    chain(buf.nodes): magicCall(mAsgnDynlibVar, voidTyp) => voidOut()
-
-  buf.nodes.add endNode(mnkScope)
-  apply(buf, result.source.add(path))
-  result.tree = finish(buf)
->>>>>>> ce5ff0b4
 
 # ----- discovery and queueing logic -----
 
