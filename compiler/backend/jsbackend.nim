## The code-generation orchestrator for the JavaScript backend. It generates
## the JS code for the semantically analysed AST of the whole progam by
## invoking ``jsgen``.
##
## The general direction is to move more logic out of the code generator (such
## as figuring out the set of alive procedures) and into the orchestrator,
## leaving only the core of code generation to ``jsgen``.

import
  std/[
    json
  ],
  compiler/ast/[
    ast,
    lineinfos
  ],
  compiler/backend/[
    backends,
    cgmeth,
    jsgen
  ],
  compiler/front/[
    options
  ],
  compiler/modules/[
    modulegraphs
  ],
  compiler/sem/[
    collectors,
    sourcemap
  ],
  compiler/utils/[
    containers,
    ropes
  ]

proc writeModules(graph: ModuleGraph, globals: PGlobals) =
  let
    config = graph.config
    outFile = config.prepareToWriteOutput()

  var code = genHeader() & wholeCode(globals)
  if optSourcemap in config.globalOptions:
    var map: SourceMap
    (code, map) = genSourceMap($(code), outFile.string)
    writeFile(outFile.string & ".map", $(%map))

  discard writeRopeIfNotEqual(code, outFile)

proc generateCodeForMain(globals: PGlobals, graph: ModuleGraph, m: BModule,
                         modules: ModuleList) =
  # generate the code for the initializing, running, and de-initializing
  # the program
  var body = newNode(nkStmtList)
  generateMain(graph, modules, body)
  generateTeardown(graph, modules, body)

  genTopLevelStmt(globals, m, body)

proc generateCode*(graph: ModuleGraph, mlist: sink ModuleList) =
  ## Entry point into the JS backend. Generates the code for all modules and
  ## writes it to the output file.
  let
    globals = newGlobals()

  generateMethodDispatchers(graph)

  var modules: SeqMap[FileIndex, BModule]

  # setup the ``BModule`` instances and create definitions for all
  # globals (order doesn't matter):
  for m in closed(mlist):
    let bmod = newModule(graph, m.sym)
    bmod.idgen = m.idgen

    defineGlobals(globals, bmod, m.structs.globals)
    defineGlobals(globals, bmod, m.structs.globals2)
    # no special handling for thread-local variables (yet)
    defineGlobals(globals, bmod, m.structs.threadvars)

    modules[m.sym.position.FileIndex] = bmod

  # generate the code for all modules:
  for m in closed(mlist):
    let
      bmod = modules[m.sym.position.FileIndex]

    # invoke ``jsgen`` for the top-level declarative code:
    genTopLevelStmt(globals, bmod, m.decls)

    # HACK: we mark the procedure with the ``sfGlobal`` flag in order to
    #       signal ``jsgen`` that a special stack-trace entry should be used
    m.init.flags.incl sfGlobal
    genTopLevelProcedure(globals, bmod, m.init)

<<<<<<< HEAD
    if sfMainModule in m.sym.flags:
      finishDeinit(graph, mlist)
      generateCodeForMain(globals, graph, bmod, mlist)
=======
    # invoke ``jsgen`` for all top-level code:
    for n in m.stmts.items:
      genTopLevelStmt(globals, bmod, n)
>>>>>>> ef45937d

    # we don't need the ``BModule`` instance anymore:
    modules[m.sym.position.FileIndex] = nil

  # write the generated code to disk:
  writeModules(graph, globals)<|MERGE_RESOLUTION|>--- conflicted
+++ resolved
@@ -93,15 +93,9 @@
     m.init.flags.incl sfGlobal
     genTopLevelProcedure(globals, bmod, m.init)
 
-<<<<<<< HEAD
     if sfMainModule in m.sym.flags:
       finishDeinit(graph, mlist)
       generateCodeForMain(globals, graph, bmod, mlist)
-=======
-    # invoke ``jsgen`` for all top-level code:
-    for n in m.stmts.items:
-      genTopLevelStmt(globals, bmod, n)
->>>>>>> ef45937d
 
     # we don't need the ``BModule`` instance anymore:
     modules[m.sym.position.FileIndex] = nil
