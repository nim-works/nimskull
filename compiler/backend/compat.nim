--- conflicted
+++ resolved
@@ -161,24 +161,8 @@
         let field = lookupInType(n.typ, t[i].field.int)
         inc i # advance to the arg node
         CgNode(kind: cnkBinding, info: unknownLineInfo,
-<<<<<<< HEAD
                kids: @[CgNode(kind: cnkField, field: field),
                        translateAux(t, i)])
-    of mnkConstr:
-      let kind =
-        case n.typ.skipTypes(abstractVarRange).kind
-        of tyArray, tySequence, tyOpenArray:
-          cnkArrayConstr
-        of tyTuple:
-          cnkTupleConstr
-        of tyProc:
-          cnkClosureConstr
-        else:
-          unreachable()
-
-      tree kind:
-=======
-               kids: @[field, translateAux(t, i)])
     of mnkArrayConstr, mnkSeqConstr:
       tree cnkArrayConstr:
         translateAux(t, i)
@@ -187,7 +171,6 @@
         translateAux(t, i)
     of mnkClosureConstr:
       tree cnkClosureConstr:
->>>>>>> dad0f6b9
         translateAux(t, i)
     of mnkSetConstr:
       tree cnkSetConstr:
