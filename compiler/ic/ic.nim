#
#
#           The Nim Compiler
#        (c) Copyright 2020 Andreas Rumpf
#
#    See the file "copying.txt", included in this
#    distribution, for details about the copyright.
#

import std/[hashes, tables, intsets, sha1]

import
  compiler/ic/[
    packed_ast,
    bitabs,
    rodfiles
  ],
  compiler/ast/[
    ast,
    idents,
    lineinfos,
  ],
  compiler/front/[
    msgs,
    options
  ],
  compiler/utils/[
    ropes,
    pathutils
  ]

# TODO: at least switch to internalAssert/Error or better have its own
#       diag/event/telemetry types
from compiler/ast/reports_internal import InternalReport
from compiler/ast/report_enums import ReportKind

from std/os import removeFile, isAbsolute

type
  PackedConfig* = object
    backend: TBackend
    selectedGC: TGCMode
    cCompiler: TSystemCC
    options: TOptions
    globalOptions: TGlobalOptions

  ModuleBackendFlag* = enum
    HasDatInitProc
    HasModuleInitProc

  PackedModule* = object ## the parts of a PackedEncoder that are part of the .rod file
    definedSymbols: string
    moduleFlags: TSymFlags
    includes*: seq[(LitId, string)] ## first entry is the module filename itself
    imports: seq[LitId] ## the modules this module depends on
    toReplay*: PackedTree ## pragmas and VM specific state to replay.
    topLevel*: PackedTree  ## top level statements
    bodies*: PackedTree ## other trees. Referenced from typ.n and sym.ast by their position.
    #producedGenerics*: Table[GenericKey, SymId]
    exports*: seq[(LitId, int32)]
    hidden*: seq[(LitId, int32)]
    reexports*: seq[(LitId, PackedItemId)]
    compilerProcs*: seq[(LitId, int32)]
    converters*, methods*, trmacros*, pureEnums*: seq[int32]
    macroUsages*: seq[(PackedItemId, PackedLineInfo)]

    typeInstCache*: seq[(PackedItemId, PackedItemId)]
    procInstCache*: seq[PackedInstantiation]
    attachedOps*: seq[(TTypeAttachedOp, PackedItemId, PackedItemId)]
    methodsPerType*: seq[(PackedItemId, int, PackedItemId)]
    enumToStringProcs*: seq[(PackedItemId, PackedItemId)]
    libs*: seq[PackedLib]

    emittedTypeInfo*: seq[string]
    backendFlags*: set[ModuleBackendFlag]

    syms*: seq[PackedSym]
    types*: seq[PackedType]
    strings*: BiTable[string] ## we could share these between modules.
    numbers*: BiTable[BiggestInt] ## we also store floats in here so
                                  ## that we can assure that every bit is kept

    cfg: PackedConfig

  PackedEncoder* = object
    #m*: PackedModule
    thisModule*: int32
    lastFile*: FileIndex ## remember the last lookup entry.
    lastLit*: LitId
    filenames*: Table[FileIndex, LitId]
    pendingTypes*: seq[PType]
    pendingSyms*: seq[PSym]
    typeMarker*: IntSet #Table[ItemId, TypeId]  # ItemId.item -> TypeId
    symMarker*: IntSet #Table[ItemId, SymId]    # ItemId.item -> SymId
    config*: ConfigRef

proc toString*(tree: PackedTree; n: NodePos; m: PackedModule; nesting: int;
               result: var string) =
  let pos = n.int
  if result.len > 0 and result[^1] notin {' ', '\n'}:
    result.add ' '

  result.add $tree[pos].kind
  case tree.nodes[pos].kind
  of nkNone, nkEmpty, nkNilLit, nkType: discard
  of nkIdent, nkStrLit..nkTripleStrLit:
    result.add " "
    result.add m.strings[LitId tree.nodes[pos].operand]
  of nkSym:
    result.add " "
    result.add m.strings[m.syms[tree.nodes[pos].operand].name]
  of directIntLit:
    result.add " "
    result.addInt tree.nodes[pos].operand
  of externSIntLit:
    result.add " "
    result.addInt m.numbers[LitId tree.nodes[pos].operand]
  of externUIntLit:
    result.add " "
    result.addInt cast[uint64](m.numbers[LitId tree.nodes[pos].operand])
  of nkFloatLit..nkFloat128Lit:
    result.add " "
    result.addFloat cast[BiggestFloat](m.numbers[LitId tree.nodes[pos].operand])
  else:
    result.add "(\n"
    for i in 1..(nesting+1)*2: result.add ' '
    for child in sonsReadonly(tree, n):
      toString(tree, child, m, nesting + 1, result)
    result.add "\n"
    for i in 1..nesting*2: result.add ' '
    result.add ")"
    #for i in 1..nesting*2: result.add ' '

proc toString*(tree: PackedTree; n: NodePos; m: PackedModule): string =
  result = ""
  toString(tree, n, m, 0, result)

proc debug*(tree: PackedTree; m: PackedModule) =
  stdout.write toString(tree, NodePos 0, m)

proc isActive*(e: PackedEncoder): bool = e.config != nil
proc disable(e: var PackedEncoder) = e.config = nil

template primConfigFields(fn: untyped) {.dirty.} =
  fn backend
  fn selectedGC
  fn cCompiler
  fn options
  fn globalOptions

proc definedSymbolsAsString(config: ConfigRef): string =
  result = newStringOfCap(200)
  result.add "config"
  for d in definedSymbolNames(config):
    result.add ' '
    result.add d

proc rememberConfig(c: var PackedEncoder; m: var PackedModule; config: ConfigRef; pc: PackedConfig) =
  m.definedSymbols = definedSymbolsAsString(config)
  #template rem(x) =
  #  c.m.cfg.x = config.x
  #primConfigFields rem
  m.cfg = pc

const
  debugConfigDiff = defined(debugConfigDiff)

when debugConfigDiff:
  import hashes, tables, intsets, sha1, strutils, sets

proc configIdentical(m: PackedModule; config: ConfigRef): bool =
  result = m.definedSymbols == definedSymbolsAsString(config)
  when debugConfigDiff:
    if not result:
      var wordsA = m.definedSymbols.split(Whitespace).toHashSet()
      var wordsB = definedSymbolsAsString(config).split(Whitespace).toHashSet()
      for c in wordsA - wordsB:
        echo "in A but not in B ", c
      for c in wordsB - wordsA:
        echo "in B but not in A ", c
  template eq(x) =
    result = result and m.cfg.x == config.x
    when debugConfigDiff:
      if m.cfg.x != config.x:
        echo "B ", m.cfg.x, " ", config.x
  primConfigFields eq

proc rememberStartupConfig*(dest: var PackedConfig, config: ConfigRef) =
  template rem(x) =
    dest.x = config.x
  primConfigFields rem
  dest.globalOptions.excl optForceFullMake

proc hashFileCached(conf: ConfigRef; fileIdx: FileIndex): string =
  result = msgs.getHash(conf, fileIdx)
  if result.len == 0:
    let fullpath = msgs.toFullPath(conf, fileIdx)
    result = $secureHashFile(fullpath)
    msgs.setHash(conf, fileIdx, result)

proc toLitId(x: string; m: var PackedModule): LitId {.inline.} =
  ## store a string as a literal
  result = getOrIncl(m.strings, x)

proc toLitId(x: FileIndex; c: var PackedEncoder; m: var PackedModule): LitId =
  ## store a file index as a literal
  if x == c.lastFile:
    result = c.lastLit
  else:
    result = c.filenames.getOrDefault(x)
    if result == LitId(0):
      let p = msgs.toFullPath(c.config, x)
      result = toLitId(p, m)
      c.filenames[x] = result
    c.lastFile = x
    c.lastLit = result
  assert result != LitId(0)

proc toFileIndex*(x: LitId; m: PackedModule; config: ConfigRef): FileIndex =
  result = options.fileInfoIdx(config, AbsoluteFile m.strings[x])

proc includesIdentical(m: var PackedModule; config: ConfigRef): bool =
  for it in mitems(m.includes):
    if hashFileCached(config, toFileIndex(it[0], m, config)) != it[1]:
      return false
  result = true

proc initEncoder*(c: var PackedEncoder; m: var PackedModule; moduleSym: PSym; config: ConfigRef; pc: PackedConfig) =
  ## setup a context for serializing to packed ast
  c.thisModule = moduleSym.itemId.module
  c.config = config
  m.moduleFlags = moduleSym.flags
  m.bodies = newTreeFrom(m.topLevel)
  m.toReplay = newTreeFrom(m.topLevel)

  c.lastFile = FileIndex(-10)

  let thisNimFile = FileIndex c.thisModule
  var h = msgs.getHash(config, thisNimFile)
  if h.len == 0:
    let fullpath = msgs.toFullPath(config, thisNimFile)
    if isAbsolute(fullpath):
      # For NimScript compiler API support the main Nim file might be from a stream.
      h = $secureHashFile(fullpath)
      msgs.setHash(config, thisNimFile, h)
  m.includes.add((toLitId(thisNimFile, c, m), h)) # the module itself

  rememberConfig(c, m, config, pc)

proc addIncludeFileDep*(c: var PackedEncoder; m: var PackedModule; f: FileIndex) =
  m.includes.add((toLitId(f, c, m), hashFileCached(c.config, f)))

proc addImportFileDep*(c: var PackedEncoder; m: var PackedModule; f: FileIndex) =
  m.imports.add toLitId(f, c, m)

proc addHidden*(c: var PackedEncoder; m: var PackedModule; s: PSym) =
  let nameId = getOrIncl(m.strings, s.name.s)
  m.hidden.add((nameId, s.itemId.item))

proc addExported*(c: var PackedEncoder; m: var PackedModule; s: PSym) =
  let nameId = getOrIncl(m.strings, s.name.s)
  m.exports.add((nameId, s.itemId.item))

proc addConverter*(c: var PackedEncoder; m: var PackedModule; s: PSym) =
  assert c.thisModule == s.itemId.module
  m.converters.add(s.itemId.item)

proc addTrmacro*(c: var PackedEncoder; m: var PackedModule; s: PSym) =
  m.trmacros.add(s.itemId.item)

proc addPureEnum*(c: var PackedEncoder; m: var PackedModule; s: PSym) =
  assert s.kind == skType
  m.pureEnums.add(s.itemId.item)

proc addMethod*(c: var PackedEncoder; m: var PackedModule; s: PSym) =
  m.methods.add s.itemId.item

proc addReexport*(c: var PackedEncoder; m: var PackedModule; s: PSym) =
  let nameId = getOrIncl(m.strings, s.name.s)
  m.reexports.add((nameId, PackedItemId(module: toLitId(s.itemId.module.FileIndex, c, m),
                                        item: s.itemId.item)))

proc addCompilerProc*(c: var PackedEncoder; m: var PackedModule; s: PSym) =
  let nameId = getOrIncl(m.strings, s.name.s)
  m.compilerProcs.add((nameId, s.itemId.item))

proc toPackedNode*(n: PNode; ir: var PackedTree; c: var PackedEncoder; m: var PackedModule)
proc storeSym*(s: PSym; c: var PackedEncoder; m: var PackedModule): PackedItemId
proc storeType(t: PType; c: var PackedEncoder; m: var PackedModule): PackedItemId

proc flush(c: var PackedEncoder; m: var PackedModule) =
  ## serialize any pending types or symbols from the context
  while true:
    if c.pendingTypes.len > 0:
      discard storeType(c.pendingTypes.pop, c, m)
    elif c.pendingSyms.len > 0:
      discard storeSym(c.pendingSyms.pop, c, m)
    else:
      break

proc toPackedInfo(x: TLineInfo; c: var PackedEncoder; m: var PackedModule): PackedLineInfo =
  PackedLineInfo(line: x.line, col: x.col, file: toLitId(x.fileIndex, c, m))

proc safeItemId(s: PSym; c: var PackedEncoder; m: var PackedModule): PackedItemId {.inline.} =
  ## given a symbol, produce an ItemId with the correct properties
  ## for local or remote symbols, packing the symbol as necessary
  if s == nil or s.kind == skPackage:
    result = nilItemId
  #elif s.itemId.module == c.thisModule:
  #  result = PackedItemId(module: LitId(0), item: s.itemId.item)
  else:
    assert int(s.itemId.module) >= 0
    result = PackedItemId(module: toLitId(s.itemId.module.FileIndex, c, m),
                          item: s.itemId.item)

proc addMissing(c: var PackedEncoder; p: PSym) =
  ## consider queuing a symbol for later addition to the packed tree
  if p != nil and p.itemId.module == c.thisModule:
    if p.itemId.item notin c.symMarker:
      if not (sfForward in p.flags and p.kind in routineKinds):
        c.pendingSyms.add p

proc addMissing(c: var PackedEncoder; p: PType) =
  ## consider queuing a type for later addition to the packed tree
  if p != nil and p.uniqueId.module == c.thisModule:
    if p.uniqueId.item notin c.typeMarker:
      c.pendingTypes.add p

template storeNode(dest, src, field) =
  var nodeId: NodeId
  if src.field != nil:
    nodeId = getNodeId(m.bodies)
    toPackedNode(src.field, m.bodies, c, m)
  else:
    nodeId = emptyNodeId
  dest.field = nodeId

proc storeTypeLater(t: PType; c: var PackedEncoder; m: var PackedModule): PackedItemId =
  # We store multiple different trees in m.bodies. For this to work out, we
  # cannot immediately store types/syms. We enqueue them instead to ensure
  # we only write one tree into m.bodies after the other.
  if t.isNil: return nilItemId

  assert t.uniqueId.module >= 0
  assert t.uniqueId.item > 0
  result = PackedItemId(module: toLitId(t.uniqueId.module.FileIndex, c, m), item: t.uniqueId.item)
  if t.uniqueId.module == c.thisModule:
    # the type belongs to this module, so serialize it here, eventually.
    addMissing(c, t)

proc storeSymLater(s: PSym; c: var PackedEncoder; m: var PackedModule): PackedItemId =
  if s.isNil: return nilItemId
  assert s.itemId.module >= 0
  assert s.itemId.module >= 0
  result = PackedItemId(module: toLitId(s.itemId.module.FileIndex, c, m), item: s.itemId.item)
  if s.itemId.module == c.thisModule:
    # the sym belongs to this module, so serialize it here, eventually.
    addMissing(c, s)

proc storeType(t: PType; c: var PackedEncoder; m: var PackedModule): PackedItemId =
  ## serialize a ptype
  if t.isNil: return nilItemId

  assert t.uniqueId.module >= 0
  assert t.uniqueId.item > 0
  result = PackedItemId(module: toLitId(t.uniqueId.module.FileIndex, c, m), item: t.uniqueId.item)

  if t.uniqueId.module == c.thisModule and not c.typeMarker.containsOrIncl(t.uniqueId.item):
    if t.uniqueId.item >= m.types.len:
      setLen m.types, t.uniqueId.item+1

    var p = PackedType(kind: t.kind, flags: t.flags, callConv: t.callConv,
      size: t.size, align: t.align, nonUniqueId: t.itemId.item,
      paddingAtEnd: t.paddingAtEnd, lockLevel: t.lockLevel)
    storeNode(p, t, n)
    p.typeInst = t.typeInst.storeType(c, m)
    for kid in items t.sons:
      p.types.add kid.storeType(c, m)
    c.addMissing t.sym
    p.sym = t.sym.safeItemId(c, m)
    c.addMissing t.owner
    p.owner = t.owner.safeItemId(c, m)

    # fill the reserved slot, nothing else:
    m.types[t.uniqueId.item] = p

<<<<<<< HEAD
proc toPackedLib(l: PLib; c: var PackedEncoder; m: var PackedModule): PackedLib =
  ## the plib hangs off the psym via the .annex field
  if l.isNil:
    result.name = nilItemId # signals that the object is empty
    return
=======
proc toPackedLib(l: TLib; c: var PackedEncoder; m: var PackedModule): PackedLib =
>>>>>>> 1793ddd5
  result.kind = l.kind
  result.isOverriden = l.isOverriden
  result.name = storeSymLater(l.name, c, m)
  storeNode(result, l, path)

proc storeSym*(s: PSym; c: var PackedEncoder; m: var PackedModule): PackedItemId =
  ## serialize a psym
  if s.isNil: return nilItemId

  assert s.itemId.module >= 0
  result = PackedItemId(module: toLitId(s.itemId.module.FileIndex, c, m), item: s.itemId.item)

  if s.itemId.module == c.thisModule and not c.symMarker.containsOrIncl(s.itemId.item):
    if s.itemId.item >= m.syms.len:
      setLen m.syms, s.itemId.item+1

    assert sfForward notin s.flags

    var p = PackedSym(kind: s.kind, flags: s.flags, info: s.info.toPackedInfo(c, m), magic: s.magic,
      position: s.position, offset: s.offset, options: s.options,
      name: s.name.s.toLitId(m))

    storeNode(p, s, ast)
    storeNode(p, s, constraint)

    if s.kind in {skLet, skVar, skField, skForVar}:
      c.addMissing s.guard
      p.guard = s.guard.safeItemId(c, m)
      p.bitsize = s.bitsize
      p.alignment = s.alignment

    p.externalName = toLitId(s.extname, m)
    p.extFlags = s.extFlags
    c.addMissing s.typ
    p.typ = s.typ.storeType(c, m)
    c.addMissing s.owner
    p.owner = s.owner.safeItemId(c, m)
    if s.annex.index != 0:
      p.annex = (toLitId(s.annex.module.FileIndex, c, m), s.annex.index)

    # fill the reserved slot, nothing else:
    m.syms[s.itemId.item] = p

proc addModuleRef(n: PNode; ir: var PackedTree; c: var PackedEncoder; m: var PackedModule) =
  ## add a remote symbol reference to the tree
  let info = n.info.toPackedInfo(c, m)
  ir.nodes.add PackedNode(kind: nkModuleRef, operand: 3.int32, # spans 3 nodes in total
                          typeId: storeTypeLater(n.typ, c, m), info: info)
  ir.nodes.add PackedNode(kind: nkInt32Lit, info: info,
                          operand: toLitId(n.sym.itemId.module.FileIndex, c, m).int32)
  ir.nodes.add PackedNode(kind: nkInt32Lit, info: info,
                          operand: n.sym.itemId.item)

proc toPackedNode*(n: PNode; ir: var PackedTree; c: var PackedEncoder; m: var PackedModule) =
  ## serialize a node into the tree
  if n == nil:
    ir.nodes.add PackedNode(kind: nkNilRodNode, flags: {}, operand: 1)
    return
  let info = toPackedInfo(n.info, c, m)
  case n.kind
  of nkNone, nkEmpty, nkNilLit, nkType:
    ir.nodes.add PackedNode(kind: n.kind, flags: n.flags, operand: 0,
                            typeId: storeTypeLater(n.typ, c, m), info: info)
  of nkIdent:
    ir.nodes.add PackedNode(kind: n.kind, flags: n.flags,
                            operand: int32 getOrIncl(m.strings, n.ident.s),
                            typeId: storeTypeLater(n.typ, c, m), info: info)
  of nkSym:
    if n.sym.itemId.module == c.thisModule:
      # it is a symbol that belongs to the module we're currently
      # packing:
      let id = n.sym.storeSymLater(c, m).item
      ir.nodes.add PackedNode(kind: nkSym, flags: n.flags, operand: id,
                              typeId: storeTypeLater(n.typ, c, m), info: info)
    else:
      # store it as an external module reference:
      addModuleRef(n, ir, c, m)
  of directIntLit:
    ir.nodes.add PackedNode(kind: n.kind, flags: n.flags,
                            operand: int32(n.intVal),
                            typeId: storeTypeLater(n.typ, c, m), info: info)
  of externIntLit:
    ir.nodes.add PackedNode(kind: n.kind, flags: n.flags,
                            operand: int32 getOrIncl(m.numbers, n.intVal),
                            typeId: storeTypeLater(n.typ, c, m), info: info)
  of nkStrLit..nkTripleStrLit:
    ir.nodes.add PackedNode(kind: n.kind, flags: n.flags,
                            operand: int32 getOrIncl(m.strings, n.strVal),
                            typeId: storeTypeLater(n.typ, c, m), info: info)
  of nkFloatLit..nkFloat128Lit:
    ir.nodes.add PackedNode(kind: n.kind, flags: n.flags,
                            operand: int32 getOrIncl(m.numbers, cast[BiggestInt](n.floatVal)),
                            typeId: storeTypeLater(n.typ, c, m), info: info)
  else:
    let patchPos = ir.prepare(n.kind, n.flags,
                              storeTypeLater(n.typ, c, m), info)
    for i in 0..<n.len:
      toPackedNode(n[i], ir, c, m)
    ir.patch patchPos

proc storeTypeInst*(c: var PackedEncoder; m: var PackedModule; s: PSym; inst: PType) =
  m.typeInstCache.add (storeSymLater(s, c, m), storeTypeLater(inst, c, m))

proc addPragmaComputation*(c: var PackedEncoder; m: var PackedModule; n: PNode) =
  toPackedNode(n, m.toReplay, c, m)

proc toPackedProcDef(n: PNode; ir: var PackedTree; c: var PackedEncoder; m: var PackedModule) =
  let info = toPackedInfo(n.info, c, m)
  let patchPos = ir.prepare(n.kind, n.flags,
                            storeTypeLater(n.typ, c, m), info)
  for i in 0..<n.len:
    if i != bodyPos:
      toPackedNode(n[i], ir, c, m)
    else:
      # do not serialize the body of the proc, it's unnecessary since
      # n[0].sym.ast has the sem'checked variant of it which is what
      # everybody should use instead.
      ir.nodes.add PackedNode(kind: nkEmpty, flags: {}, operand: 0,
                              typeId: nilItemId, info: info)
  ir.patch patchPos

proc toPackedNodeIgnoreProcDefs(n: PNode, encoder: var PackedEncoder; m: var PackedModule) =
  case n.kind
  of routineDefs:
    toPackedProcDef(n, m.topLevel, encoder, m)
    when false:
      # we serialize n[namePos].sym instead
      if n[namePos].kind == nkSym:
        let s = n[namePos].sym
        discard storeSym(s, encoder, m)
        if s.flags * {sfExportc, sfCompilerProc, sfCompileTime} == {sfExportc}:
          m.exportCProcs.add(s.itemId.item)
      else:
        toPackedNode(n, m.topLevel, encoder, m)
  of nkStmtList, nkStmtListExpr:
    for it in n:
      toPackedNodeIgnoreProcDefs(it, encoder, m)
  of nkImportStmt, nkImportExceptStmt, nkExportStmt, nkExportExceptStmt,
     nkFromStmt, nkIncludeStmt:
    discard "nothing to do"
  else:
    toPackedNode(n, m.topLevel, encoder, m)

proc toPackedNodeTopLevel*(n: PNode, encoder: var PackedEncoder; m: var PackedModule) =
  toPackedNodeIgnoreProcDefs(n, encoder, m)
  flush encoder, m

proc toPackedGeneratedProcDef*(s: PSym, encoder: var PackedEncoder; m: var PackedModule) =
  ## Generic procs and generated `=hook`'s need explicit top-level entries so
  ## that the code generator can work without having to special case these. These
  ## entries will also be useful for other tools and are the cleanest design
  ## I can come up with.
  assert s.kind in routineKinds
  toPackedProcDef(s.ast, m.topLevel, encoder, m)
  #flush encoder, m

proc storeInstantiation*(c: var PackedEncoder; m: var PackedModule; s: PSym; i: PInstantiation) =
  var t = newSeq[PackedItemId](i.concreteTypes.len)
  for j in 0..high(i.concreteTypes):
    t[j] = storeTypeLater(i.concreteTypes[j], c, m)
  m.procInstCache.add PackedInstantiation(key: storeSymLater(s, c, m),
                                          sym: storeSymLater(i.sym, c, m),
                                          concreteTypes: t)
  toPackedGeneratedProcDef(i.sym, c, m)

proc storeExpansion*(c: var PackedEncoder; m: var PackedModule; info: TLineInfo; s: PSym) =
  toPackedNode(newSymNode(s, info), m.bodies, c, m)

proc storeAttachedOp*(c: var PackedEncoder; m: var PackedModule, kind: TTypeAttachedOp, t: PType, s: PSym) =
  ## Records a type-bound operator attachment action to module `m`.
  m.attachedOps.add((kind, storeTypeLater(t, c, m), storeSymLater(s, c, m)))

proc storeLib*(c: var PackedEncoder, m: var PackedModule, lib: TLib) =
  m.libs.add toPackedLib(lib, c, m)
  flush c, m

proc loadError(err: RodFileError; filename: AbsoluteFile; config: ConfigRef;) =
  case err
  of cannotOpen:
    config.localReport InternalReport(
      kind: rintWarnCannotOpenFile, file: filename.string)

  of includeFileChanged:
    config.localReport InternalReport(
      kind: rintWarnFileChanged, file: filename.string)
  else:
    config.localReport InternalReport(
      kind: rintCannotOpenFile, file: filename.string, msg: $err)

proc loadRodFile*(filename: AbsoluteFile; m: var PackedModule; config: ConfigRef;
                  ignoreConfig = false): RodFileError =
  var f = rodfiles.open(filename.string)
  f.loadHeader()
  f.loadSection configSection

  f.loadPrim m.definedSymbols
  f.loadPrim m.moduleFlags
  f.loadPrim m.cfg

  if f.err == ok and not configIdentical(m, config) and not ignoreConfig:
    f.err = configMismatch

  template loadSeqSection(section, data) {.dirty.} =
    f.loadSection section
    f.loadSeq data

  template loadTabSection(section, data) {.dirty.} =
    f.loadSection section
    f.load data

  loadTabSection stringsSection, m.strings

  loadSeqSection checkSumsSection, m.includes
  if not includesIdentical(m, config):
    f.err = includeFileChanged

  loadSeqSection depsSection, m.imports

  loadTabSection numbersSection, m.numbers

  loadSeqSection exportsSection, m.exports
  loadSeqSection hiddenSection, m.hidden
  loadSeqSection reexportsSection, m.reexports

  loadSeqSection compilerProcsSection, m.compilerProcs

  loadSeqSection trmacrosSection, m.trmacros

  loadSeqSection convertersSection, m.converters
  loadSeqSection methodsSection, m.methods
  loadSeqSection pureEnumsSection, m.pureEnums
  loadSeqSection macroUsagesSection, m.macroUsages

  loadSeqSection toReplaySection, m.toReplay.nodes
  loadSeqSection topLevelSection, m.topLevel.nodes
  loadSeqSection bodiesSection, m.bodies.nodes
  loadSeqSection symsSection, m.syms
  loadSeqSection typesSection, m.types

  loadSeqSection typeInstCacheSection, m.typeInstCache
  loadSeqSection procInstCacheSection, m.procInstCache
  loadSeqSection attachedOpsSection, m.attachedOps
  loadSeqSection methodsPerTypeSection, m.methodsPerType
  loadSeqSection enumToStringProcsSection, m.enumToStringProcs
  loadSeqSection libsSection, m.libs
  loadSeqSection typeInfoSection, m.emittedTypeInfo

  f.loadSection backendFlagsSection
  f.loadPrim m.backendFlags

  close(f)
  result = f.err

# -------------------------------------------------------------------------

proc storeError(err: RodFileError; filename: AbsoluteFile) =
  echo "Error: ", $err, "; couldn't write to ", filename.string
  removeFile(filename.string)

proc saveRodFile*(filename: AbsoluteFile; encoder: var PackedEncoder; m: var PackedModule) =
  flush encoder, m
  #rememberConfig(encoder, encoder.config)

  var f = rodfiles.create(filename.string)
  f.storeHeader()
  f.storeSection configSection
  f.storePrim m.definedSymbols
  f.storePrim m.moduleFlags
  f.storePrim m.cfg

  template storeSeqSection(section, data) {.dirty.} =
    f.storeSection section
    f.storeSeq data

  template storeTabSection(section, data) {.dirty.} =
    f.storeSection section
    f.store data

  storeTabSection stringsSection, m.strings

  storeSeqSection checkSumsSection, m.includes

  storeSeqSection depsSection, m.imports

  storeTabSection numbersSection, m.numbers

  storeSeqSection exportsSection, m.exports
  storeSeqSection hiddenSection, m.hidden
  storeSeqSection reexportsSection, m.reexports

  storeSeqSection compilerProcsSection, m.compilerProcs

  storeSeqSection trmacrosSection, m.trmacros
  storeSeqSection convertersSection, m.converters
  storeSeqSection methodsSection, m.methods
  storeSeqSection pureEnumsSection, m.pureEnums
  storeSeqSection macroUsagesSection, m.macroUsages

  storeSeqSection toReplaySection, m.toReplay.nodes
  storeSeqSection topLevelSection, m.topLevel.nodes

  storeSeqSection bodiesSection, m.bodies.nodes
  storeSeqSection symsSection, m.syms

  storeSeqSection typesSection, m.types

  storeSeqSection typeInstCacheSection, m.typeInstCache
  storeSeqSection procInstCacheSection, m.procInstCache
  storeSeqSection attachedOpsSection, m.attachedOps
  storeSeqSection methodsPerTypeSection, m.methodsPerType
  storeSeqSection enumToStringProcsSection, m.enumToStringProcs
  storeSeqSection libsSection, m.libs
  storeSeqSection typeInfoSection, m.emittedTypeInfo

  f.storeSection backendFlagsSection
  f.storePrim m.backendFlags

  close(f)
  encoder.disable()
  if f.err != ok:
    storeError(f.err, filename)

  when false:
    # basic loader testing:
    var m2: PackedModule
    discard loadRodFile(filename, m2, encoder.config)
    echo "loaded ", filename.string

# ----------------------------------------------------------------------------

type
  PackedDecoder* = object
    lastModule: int
    lastLit: LitId
    lastFile: FileIndex # remember the last lookup entry.
    config*: ConfigRef
    cache*: IdentCache

type
  ModuleStatus* = enum
    undefined,
    storing,  # state is strictly for stress-testing purposes
    loading,
    loaded,
    outdated,
    stored    # store is complete, no further additions possible

  LoadedModule* = object
    status*: ModuleStatus
    symsInit, typesInit, loadedButAliveSetChanged*: bool
    fromDisk*: PackedModule
    syms: seq[PSym] # indexed by itemId
    types: seq[PType]
    module*: PSym # the one true module symbol.
    iface, ifaceHidden: Table[PIdent, seq[PackedItemId]]
      # PackedItemId so that it works with reexported symbols too
      # ifaceHidden includes private symbols

  PackedModuleGraph* = seq[LoadedModule] # indexed by FileIndex

proc loadType(c: var PackedDecoder; g: var PackedModuleGraph; thisModule: int; t: PackedItemId): PType
proc loadSym(c: var PackedDecoder; g: var PackedModuleGraph; thisModule: int; s: PackedItemId): PSym

proc toFileIndexCached*(c: var PackedDecoder; g: PackedModuleGraph; thisModule: int; f: LitId): FileIndex =
  if c.lastLit == f and c.lastModule == thisModule:
    result = c.lastFile
  else:
    result = toFileIndex(f, g[thisModule].fromDisk, c.config)
    c.lastModule = thisModule
    c.lastLit = f
    c.lastFile = result

proc translateLineInfo(c: var PackedDecoder; g: var PackedModuleGraph; thisModule: int;
                       x: PackedLineInfo): TLineInfo =
  assert g[thisModule].status in {loaded, storing, stored}
  result = TLineInfo(line: x.line, col: x.col,
            fileIndex: toFileIndexCached(c, g, thisModule, x.file))

proc loadNodes*(c: var PackedDecoder; g: var PackedModuleGraph; thisModule: int;
                tree: PackedTree; n: NodePos): PNode =
  let k = n.kind
  if k == nkNilRodNode:
    return nil
  when false:
    echo "loading node ", c.config $ translateLineInfo(c, g, thisModule, n.info)
  result = newNodeIT(k, translateLineInfo(c, g, thisModule, n.info),
    loadType(c, g, thisModule, n.typ))
  result.flags = n.flags

  case k
  of nkEmpty, nkNilLit, nkType:
    discard
  of nkIdent:
    result.ident = getIdent(c.cache, g[thisModule].fromDisk.strings[n.litId])
  of nkSym:
    result.sym = loadSym(c, g, thisModule, PackedItemId(module: LitId(0), item: tree.nodes[n.int].operand))
  of directIntLit:
    result.intVal = tree.nodes[n.int].operand
  of externIntLit:
    result.intVal = g[thisModule].fromDisk.numbers[n.litId]
  of nkStrLit..nkTripleStrLit:
    result.strVal = g[thisModule].fromDisk.strings[n.litId]
  of nkFloatLit..nkFloat128Lit:
    result.floatVal = cast[BiggestFloat](g[thisModule].fromDisk.numbers[n.litId])
  of nkModuleRef:
    let (n1, n2) = sons2(tree, n)
    assert n1.kind == nkInt32Lit
    assert n2.kind == nkInt32Lit
    transitionNoneToSym(result)
    result.sym = loadSym(c, g, thisModule, PackedItemId(module: n1.litId, item: tree.nodes[n2.int].operand))
  else:
    for n0 in sonsReadonly(tree, n):
      result.addAllowNil loadNodes(c, g, thisModule, tree, n0)

proc initPackedDecoder*(config: ConfigRef; cache: IdentCache): PackedDecoder =
  result = PackedDecoder(
    lastModule: int32(-1),
    lastLit: LitId(0),
    lastFile: FileIndex(-1),
    config: config,
    cache: cache)

proc loadProcHeader(c: var PackedDecoder; g: var PackedModuleGraph; thisModule: int;
                    tree: PackedTree; n: NodePos): PNode =
  # do not load the body of the proc. This will be done later in
  # getProcBody, if required.
  let k = n.kind
  result = newNodeIT(k, translateLineInfo(c, g, thisModule, n.info),
    loadType(c, g, thisModule, n.typ))
  result.flags = n.flags
  assert k in {nkProcDef, nkMethodDef, nkIteratorDef, nkFuncDef, nkConverterDef, nkLambda}
  var i = 0
  for n0 in sonsReadonly(tree, n):
    if i != bodyPos:
      result.add loadNodes(c, g, thisModule, tree, n0)
    else:
      result.addAllowNil nil
    inc i

proc loadProcBody(c: var PackedDecoder; g: var PackedModuleGraph; thisModule: int;
                  tree: PackedTree; n: NodePos): PNode =
  var i = 0
  for n0 in sonsReadonly(tree, n):
    if i == bodyPos:
      result = loadNodes(c, g, thisModule, tree, n0)
    inc i

proc moduleIndex(c: var PackedDecoder; g: PackedModuleGraph; thisModule: int;
                 module: LitId): int32 {.inline.} =
  ## Returns the module ID for the stored ``FileIndex`` identified by `module`.
  result = if module == LitId(0): thisModule.int32
           else: toFileIndexCached(c, g, thisModule, module).int32

proc moduleIndex*(c: var PackedDecoder; g: PackedModuleGraph; thisModule: int;
                  s: PackedItemId): int32 {.inline.} =
  result = moduleIndex(c, g, thisModule, s.module)

proc symHeaderFromPacked(c: var PackedDecoder; g: var PackedModuleGraph;
                         s: PackedSym; si, item: int32): PSym =
  result = PSym(itemId: ItemId(module: si, item: item),
    kind: s.kind, magic: s.magic, flags: s.flags,
    info: translateLineInfo(c, g, si, s.info),
    options: s.options,
    position: if s.kind in {skForVar, skVar, skLet, skTemp}: 0 else: s.position,
    offset: if s.kind in routineKinds: defaultOffset else: s.offset,
    name: getIdent(c.cache, g[si].fromDisk.strings[s.name])
  )

template loadAstBody(p, field) =
  if p.field != emptyNodeId:
    result.field = loadNodes(c, g, si, g[si].fromDisk.bodies, NodePos p.field)

template loadAstBodyLazy(p, field) =
  if p.field != emptyNodeId:
    result.field = loadProcHeader(c, g, si, g[si].fromDisk.bodies, NodePos p.field)

proc loadLib(c: var PackedDecoder; g: var PackedModuleGraph;
<<<<<<< HEAD
             si, item: int32; l: PackedLib): PLib =
  # XXX: hack; assume a nil item id means the PackedLib is all zero (empty)
  if l.name == nilItemId:
    result = nil
  else:
    result = PLib(isOverriden: l.isOverriden, kind: l.kind,
                  name: loadSym(c, g, si, l.name))
    loadAstBody(l, path)
=======
             si: int; l: PackedLib): TLib =
  result = TLib(generated: l.generated, isOverriden: l.isOverriden,
                kind: l.kind, name: rope g[si].fromDisk.strings[l.name])
  loadAstBody(l, path)
>>>>>>> 1793ddd5

proc symBodyFromPacked(c: var PackedDecoder; g: var PackedModuleGraph;
                       s: PackedSym; si, item: int32; result: PSym) =
  result.typ = loadType(c, g, si, s.typ)
  loadAstBody(s, constraint)
  if result.kind in {skProc, skFunc, skIterator, skConverter, skMethod}:
    loadAstBodyLazy(s, ast)
  else:
    loadAstBody(s, ast)

  if s.annex.index != 0:
    result.annex = LibId(module: moduleIndex(c, g, si, s.annex.module),
                        index: s.annex.index)

  if s.kind in {skLet, skVar, skField, skForVar}:
    result.guard = loadSym(c, g, si, s.guard)
    result.bitsize = s.bitsize
    result.alignment = s.alignment
  result.owner = loadSym(c, g, si, s.owner)
  let externalName = g[si].fromDisk.strings[s.externalName]
  if externalName != "":
    result.extname = rope externalName
  result.extFlags = s.extFlags

proc loadSym(c: var PackedDecoder; g: var PackedModuleGraph; thisModule: int; s: PackedItemId): PSym =
  if s == nilItemId:
    result = nil
  else:
    let si = moduleIndex(c, g, thisModule, s)
    assert g[si].status in {loaded, storing, stored}
    if not g[si].symsInit:
      g[si].symsInit = true
      setLen g[si].syms, g[si].fromDisk.syms.len

    if g[si].syms[s.item] == nil:
      if g[si].fromDisk.syms[s.item].kind != skModule:
        result = symHeaderFromPacked(c, g, g[si].fromDisk.syms[s.item], si, s.item)
        # store it here early on, so that recursions work properly:
        g[si].syms[s.item] = result
        symBodyFromPacked(c, g, g[si].fromDisk.syms[s.item], si, s.item, result)
      else:
        result = g[si].module
        assert result != nil

    else:
      result = g[si].syms[s.item]

proc typeHeaderFromPacked(c: var PackedDecoder; g: var PackedModuleGraph;
                          t: PackedType; si, item: int32): PType =
  result = PType(itemId: ItemId(module: si, item: t.nonUniqueId), kind: t.kind,
                flags: t.flags, size: t.size, align: t.align,
                paddingAtEnd: t.paddingAtEnd, lockLevel: t.lockLevel,
                uniqueId: ItemId(module: si, item: item),
                callConv: t.callConv)

proc typeBodyFromPacked(c: var PackedDecoder; g: var PackedModuleGraph;
                        t: PackedType; si, item: int32; result: PType) =
  result.sym = loadSym(c, g, si, t.sym)
  result.owner = loadSym(c, g, si, t.owner)
  when false:
    for op, item in pairs t.attachedOps:
      result.attachedOps[op] = loadSym(c, g, si, item)
  result.typeInst = loadType(c, g, si, t.typeInst)
  for son in items t.types:
    result.sons.add loadType(c, g, si, son)
  loadAstBody(t, n)
  when false:
    for gen, id in items t.methods:
      result.methods.add((gen, loadSym(c, g, si, id)))

proc loadType(c: var PackedDecoder; g: var PackedModuleGraph; thisModule: int; t: PackedItemId): PType =
  if t == nilItemId:
    result = nil
  else:
    let si = moduleIndex(c, g, thisModule, t)
    assert g[si].status in {loaded, storing, stored}
    assert t.item > 0

    if not g[si].typesInit:
      g[si].typesInit = true
      setLen g[si].types, g[si].fromDisk.types.len

    if g[si].types[t.item] == nil:
      result = typeHeaderFromPacked(c, g, g[si].fromDisk.types[t.item], si, t.item)
      # store it here early on, so that recursions work properly:
      g[si].types[t.item] = result
      typeBodyFromPacked(c, g, g[si].fromDisk.types[t.item], si, t.item, result)
    else:
      result = g[si].types[t.item]
    assert result.itemId.item > 0

proc newPackage(config: ConfigRef; cache: IdentCache; fileIdx: FileIndex): PSym =
  let
    filename = AbsoluteFile toFullPath(config, fileIdx)
    info = newLineInfo(fileIdx, 1, 1)
  let desc = getPkgDesc(config, filename.string)
  result = newSym(skPackage, getIdent(cache, desc.pkgName),
    ItemId(module: PackageModuleId, item: int32(fileIdx)), nil, info)

proc setupLookupTables(g: var PackedModuleGraph; conf: ConfigRef; cache: IdentCache;
                       fileIdx: FileIndex; m: var LoadedModule) =
  m.iface = initTable[PIdent, seq[PackedItemId]]()
  m.ifaceHidden = initTable[PIdent, seq[PackedItemId]]()
  template impl(iface, e) =
    let nameLit = e[0]
    let e2 =
      when e[1] is PackedItemId: e[1]
      else: PackedItemId(module: LitId(0), item: e[1])
    iface.mgetOrPut(cache.getIdent(m.fromDisk.strings[nameLit]), @[]).add(e2)

  for e in m.fromDisk.exports:
    m.iface.impl(e)
    m.ifaceHidden.impl(e)
  for e in m.fromDisk.reexports:
    m.iface.impl(e)
    m.ifaceHidden.impl(e)
  for e in m.fromDisk.hidden:
    m.ifaceHidden.impl(e)

  let filename = AbsoluteFile toFullPath(conf, fileIdx)
  # We cannot call ``newSym`` here, because we have to circumvent the ID
  # mechanism, which we do in order to assign each module a persistent ID.
  m.module = PSym(kind: skModule, itemId: ItemId(module: int32(fileIdx), item: 0'i32),
                  name: getIdent(cache, splitFile(filename).name),
                  info: newLineInfo(fileIdx, 1, 1),
                  position: int(fileIdx))
  m.module.owner = newPackage(conf, cache, fileIdx)
  m.module.flags = m.fromDisk.moduleFlags

proc loadToReplayNodes(g: var PackedModuleGraph; conf: ConfigRef; cache: IdentCache;
                       fileIdx: FileIndex; m: var LoadedModule) =
  m.module.ast = newNode(nkStmtList)
  if m.fromDisk.toReplay.len > 0:
    var decoder = PackedDecoder(
      lastModule: int32(-1),
      lastLit: LitId(0),
      lastFile: FileIndex(-1),
      config: conf,
      cache: cache)
    for p in allNodes(m.fromDisk.toReplay):
      m.module.ast.add loadNodes(decoder, g, int(fileIdx), m.fromDisk.toReplay, p)

proc needsRecompile(g: var PackedModuleGraph; conf: ConfigRef; cache: IdentCache;
                    fileIdx: FileIndex; cachedModules: var seq[FileIndex]): bool =
  # Does the file belong to the fileIdx need to be recompiled?
  let m = int(fileIdx)
  if m >= g.len:
    g.setLen(m+1)

  case g[m].status
  of undefined:
    g[m].status = loading
    let fullpath = msgs.toFullPath(conf, fileIdx)
    let rod = toRodFile(conf, AbsoluteFile fullpath)
    let err = loadRodFile(rod, g[m].fromDisk, conf)
    if err == ok:
      result = optForceFullMake in conf.globalOptions
      # check its dependencies:
      for dep in g[m].fromDisk.imports:
        let fid = toFileIndex(dep, g[m].fromDisk, conf)
        # Warning: we need to traverse the full graph, so
        # do **not use break here**!
        if needsRecompile(g, conf, cache, fid, cachedModules):
          result = true

      if not result:
        setupLookupTables(g, conf, cache, fileIdx, g[m])
        cachedModules.add fileIdx
        g[m].status = loaded
      else:
        g[m] = LoadedModule(status: outdated, module: g[m].module)
    else:
      loadError(err, rod, conf)
      g[m].status = outdated
      result = true
    when false: loadError(err, rod, conf)
  of loading, loaded:
    # For loading: Assume no recompile is required.
    result = false
  of outdated, storing, stored:
    result = true

proc moduleFromRodFile*(g: var PackedModuleGraph; conf: ConfigRef; cache: IdentCache;
                        fileIdx: FileIndex; cachedModules: var seq[FileIndex]): PSym =
  ## Returns 'nil' if the module needs to be recompiled.
  if needsRecompile(g, conf, cache, fileIdx, cachedModules):
    result = nil
  else:
    result = g[int fileIdx].module
    assert result != nil
    assert result.position == int(fileIdx)
  for m in cachedModules:
    loadToReplayNodes(g, conf, cache, m, g[int m])

template setupDecoder() {.dirty.} =
  var decoder = PackedDecoder(
    lastModule: int32(-1),
    lastLit: LitId(0),
    lastFile: FileIndex(-1),
    config: config,
    cache: cache)

proc loadProcBody*(config: ConfigRef, cache: IdentCache;
                   g: var PackedModuleGraph; s: PSym): PNode =
  let mId = s.itemId.module
  var decoder = PackedDecoder(
    lastModule: int32(-1),
    lastLit: LitId(0),
    lastFile: FileIndex(-1),
    config: config,
    cache: cache)
  let pos = g[mId].fromDisk.syms[s.itemId.item].ast
  assert pos != emptyNodeId
  result = loadProcBody(decoder, g, mId, g[mId].fromDisk.bodies, NodePos pos)

proc loadTypeFromId*(config: ConfigRef, cache: IdentCache;
                     g: var PackedModuleGraph; module: int; id: PackedItemId): PType =
  if id.module == LitId(0) and g[module].typesInit:
    # it's a type from `module`, but it doesn't have to be cached yet
    result = g[module].types[id.item]

  if result == nil:
    setupDecoder()
    result = loadType(decoder, g, module, id)

proc loadSymFromId*(config: ConfigRef, cache: IdentCache;
                    g: var PackedModuleGraph; module: int; id: PackedItemId): PSym =
  ## Loads the symbol with `id` from the context of the module `module`. The
  ## resulting symbol is cached if it wasn't already.
  if id.module == LitId(0) and g[module].symsInit:
    # it's a symbol from `module`, but it doesn't have to be cached yet
    result = g[module].syms[id.item]

  if result == nil:
    setupDecoder()
    result = loadSym(decoder, g, module, id)

proc loadLibs*(config: ConfigRef, cache: IdentCache,
               g: var PackedModuleGraph, module: int): seq[TLib] =
  setupDecoder()
  for it in g[module].fromDisk.libs.items:
    result.add(loadLib(decoder, g, module, it))

proc translateId*(id: PackedItemId; g: PackedModuleGraph; thisModule: int; config: ConfigRef): ItemId =
  if id.module == LitId(0):
    ItemId(module: thisModule.int32, item: id.item)
  else:
    ItemId(module: toFileIndex(id.module, g[thisModule].fromDisk, config).int32, item: id.item)

proc checkForHoles*(m: PackedModule; config: ConfigRef; moduleId: int)
    {.deprecated: "for debugging".} =
  var bugs = 0
  for i in 1 .. high(m.syms):
    if m.syms[i].kind == skUnknown:
      echo "EMPTY ID ", i, " module ", moduleId, " ", toFullPath(config, FileIndex(moduleId))
      inc bugs
  assert bugs == 0
  when false:
    var nones = 0
    for i in 1 .. high(m.types):
      inc nones, m.types[i].kind == tyNone
    assert nones < 1

proc simulateLoadedModule*(g: var PackedModuleGraph; conf: ConfigRef; cache: IdentCache;
                           moduleSym: PSym; m: PackedModule) =
  # For now only used for heavy debugging. In the future we could use this to reduce the
  # compiler's memory consumption.
  let idx = moduleSym.position
  assert g[idx].status in {storing}
  g[idx].status = loaded
  assert g[idx].module == moduleSym
  setupLookupTables(g, conf, cache, FileIndex(idx), g[idx])
  loadToReplayNodes(g, conf, cache, FileIndex(idx), g[idx])

# ---------------- symbol table handling ----------------

type
  RodIter* = object
    decoder: PackedDecoder
    values: seq[PackedItemId]
    i, module: int

template interfSelect(a: LoadedModule, importHidden: bool): auto =
  var ret = a.iface.addr
  if importHidden: ret = a.ifaceHidden.addr
  ret[]

proc initRodIter*(it: var RodIter; config: ConfigRef, cache: IdentCache;
                  g: var PackedModuleGraph; module: FileIndex;
                  name: PIdent, importHidden: bool): PSym =
  it.decoder = PackedDecoder(
    lastModule: int32(-1),
    lastLit: LitId(0),
    lastFile: FileIndex(-1),
    config: config,
    cache: cache)
  it.values = g[int module].interfSelect(importHidden).getOrDefault(name)
  it.i = 0
  it.module = int(module)
  if it.i < it.values.len:
    result = loadSym(it.decoder, g, int(module), it.values[it.i])
    inc it.i

proc initRodIterAllSyms*(it: var RodIter; config: ConfigRef, cache: IdentCache;
                         g: var PackedModuleGraph; module: FileIndex, importHidden: bool): PSym =
  it.decoder = PackedDecoder(
    lastModule: int32(-1),
    lastLit: LitId(0),
    lastFile: FileIndex(-1),
    config: config,
    cache: cache)
  it.values = @[]
  it.module = int(module)
  for v in g[int module].interfSelect(importHidden).values:
    it.values.add v
  it.i = 0
  if it.i < it.values.len:
    result = loadSym(it.decoder, g, int(module), it.values[it.i])
    inc it.i

proc nextRodIter*(it: var RodIter; g: var PackedModuleGraph): PSym =
  if it.i < it.values.len:
    result = loadSym(it.decoder, g, it.module, it.values[it.i])
    inc it.i

iterator interfaceSymbols*(config: ConfigRef, cache: IdentCache;
                           g: var PackedModuleGraph; module: FileIndex;
                           name: PIdent, importHidden: bool): PSym =
  setupDecoder()
  let values = g[int module].interfSelect(importHidden).getOrDefault(name)
  for pid in values:
    let s = loadSym(decoder, g, int(module), pid)
    assert s != nil
    yield s

proc interfaceSymbol*(config: ConfigRef, cache: IdentCache;
                      g: var PackedModuleGraph; module: FileIndex;
                      name: PIdent, importHidden: bool): PSym =
  setupDecoder()
  let values = g[int module].interfSelect(importHidden).getOrDefault(name)
  result = loadSym(decoder, g, int(module), values[0])

proc idgenFromLoadedModule*(m: LoadedModule): IdGenerator =
  IdGenerator(module: m.module.itemId.module, symId: int32 m.fromDisk.syms.len,
              typeId: int32 m.fromDisk.types.len)

proc searchForCompilerproc*(m: LoadedModule; name: string): int32 =
  # slow, linear search, but the results are cached:
  for it in items(m.fromDisk.compilerProcs):
    if m.fromDisk.strings[it[0]] == name:
      return it[1]
  return -1

# ------------------------- .rod file viewer ---------------------------------

proc rodViewer*(rodfile: AbsoluteFile; config: ConfigRef, cache: IdentCache) =
  var m: PackedModule
  let err = loadRodFile(rodfile, m, config, ignoreConfig=true)
  if err != ok:
    config.quitOrRaise "Error: could not load: " & $rodfile.string & " reason: " & $err

  when true:
    echo "exports:"
    for ex in m.exports:
      echo "  ", m.strings[ex[0]], " local ID: ", ex[1]
      assert ex[0] == m.syms[ex[1]].name
      # ex[1] int32

    echo "reexports:"
    for ex in m.reexports:
      echo "  ", m.strings[ex[0]]
    #  reexports*: seq[(LitId, PackedItemId)]

    echo "hidden: " & $m.hidden.len
    for ex in m.hidden:
      echo "  ", m.strings[ex[0]], " local ID: ", ex[1]

  echo "all symbols"
  for i in 0..high(m.syms):
    if m.syms[i].name != LitId(0):
      echo "  ", m.strings[m.syms[i].name], " local ID: ", i, " kind ", m.syms[i].kind
    else:
      echo "  <anon symbol?> local ID: ", i, " kind ", m.syms[i].kind

  echo "all lib objects"
  for it in m.libs.items:
    echo "  kind: ", it.kind, " name: ", it.name, " path: ", it.path

  echo "symbols: ", m.syms.len, " types: ", m.types.len,
    " top level nodes: ", m.topLevel.nodes.len, " other nodes: ", m.bodies.nodes.len,
    " strings: ", m.strings.len, " numbers: ", m.numbers.len<|MERGE_RESOLUTION|>--- conflicted
+++ resolved
@@ -384,15 +384,7 @@
     # fill the reserved slot, nothing else:
     m.types[t.uniqueId.item] = p
 
-<<<<<<< HEAD
-proc toPackedLib(l: PLib; c: var PackedEncoder; m: var PackedModule): PackedLib =
-  ## the plib hangs off the psym via the .annex field
-  if l.isNil:
-    result.name = nilItemId # signals that the object is empty
-    return
-=======
 proc toPackedLib(l: TLib; c: var PackedEncoder; m: var PackedModule): PackedLib =
->>>>>>> 1793ddd5
   result.kind = l.kind
   result.isOverriden = l.isOverriden
   result.name = storeSymLater(l.name, c, m)
@@ -870,21 +862,10 @@
     result.field = loadProcHeader(c, g, si, g[si].fromDisk.bodies, NodePos p.field)
 
 proc loadLib(c: var PackedDecoder; g: var PackedModuleGraph;
-<<<<<<< HEAD
-             si, item: int32; l: PackedLib): PLib =
-  # XXX: hack; assume a nil item id means the PackedLib is all zero (empty)
-  if l.name == nilItemId:
-    result = nil
-  else:
-    result = PLib(isOverriden: l.isOverriden, kind: l.kind,
-                  name: loadSym(c, g, si, l.name))
-    loadAstBody(l, path)
-=======
              si: int; l: PackedLib): TLib =
-  result = TLib(generated: l.generated, isOverriden: l.isOverriden,
-                kind: l.kind, name: rope g[si].fromDisk.strings[l.name])
+  result = TLib(isOverriden: l.isOverriden, kind: l.kind,
+                name: loadSym(c, g, si, l.name))
   loadAstBody(l, path)
->>>>>>> 1793ddd5
 
 proc symBodyFromPacked(c: var PackedDecoder; g: var PackedModuleGraph;
                        s: PackedSym; si, item: int32; result: PSym) =
