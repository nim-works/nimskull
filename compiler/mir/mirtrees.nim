## This module contains the main definitions that make up the mid-end IR (MIR).
##
## See `MIR <mir.html>`_ for the grammar plus a high-level overview of the MIR.

import
  compiler/ast/[
    ast_types
  ],
  compiler/utils/[
    idioms
  ]

type
  ## The MIR itself doesn't not care for how each of the following ID types is
  ## interpreted. For example, a ``ParamId`` could be the index of the
  ## parameter or it could be an index into a list of symbols.

  LocalId {.used.} = distinct uint32
    ## Identifies a local inside a code fragment
  GlobalId {.used.} = distinct uint32
    ## Identifies a global inside a code fragment
  ConstId {.used.} = distinct uint32
    ## Identifies a named constant inside a code fragment
  ParamId {.used.} = distinct uint32
    ## Identifies a parameter of the code fragment
  FieldId {.used.} = distinct uint32
    ## Identifies the field of a record type
  ProcedureId {.used.} = distinct uint32
    ## Identifies a procedure
  LiteralId {.used.} = distinct uint32
    ## Identifies a literal

  TypeInstance {.used.} = distinct uint32
    ## Refers to an existing type instance
  TypeId {.used.} = distinct uint32
    ## The ID of a type instance or nil

  SourceId* = distinct range[0'u32 .. high(uint32)-1]
    ## The ID of a source-mapping that's stored separately from the MIR nodes.

# make ``SourceId`` available for use with ``OptIndex``:
template indexLike*(_: typedesc[SourceId]) = discard

type
  ## Different to the ID types above, how and what the following ID types
  ## represent is dictated by the MIR
  TempId* = distinct uint32
    ## ID of a temporary location. A temporary location is created and
    ## inserted by the compiler. The only difference to other named locations
    ## is that temporaries are allowed to be elided (by an optimization pass,
    ## for example) if it's deemed to have no effect on the codes' semantics
  LabelId* = distinct uint32
    ## ID of a label, used to identify a block (``mnkBlock``).

  MirNodeKind* = enum
    ## Users of ``MirNodeKind`` should not depend on the absolute or relative
    ## order between the enum values
    # when adding new enum values, make sure to adjust the sets below
    mnkNone

    # entity names:
    mnkProc   ## procedure
    mnkConst  ## named constant
    mnkGlobal ## global location
    mnkParam  ## parameter
    mnkLocal  ## local location
    mnkTemp   ## temporary; works the same as a ``mnkLocal`` but uses a
              ## separate namespace. This currently allows for cheap ad-hoc
              ## introduction of new locals
    mnkAlias  ## local run-time handle. This is essentially a ``var T`` or
              ## ``lent T`` local

    mnkField  ## declarative node only allowed in special contexts

    mnkLiteral ## literal data. Currently represented via a ``PNode``
    # future direction: split into IntLit, FloatLit, and StrLit and store the
    # values in a separate table (so that MirNode gets smaller)
    mnkType    ## a type literal

    # future direction:
    # store the type of the destination within each def, assignment, etc. and
    # then remove the type field from ``MirNode``

    mnkDef       ## marks the start of existence of a local, global, procedure,
                 ## or temporary. Supports an optional intial value (except for
                 ## procedure definitions)
    mnkDefCursor ## marks the start of existence of a non-owning location
    # future direction: remove this distinction and perform all related decision
    # making (e.g., injecting destructors) requiring knowledge of locations'
    # ownership in ``mirgen``. There's only going to be the ``Def`` kind
    mnkDefUnpack ## intermediate hack required by destructor injection. Don't
                 ## use
    mnkBind      ## introduces an alias that may only be used for read access.
                 ## The source expression must not be empty
    mnkBindMut   ## introduces an alias that may be used for write access.
                 ## The source expression must not be empty

    mnkFastAsgn ## ``fastAsgn(dst, src)``; assigns the `src` value to the location
                ## named by the lvalue `dst`. Neither the previous value in the
                ## destination location nor the source value are mutated in any
                ## way. No transfer of ownership happens.
    # future direction: same as with DefCursor, remove FastAsgn
    mnkAsgn     ## ``asgn(dst, src)``; assigns the `src` value to the location
                ##  named by `dst`, also transferring onwership.
    mnkInit     ## ``init(dst, src)``; similar to `asgn`, but with the
                ## guarantee that the destination contains no value prior

    mnkSwitch ## ``switch(x, y)``; changes the active branch of the record-case
              ## identified by the result of the ``pathVariant`` operation used
              ## as the `x` operand. `y` is the new discriminator value

    mnkPathNamed ## access of a named field in a record
    mnkPathPos   ## access of a field in record via its position
    # future direction: merge ``mnkPathPos`` with ``mnkPathNamed``. This first
    # requires a dedicated MIR type representation.
    mnkPathArray ## ``pathArray(x, i)``; array-like access
    # future direction: separate access of run-time arrays (i.e., strings and
    # seqs) into a dedicated operation
    mnkPathVariant ## access a field inside a tagged union
                   ## XXX: this is likely only a temporary solution. Each
                   ##      record-case part of an object should be its own
                   ##      dedicated object type, which can then be addressed
                   ##      as a normal field
    # future direction: merge ``mnkPathVariant`` into ``mnkPathNamed`` once the
    # MIR's record type structure supports this
    mnkPathConv  ## an handle conversion. That is, a conversion that produces a
                 ## *handle*, and not a new *value*. At present, this operator
                 ## also applies to first-class handles, like ``ref``.

    mnkAddr   ## ``addr(x)``; creates a first-class unsafe alias/handle (i.e.
              ## pointer) from the input lvalue `x`
    mnkDeref  ## ``deref(x)``; dereferences the pointer-like `x` (this
              ## *excludes* views), producing an lvalue that has same identity
              ## as the pointed-to location
              ## XXX: the possibility of invalid pointers (e.g. nil pointer) is
              ##      currently ignored

    # XXX: the exact semantics around views and their related operators are
    #      not yet finalized. One should not rely on them too much at this
    #      point
    mnkView      ## ``view(x)``; creates a safe alias of the l-value 'x'
    mnkDerefView ## ``derefView(x)``; dereferences a view, producing the lvalue
                 ## named by it
    # XXX: ``mnkDerefView`` is not used for ``openArray`` right now, due to
    #      the latter's interactions with ``var`` and ``lent``

    mnkStdConv    ## ``stdConv(x)``; a standard conversion.Produce a new value.
    mnkConv       ## ``conv(x)``; a conversion. Produces a new value.
    # XXX: distinguishing between ``stdConv`` and ``conv`` is only done to
    #      make ``cgirgen`` a bit more efficient. Further progress should focus
    #      on removing the need for it
    mnkCast       ## ``cast(x)``; produces a new *instance* of the input value
                  ## with a different type
    mnkToSlice    ## creates an openArray from the full sequence specified as
                  ## the operand
    # future direction: also use to ``ToSlice`` for creating sub-slices (i.e.,
    # ``toOpenArray``)

    mnkCall   ## ``call(p, ...)``; transfers control-flow (i.e. calls) the
              ## procedure that `p` evaluates to and passes the provided
              ## arguments
    mnkMagic  ## ``magic(...)``; a call to a magic procedure

    mnkRaise  ## ``raise(x)``; if `x` is a ``none`` node, reraises the
              ## currently active exception. If `x` is a value, transfers the
              ## ownership over it to the raise operation and transfers
              ## control-flow to the respective exception handler

    mnkTag    ## ``tag[T](x)``; must only appear directly as the input to
              ## either a ``name`` sink. Marks evaluating the operator that
              ## has the result of the tag operation as input as having the
              ## specified effect on the location named by l-value `x`

    mnkConstr     ## ``constr(...)``; constructs a new aggregate value or set
                  ## value made up of the input values. Whether the resulting
                  ## value is owned depends on whether one the context it's
                  ## used in
    mnkObjConstr  ## ``objConstr(...)``; either heap-allocates and initializes
                  ## a new managed location, or constructs a new aggregate value
                  ## with named fields

    # TODO: update the argument node documentation to reflect reality
    mnkArg    ## binds either an instance of the input value or the value
              ## itself to an argument
    mnkName   ## binds an lvalue to an argument
    mnkConsume## similar to ``arg``, but also transfers ownership over the
              ## value from the source to the operation taking the argument
              ## as input. The source value *must* be an owned value.
              ## **Note**: the transfer of ownership happens when the
              ## value is bound to the argument, not when control-flow reaches
              ## the target operation
    # future direction: prior to the move-analyser pass, ``Consume`` encodes a
    # *request* rather than a *fact*. This needs to be changed; the AST -> MIR
    # translation needs to make that the argument to a ``sink`` parameter can
    # *always* be consumed. ``Consume`` always meaning "consume" will
    # make data-flow analysis significantly simpler

    mnkVoid   ## the 'void' sink. Discards the input value without doing
              ## anything else with it

    mnkStmtList ## groups statements together
    mnkScope  ## the only way to introduce a scope. Scopes can be nested and
              ## dictate the lifetime of the locals that are directly enclosed
              ## by them

    mnkIf     ## ``if(x)``; depending on the runtime value of `x`, transfers
              ## control-flow to either the start or the end of the code, the
              ## ``if`` spans
    mnkCase   ## ``case(x)``; depending on the runtime value of `x`, transfers
              ## control-flow to the start of one of its branches
    mnkRepeat ## once control-flow reaches this statement, control-flow is
              ## transfered to start of its body. Once control-flow reaches
              ## the end of the body, it is transfered back to the start. In
              ## other words, repeats its body an infinite number of times
              # XXX: rename to ``mnkRepeat``?
    mnkTry    ## associates one one or more statements (the first sub-node)
              ## with: an exception handler, a finalizer, or both
    mnkExcept ## defines and attaches an exception handler to a ``try`` block.
              ## Only one handler can be attached to a ``try`` block
    mnkFinally## defines a finalizer in the context of a ``try`` construct. All
              ## control-flow that either leaves the body of the ``try`` and
              ## does not target the exception handler (if one is present) or
              ## that leaves the exception handler is redirected to inside the
              ## finalizer first. Once control-flow reaches the end of a
              ## finalizer, it is transferred to the original destination. Only
              ## one finalizer can be attached to a ``try`` block
    mnkBlock  ## attaches a label to a span of code. If control-flow reaches
              ## this statement, it is transferred to the start of the body.
              ## Once control-flow reaches the end of a ``block``, it is
              ## transferred to the next statement/operation following the
              ## block
    mnkBreak  ## transfers control-flow to the statement/operation following
              ## after the ``block`` with the given label
    mnkReturn ## if the code-fragment represents the body of a procedure,
              ## transfers control-flow back to the caller

    mnkBranch ## defines a branch of an ``mnkExcept`` or ``mnkCase``

    mnkAsm    ## corresponds to the high-level ``asm`` statement. Takes an
              ## argument block as input, but has itself no meaning at the MIR
              ## level
    mnkEmit   ## corresponds to the ``emit`` directive. In the context of the
              ## MIR, has the same behaviour as ``mnkAsm``

    mnkEnd    ## marks the physical end of a sub-tree. Has no semantic
              ## meaning -- it's only required to know where a sub-tree ends
    # future direction: replace the End node with storing the number of sub-
    # nodes of a sub-tree on the node itself. This will require significant
    # structural changes, as not all node kinds are able to use the length
    # field at the moment

    mnkPNode ## depending on the context, either statement or something else.
             ## If it appears as a statement, it is expected to not have any
             ## obsersvable effects
             ## XXX: eventually, everything that currently requires
             ##      ``mnkPNode`` should be expressable directly in the IR

  EffectKind* = enum
    ekMutate    ## the value in the location is mutated
    ekReassign  ## a new value is assigned to the location
    ekKill      ## the value is removed from the location (without observing
                ## it), leaving the location empty
    ekInvalidate## all knowledge and assumptions about the location and its
                ## value become outdated. The state of it is now completely
                ## unknown

  GeneralEffect* = enum
    geMutateGlobal ## the operation mutates global state
    geRaises       ## the operation is a source of exceptional control-flow

  MirNode* = object
    typ*: PType ## must be non-nil for operators, inputs, and sinks
    info*: SourceId
      ## non-critical meta-data associated with the node (e.g., origin
      ## information)
    case kind*: MirNodeKind
    of mnkProc, mnkConst, mnkGlobal, mnkParam, mnkLocal:
      sym*: PSym
    of mnkField, mnkPathNamed, mnkPathVariant:
      field*: PSym
    of mnkLiteral:
      lit*: PNode
    of mnkTemp, mnkAlias:
      temp*: TempId
    of mnkPathPos:
      position*: uint32 ## the 0-based position of the field
    of mnkCall:
      effects*: set[GeneralEffect]
    of mnkMagic:
      # XXX: with the current design, a magic call cannot have general effects,
      #      which is a problem, as magic calls can indeed have general effects
      #      (such as raising an exception). The ability to store information
      #      about general effect ouf-of-band is likely required to properly
      #      support this
      magic*: TMagic
    of mnkBlock, mnkBreak:
      label*: LabelId ## for a block, the label that identifies the block;
                      ## for a break, the label of the block to break out of
    of mnkEnd:
      start*: MirNodeKind ## the kind of the corresponding start node
    of mnkPNode:
      node*: PNode
    of mnkTag:
      effect*: EffectKind ## the effect that happens when the operator the
                          ## tagged value is passed to is executed
    else:
      # XXX: now only used by ``mnkTry``, ``mnkCase``, and ``mnkObjConstr``. In
      #      each case, the information is redundant. That is, the information
      #      it stores can be compute from the tree itself
      len*: int

  MirTree* = seq[MirNode]
  MirNodeSeq* = seq[MirNode]
    ## A buffer of MIR nodes without any further meaning

  # XXX: some of the distinct types below have a super/sub-type relation to
  #      each other, but this can't be expressed in the language right now
  #      (without turning the types into empty ``object``s)

  NodeIndex* = uint32
  NodeInstance* = distinct range[0'u32..high(uint32)-1]
    ## refers to a node as just a node. Used to communicate that only the node
    ## itself is of interest, not what it represents
  NodePosition* = distinct int32
    ## refers to a ``MirNode`` of which the position relative to other nodes
    ## has meaning. Uses a signed integer as the base
  Operation* = distinct uint32
    ## refers to a ``MirNode`` that represents an operation
  OpValue* = distinct uint32
    ## refers to a value an operation produces
  # TODO: some of the distinctions aren't as useful anymore; clean them up

  ArgKinds = range[mnkArg..mnkConsume]
    ## helper type to make writing exhaustive case statement easier

const
  AllNodeKinds* = {low(MirNodeKind)..high(MirNodeKind)}
    ## Convenience set containing all existing node kinds

  DefNodes* = {mnkDef, mnkDefCursor, mnkDefUnpack, mnkBind, mnkBindMut}
    ## Node kinds that represent definition statements (i.e. something that
    ## introduces a named entity)

  AtomNodes* = {mnkNone..mnkType, mnkBreak, mnkReturn, mnkPNode}
    ## Nodes that don't support sub nodes.

  SubTreeNodes* = AllNodeKinds - AtomNodes - {mnkEnd}
    ## Nodes that start a sub-tree. They're always matched with an ``mnkEnd``
    ## node.

  SingleOperandNodes* = {mnkPathNamed, mnkPathPos, mnkPathVariant, mnkPathConv,
                         mnkAddr, mnkDeref, mnkView, mnkDerefView, mnkStdConv,
                         mnkConv, mnkCast, mnkToSlice, mnkRaise, mnkTag, mnkArg,
                         mnkName, mnkConsume, mnkVoid}
    ## Nodes that start sub-trees but that always have a single sub node.

  ArgumentNodes* = {mnkArg, mnkName, mnkConsume}
    ## Nodes only allowed in argument contexts.

  StmtNodes* = {mnkScope, mnkStmtList, mnkIf, mnkCase, mnkRepeat, mnkTry,
                mnkBlock, mnkBreak, mnkReturn, mnkRaise, mnkPNode, mnkInit,
                mnkAsgn, mnkSwitch, mnkFastAsgn, mnkVoid, mnkRaise, mnkEmit,
                mnkAsm} + DefNodes
    ## Nodes that always act as statements syntax-wise.

  SymbolLike* = {mnkProc, mnkConst, mnkGlobal, mnkParam, mnkLocal}
    ## Nodes for which the `sym` field is available

<<<<<<< HEAD
  # --- semantics-focused sets:

  Atoms* = {mnkNone .. mnkType} - {mnkField}
    ## Nodes that may be appear in atom-expecting slots.

  ConsumeCtx* = {mnkConsume, mnkRaise}
    ## if an lvalue is used as an operand to these operators, the value stored
    ## in the named location is considered to be consumed (ownership over it
    ## transfered to the operation)
    ## XXX: possibly not useful anymore
  UseContext* = {mnkArg, mnkDeref, mnkDerefView, mnkStdConv, mnkConv, mnkCast,
                 mnkToSlice, mnkVoid, mnkIf, mnkCase} + ConsumeCtx
    ## using an lvalue as the operand to one of these operators means that
    ## the content of the location is observed (when control-flow reaches the
    ## operator). In other words, applying the operator results in a read
    ## XXX: this set too
  OpsWithEffects* = {mnkCall, mnkMagic, mnkAsgn, mnkFastAsgn, mnkSwitch,
                     mnkInit}
    ## the set of operations that can have lvalue-parameterized or general
    ## effects
    ## XXX: this set too

  LvalueExprKinds* = {mnkPathPos, mnkPathNamed, mnkPathArray, mnkPathVariant,
                      mnkPathConv, mnkDeref, mnkDerefView, mnkTemp, mnkAlias,
                      mnkLocal, mnkParam, mnkConst, mnkGlobal}
  RvalueExprKinds* = {mnkLiteral, mnkType, mnkProc, mnkConv, mnkStdConv, mnkCast}
  ExprKinds* =       {mnkCall, mnkMagic, mnkConstr, mnkObjConstr} +
                     LvalueExprKinds + RvalueExprKinds

=======
func `==`*(a, b: SourceId): bool {.borrow.}
>>>>>>> ce5ff0b4
func `==`*(a, b: TempId): bool {.borrow.}
func `==`*(a, b: LabelId): bool {.borrow.}

# make ``NodeInstance`` available to be used with ``OptIndex``:
template indexLike*(_: typedesc[NodeInstance]) = discard

# XXX: ideally, the arithmetic operations on ``NodePosition`` should not be
#      exported. How the nodes are stored should be an implementation detail

template `-`*(a: NodePosition, b: int): NodePosition =
  NodePosition(ord(a) - b)

template `+`*(a: NodePosition, b: int): NodePosition =
  NodePosition(ord(a) + b)

template `dec`*(a: var NodePosition) =
  dec int32(a)

template `inc`*(a: var NodePosition) =
  inc int32(a)

converter toOp*(x: OpValue): Operation {.inline.} =
  ## For convenience, a converter is provided for this conversion. Each
  ## ``OpValue`` is always backed by an ``Operation``
  Operation(x)

func `<`*(a, b: NodePosition): bool {.borrow, inline.}
func `<=`*(a, b: NodePosition): bool {.borrow, inline.}
func `==`*(a, b: NodePosition): bool {.borrow, inline.}

func `==`*(a, b: Operation): bool {.borrow, inline.}

func `in`*(p: NodePosition, tree: MirTree): bool {.inline.} =
  ord(p) >= 0 and ord(p) < tree.len

template `[]`*(tree: MirTree, i: NodePosition | NodeInstance | Operation | OpValue): untyped =
  tree[ord(i)]

func parent*(tree: MirTree, n: NodePosition): NodePosition =
  result = n

  var depth = 1
  while depth > 0:
    dec result

    let kind = tree[result].kind
    depth += ord(kind == mnkEnd) - ord(kind in SubTreeNodes)

func parentEnd*(tree: MirTree, n: NodePosition): NodePosition =
  # Computes the position of the ``mnkEnd`` node belonging to the sub-tree
  # enclosing `n`
  result = n

  # start at depth '2' if `n` starts a sub-tree itself. The terminator of said
  # sub-tree would be treated as the parent's end otherwise
  var depth = 1 + ord(tree[n].kind in SubTreeNodes)
  while depth > 0:
    inc result

    let kind = tree[result].kind
    depth += ord(kind in SubTreeNodes) - ord(kind == mnkEnd)

func sibling*(tree: MirTree, n: NodePosition): NodePosition =
  ## Computes the index of the next sibling node of `x`
  # TODO: should return a option. Not all nodes have siblings
  # TODO: since this doesn't consider 'end' nodes, the procedure should
  #       probably be renamed to ``rawSibling``?
  result = n + 1

  var depth = ord(tree[n].kind in SubTreeNodes)
  while depth > 0:
    let kind = tree[result].kind
    # to be more efficient, we don't use branching. We're incrementing
    # `depth` whenever we encounter the start of a sub-tree and decrement
    # it when an 'end' node is encountered
    depth += ord(kind in SubTreeNodes) - ord(kind == mnkEnd)

    inc result

  if result.int == tree.len or tree[result].kind == mnkEnd:
    # no sibling exists
    discard

func previous*(tree: MirTree, n: NodePosition): NodePosition =
  ## Computes the index of `n`'s the preceding sibling node. If there
  ## is none, returns the index of the parent node.
  var i = n - 1

  var depth = ord(tree[i].kind == mnkEnd)
  while depth > 0:
    dec i
    let kind = tree[i].kind

    # to be more efficient, we don't use branching. We're incrementing
    # `depth` whenever we encounter the end of a sub-tree and decrement
    # it when a start of one is encountered
    depth += ord(kind == mnkEnd) - ord(kind in SubTreeNodes)

  assert ord(i) >= 0
  result = i

func computeSpan*(tree: MirTree, n: NodePosition): Slice[NodePosition] =
  ## If `n` refers to a leaf node, returns a span with the `n` as the single
  ## item.
  ## Otherwise, computes and returns the span of nodes part of the sub-tree
  ## at `n`. The 'end' node is included.
  result = n .. (sibling(tree, n) - 1)

func start*(tree: MirTree, n: NodePosition): NodePosition =
  ## Find the corresponding start node for an ``mnkEnd`` node
  assert tree[n].kind == mnkEnd
  result = n

  var depth = 1
  while depth > 0:
    dec result

    let kind = tree[result].kind
    depth += ord(kind == mnkEnd) - ord(kind in SubTreeNodes)

func findEnd*(tree: MirTree, n: NodePosition): NodePosition =
  ## Finds the corresponding ``end`` node for the node `n` that starts a
  ## sub-tree
  assert tree[n].kind in SubTreeNodes
  result = sibling(tree, n) - 1

func childIdx*(tree: MirTree, n: NodePosition, index: int): NodePosition =
  ## Returns the position of the child node at index `index`. `index` *must*
  ## refer to a valid sub-node -- no validation is performed
  result = n + 1 # point `result` to the first child
  for _ in 0..<index:
    result = sibling(tree, result)

func child*(tree: MirTree, n: NodePosition, index: int): lent MirNode =
  ## Similar to ``childIndex`` but returns the node directly
  tree[childIdx(tree, n, index)]

func getStart*(tree: MirTree, n: NodePosition): NodePosition =
  ## If `n` refers to an ``end`` node, returns the corresponding start node --
  ## `n` otherwise
  if tree[n].kind == mnkEnd:
    start(tree, n)
  else:
    n

func findParent*(tree: MirTree, start: NodePosition,
                 kind: MirNodeKind): NodePosition =
  ## Searches for the first enclosing sub-tree node of kind `kind` (which is
  ## *required* to exist). The node at `start` is itself also considered
  ## during the search
  assert kind in SubTreeNodes
  result = start
  while tree[result].kind != kind:
    result = parent(tree, result)

func operand*(tree: MirTree, n: NodePosition, opr: Natural): OpValue =
  ## Returns the `opr`-th operand to the sub-tree at `n`. It is expected that
  ## the operation has at least `opr` + 1 operands.
  assert tree[n].kind in SubTreeNodes
  var n = n + 1
  for i in 0..<opr:
    n = tree.sibling(n)
  result = OpValue n

func numArgs*(tree: MirTree, n: NodePosition): int =
  ## Computes the number of arguments in the call tree.
  var n = n + 1
  while tree[n].kind != mnkEnd:
    inc result
    n = tree.sibling(n)

func operand*(tree: MirTree, op: Operation|OpValue|NodePosition): OpValue =
  ## Returns the index (``OpValue``) of the operand for the single-input node
  ## at `op`.
  assert tree[op].kind in SingleOperandNodes, $tree[op].kind
  let pos =
    when op is NodePosition: op
    else:                    NodePosition(op)
  result = OpValue(pos + 1)

func argument*(tree: MirTree, n: NodePosition, i: Natural): OpValue =
  ## Returns the `i`-th argument in the call-like tree at `n`, skipping
  ## tag nodes. It is expected that the call has at least `i` + 1
  ## arguments.
  assert tree[n].kind in {mnkCall, mnkMagic}
  var n = n + 1 + ord(tree[n].kind == mnkCall)
  for _ in 0..<i:
    n = tree.sibling(n)
  n = NodePosition tree.operand(n)
  # skip the tag node if one exists
  if tree[n].kind == mnkTag:
    tree.operand(n)
  else:
    OpValue n

iterator pairs*(tree: MirTree): (NodePosition, lent MirNode) =
  var i = 0
  let L = tree.len
  while i < L:
    yield (i.NodePosition, tree[i])
    inc i

iterator subNodes*(tree: MirTree, n: NodePosition): NodePosition =
  ## Iterates over and yields all direct child nodes of `n`
  var r = n + 1
  while tree[r].kind != mnkEnd:
    yield r
    r = sibling(tree, r)

iterator arguments*(tree: MirTree, n: NodePosition): (ArgKinds, OpValue) =
  ## Returns the argument kinds together with the operand node (or tag tree).
  assert tree[n].kind in {mnkCall, mnkMagic}
  # skip the callee for calls
  var n = n + 1 + ord(tree[n].kind == mnkCall)
  while tree[n].kind != mnkEnd:
    yield (ArgKinds(tree[n].kind), tree.operand(n))
    n = tree.sibling(n)

func findDef*(tree: MirTree, n: NodePosition): NodePosition =
  ## Finds and returns the first definition for the name of the temporary
  ## at node `n`. No control-flow analysis is performed.
  let expected = tree[n].temp
  # first, unwind until the closest statement
  var n = n
  while tree[n].kind notin StmtNodes:
    n = tree.parent(n)

  # then search for the definition statement
  while n > NodePosition 0:
    if tree[n].kind in DefNodes:
      let name = tree.operand(n, 0)
      if tree[name].kind in {mnkTemp, mnkAlias} and tree[name].temp == expected:
        return n

    n = tree.previous(n)

  unreachable("no corresponding def found")

# XXX: ``lpairs`` is not at all related to the mid-end IR. The ``pairs``
#      iterator from the stdlib should be changed to use ``lent`` instead
iterator lpairs*[T](x: seq[T]): (int, lent T) =
  var i = 0
  let L = x.len
  while i < L:
    yield (i, x[i])
    inc i<|MERGE_RESOLUTION|>--- conflicted
+++ resolved
@@ -366,7 +366,6 @@
   SymbolLike* = {mnkProc, mnkConst, mnkGlobal, mnkParam, mnkLocal}
     ## Nodes for which the `sym` field is available
 
-<<<<<<< HEAD
   # --- semantics-focused sets:
 
   Atoms* = {mnkNone .. mnkType} - {mnkField}
@@ -396,9 +395,7 @@
   ExprKinds* =       {mnkCall, mnkMagic, mnkConstr, mnkObjConstr} +
                      LvalueExprKinds + RvalueExprKinds
 
-=======
 func `==`*(a, b: SourceId): bool {.borrow.}
->>>>>>> ce5ff0b4
 func `==`*(a, b: TempId): bool {.borrow.}
 func `==`*(a, b: LabelId): bool {.borrow.}
 
