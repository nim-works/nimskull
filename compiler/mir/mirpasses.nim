## Implements the various MIR-based passes. The entry point is the
## `applyPasses <#applyPasses>`_ procedure.

import
  compiler/ast/[
    ast_query,
    ast_types,
    types
  ],
  compiler/mir/[
    mirchangesets,
    mirconstr,
    mirtrees,
    sourcemaps
  ],
  compiler/sem/[
    aliasanalysis
  ],
  compiler/utils/[
    idioms
  ]

# for type-based alias analysis
from compiler/sem/aliases import isPartOf, TAnalysisResult

from compiler/front/options import ConfigRef

type
  TargetBackend* = enum
    ## The backend that is going to consume the MIR code. Used to select what
    ## passes to run.
    # XXX: this is the wrong abstraction. Application of the MIR passes doesn't
    #      care about what backend is the target -- it cares about what the
    #      targeted *language level* is (which is what the backend implies)
    targetC
    targetJs
    targetVm

const
  LocSkip = abstractRange + tyUserTypeClasses
    ## types to skip to arrive at the underlying concrete value type

func skipTag(tree: MirTree, n: NodePosition): NodePosition {.inline.} =
  if tree[n].kind == mnkTag: NodePosition tree.operand(n)
  else:                      n
iterator search(tree: MirTree, kinds: static set[MirNodeKind]): NodePosition =
  ## Returns in order of appearance the positions of all nodes matching the
  ## given `kinds`.
  var i = 0
  while i < tree.len:
    if tree[i].kind in kinds:
      yield NodePosition(i)
    inc i

iterator search(tree: MirTree, magic: static TMagic): NodePosition =
  ## Returns in appearance order the positions of all ``mnkMagic`` nodes
  ## that match `magic`.
  var i = 0
  while i < tree.len:
    if tree[i].kind == mnkMagic and tree[i].magic == magic:
      yield NodePosition(i)
    inc i

proc overlapsConservative(tree: MirTree, a, b: Path, typA, typB: PType): bool =
  ## Computes whether the lvalues `a` and `b` potentially name overlapping
  ## mutable memory locations. The analysis is based on the paths, with
  ## type-based analysis used if either path involves a pointer dereference.
  if mnkConst in {tree[a.root].kind, tree[b.root].kind}:
    # while two locations derived from constants can overlap, mutating they're
    # not mutable lvalues, meaning that we can ignore them
    return false

  # use type-based alias analysis for derefs:
  if tree[a.root].kind == mnkDeref:
    # is 'b's type potentially part of 'a's type?
    if isPartOf(typB, typA) != arNo:
      return true
    elif tree[b.root].kind == mnkDeref:
      return isPartOf(typA, typB) != arNo
    else:
      # the type of 'b' is not part of 'a's type and 'b' is not an lvalue
      # coming from a deref -> the locations cannot possibly overlap (when
      # the dynamic and static types are compatible, that is)
      return false
  elif tree[b.root].kind == mnkDeref:
    # is 'a's type potentially part of 'b's type?
    return isPartOf(typA, typB) != arNo

  # use path-based analysis:
  result = overlaps(tree, a, b) != no

proc preventRvo(tree: MirTree, changes: var Changeset) =
  ## Injects intermediate temporaries for assignments where the source is an
  ## RVO-using call rvalue and the destination potentially aliases with a
  ## location accessible witin the call through one of the arguments.
  proc eligibleForRvo(t: PType): bool =
    # keep synchronized with ``ccgtypes.isInvalidReturnType``
    # XXX: this needs a bigger rethink. When and how the return-value
    #      optimization is applied should be independent of the used
    #      backend
    let t = t.skipTypes(LocSkip)
    result = t.kind in {tySet, tyArray} or
             containsGarbageCollectedRef(t) or
             (t.kind == tyObject and not isObjLackingTypeField(t))

  # we don't need to consider defs or initializing assignments (``mnkInit``)
  # here, because there it is guaranteed that the destination does not appear
  # anywhere in the source expression
  for i in search(tree, {mnkFastAsgn, mnkAsgn}):
<<<<<<< HEAD
    let source = tree.operand(i, 1)
    if tree[source].kind != mnkCall or not eligibleForRvo(tree[source].typ):
      # the return-value optimization is not used
      continue

    let
      dest = tree.operand(i, 0)
      path = computePath(tree, NodePosition dest)
    var needsTemp = false
    for kind, it in arguments(tree, NodePosition source):
      let (check, arg) =
        case kind
        of mnkArg:
          # special handling for openArrays: they are also able to observe the
          # result location
          if tree[it].kind == mnkTemp and
             tree[it].typ.skipTypes(abstractVar).kind == tyOpenArray:
            # find the lvalue expression (if any) that the slice was created
            # from and use that for the overlap analysis
            let def = tree.operand(findDef(tree, NodePosition it), 1)
            if tree[def].kind == mnkToSlice:
              (true, NodePosition tree.operand(def))
            else:
              (false, NodePosition 0)
          else:
            (false, NodePosition 0)
        of mnkName:
          (true, tree.skipTag(NodePosition it))
        of mnkConsume:
          (false, NodePosition 0)

      if check and overlapsConservative(tree, path, computePath(tree, arg),
                                        tree[dest].typ, tree[arg].typ):
        needsTemp = true
        break

    if needsTemp:
      # rewrite the assignment into a definition-of-temporary and then assign
      # the temporary to the correct location
      let pos = NodePosition tree.operand(i, 0)
      changes.replaceSingle(i): MirNode(kind: mnkDef)
      var tmp: Value
      changes.replaceMulti(tree, pos, bu):
        tmp = bu.allocTemp(tree[source].typ)
        bu.use tmp
      changes.insert(tree.sibling(i), NodeInstance i, bu):
        bu.subTree tree[i].kind:
          bu.emitFrom(tree, pos)
          bu.use tmp
=======
    let source = operand(tree, Operation(i), 1)

    var useTemp = false
    case tree[source].kind
    of mnkCall:
      if not eligibleForRvo(tree[source].typ):
        # the return-value optimization is not used
        continue

      # the source is a call r-value
      let dest = getOpChain(tree, skipTag(tree, operand(tree, Operation(i), 0)))
      var iter = initArgIter(tree, NodePosition source)

      # check all arguments (including the callee):
      while iter.hasNext and not useTemp:
        let arg = getOpChain(tree,
                             skipStdConv(tree, skipTag(tree, next(iter, tree))))
        useTemp = not isRvalue(tree, arg.root.OpValue) and
                  overlapsConservative(tree, dest, arg)

    of mnkObjConstr, mnkConstr:
      # the source is a construction r-value. The logic is slightly more
      # complex compared to call rvalues, since we also need to consider the
      # following:
      #
      #   a = (1, (let x = a[0]; x))
      #
      # the tuple cannot be constructed in-place here, as ``a[0]`` would then
      # be mutated before it is read, causing an obsevable difference in
      # behaviour
      # XXX: ``ref object`` constructions are also considered here, and while
      #      that is not incorrect, it is inefficient; they can be treated
      #      like calls
      let destPos = operand(tree, Operation(i), 0).NodePosition
      let dest = getOpChain(tree, skipTag(tree, OpValue(destPos)))
      # search for potential uses of the destination in the construction
      # expression:
      for use in uses(tree, destPos + 2, i - 2):
        let val = getOpChain(tree, use)
        if not isRvalue(tree, val.root.OpValue) and
           overlapsConservative(tree, dest, val):
          useTemp = true
          break

    else:
      discard "nothing to do"

    if useTemp:
      # inject the write-to-temporary:
      let insert = tree.sibling(NodePosition source)
      let temp = MirNode(kind: mnkTemp, typ: tree[source].typ,
                         temp: changes.getTemp())
      changes.insert(tree, insert, NodePosition source, buf):
        buf.subTree MirNode(kind: mnkDef):
          buf.add temp
        buf.add temp

proc fixupCallArguments(tree: MirTree, config: ConfigRef,
                        changes: var Changeset) =
  ## Injects temporaries in order to ensure that left-to-right evaluation
  ## order is respected for call arguments. This is necessary because of
  ## the implicit pass-by-reference semantics of some arguments. Consider:
  ##
  ##   f(a, (a = x; b))
  ##
  ## Where the first parameter uses pass-by-reference. At run-time, it has
  ## to look like the first argument is *evaluated* (not just have its identity
  ## computed, that is, address taken) before evaluating the second argument,
  ## and this is what "fixing up" the arguments is about.
  ##
  ## There is another, somewhat related, problem: the underlying location of an
  ## immutable pass-by-reference parameter can overlap with that of a ``var``
  ## parameter, in which case changes through the ``var`` parameter are
  ## observable on the immutable parameter. This problem is also addressed by
  ## the fixup.
  ##
  ## Do note that due to the placement of this pass (it happens after the
  ## ``injectdestructors`` pass), only *shallow*, non-owning copies of the
  ## affected arguments are made, meaning that there's the issue of resource-
  ## like values (refs, seqs, strings, everything else that has non-trivial
  ## copy behaviour) not being duplicated properly.

  proc maybeSameMutableLocation(tree: MirTree, a, b: OpValue): bool {.nimcall.} =
    ## Compares the path of both `a` and `b` to check whether they could
    ## potentially refer to overlapping mutable memory locations.
    proc path(tree: MirTree, x: OpValue): seq[NodePosition] =
      # gather all path-like operations that contribute to `x` into a
      # list
      var x = x
      while true:
        case tree[x].kind
        of mnkAddr, mnkView, mnkDeref, mnkDerefView, mnkConv, mnkStdConv,
           mnkTag, mnkPathConv:
          x = tree.operand(x)
        of mnkPathNamed, mnkPathPos, mnkPathVariant:
          result.add NodePosition(x)
          x = tree.operand(x)
        of mnkPathArray:
          result.add NodePosition(x)
          x = operand(tree, x, 0)
        of mnkTemp, mnkParam, mnkLocal, mnkGlobal:
          # found a location root
          result.add NodePosition(x)
          break
        of mnkOpParam:
          x = skipOpParam(tree, x)
        of mnkNone, mnkType, mnkLiteral, mnkProc, mnkConst, mnkCall, mnkMagic,
           mnkObjConstr, mnkConstr, mnkCast:
          # either an rvalue or something that's never mutable
          result = @[]
          break
        of AllNodeKinds - SourceNodes + {mnkArgBlock}:
          unreachable(tree[x].kind)

    let
      an = path(tree, a)
      bn = path(tree, b)

    if an.len == 0 or bn.len == 0:
      # at least one of the values is unique or known to be immutable
      return false

    # we now compare the two paths, and if one ends while they haven't
    # diverged, we treat the values as overlapping in memory. Since derefs are
    # skipped, there can be both false positives and false negatives, as the
    # underlying location cannot be statically known when dereferences are
    # involved. For the immediate use case here, the heuristic works okay

    result = true # until proven otherwise
    for i in 1..min(an.len, bn.len):
      let a {.cursor.} = tree[an[^i]]
      let b {.cursor.} = tree[bn[^i]]

      template check(cond: bool) =
        if cond:
          # bail out once the paths diverge
          result = false
          break

      check(a.kind != b.kind)

      case a.kind
      of SymbolLike:
        check(a.sym.id != b.sym.id)
      of mnkTemp:
        check(a.temp != b.temp)
      of mnkPathNamed, mnkPathVariant:
        check(a.field.id != b.field.id)
      of mnkPathPos:
        check(a.position != b.position)
      of mnkPathArray:
        check(sameIndex(tree[an[^i] - 3], tree[bn[^i] - 3]) == no)
      else:
        unreachable()

  # we follow op-params in the analysis, meaning that we can ignore
  # ``mnkRegion``s here
  for i in search(tree, {mnkCall}):
    # regions are allowed to not use an arg-block, and we don't want/need to
    # analyse those that don't
    if not isArgBlock(tree, i - 1):
      continue

    var iter = initArgIter(tree, i)
    while iter.hasNext:
      let arg = rawNext(iter, tree)
      case tree[arg].kind
      of mnkArg:
        # check if a value that is potentially the same as the analysed
        # one is:
        # - potentially mutated while evaluating following arguments
        # - passed to a parameter of the analysed call that allows for
        #   mutations
        # If either is the case, we need to introduce a shallow copy and use
        # that as the argument
        let val = skipTag(tree, tree.operand(arg))

        # 1. an r-value is unique, meaning that we know that a temporary is
        #    not needed
        # 2. aliasing is preferred over stack overflows
        # XXX: ^^ it shouldn't be. A static error would be better...
        if isRvalue(tree, getRoot(tree, val).OpValue) or
           getSize(config, tree[val].typ) >= 1024:
          continue

        var needsTemp = false
        block checkIfArgNeedsTemp:
          # first, check whether the argument value is passed to an earlier
          # ``var`` parameter of the procedure (e.g., given the call
          # ``f(a, b, c, d)`` and analysing 'c', check 'a' and 'b'. 'd' is
          # analysed as part of the ``potentialMutations`` loop below)
          var iter2 = iter
          while iter2.hasNext:
            let
              arg2   = rawNext(iter2, tree)
              argVal = tree.operand(arg2)
            if tree[arg2].kind == mnkName and tree[argVal].kind == mnkTag:
              if maybeSameMutableLocation(tree, val, tree.operand(argVal)):
                needsTemp = true
                break checkIfArgNeedsTemp

          # look for potential mutations of the argument that happen after
          # the argument is bound
          for mut in potentialMutations(tree, arg + 1, i - 2):
            if maybeSameMutableLocation(tree, val, mut):
              needsTemp = true
              break checkIfArgNeedsTemp

        if needsTemp:
          let temp = MirNode(kind: mnkTemp, typ: tree[arg].typ,
                             temp: changes.getTemp())
          changes.insert(tree, arg, arg, buf):
            buf.subTree MirNode(kind: mnkDef):
              buf.add temp
            buf.add temp

      of mnkName:
        discard "the argument is explicitly passed by reference"
      of mnkConsume:
        discard "the value is guaranteed to be unique"
      of AllNodeKinds - ArgumentNodes:
        unreachable()
>>>>>>> ce5ff0b4

proc lowerSwap(tree: MirTree, changes: var Changeset) =
  ## Lowers a ``swap(a, b)`` call into:
  ##
  ## ..code-block:: nim
  ##
  ##   let tmp = a
  ##   a = b
  ##   b = tmp
  ##
  ## where all assignments are shallow.
  # XXX: consider lowering swap in ``mirgen`` already, it's a transformation
  #      that's needed by every backend
  for i in search(tree, mSwap):
    changes.replaceMulti(tree, tree.parent(i), bu):
      let
        a = bu.bindMut(tree, NodePosition tree.argument(i, 0))
        b = bu.bindMut(tree, NodePosition tree.argument(i, 1))
        temp = bu.materialize(a)
      # we're just swapping the values, no full copy is needed
      bu.asgn a, b
      bu.asgn b, temp

proc applyPasses*(tree: var MirTree, source: var SourceMap, prc: PSym,
                  config: ConfigRef, target: TargetBackend) =
  ## Applies all applicable MIR passes to the body (`tree` and `source`) of
  ## `prc`. `target` is the targeted backend and is used to enable/disable
  ## certain passes.
  template batch(body: untyped) =
    block:
      var c {.inject.} = initChangeset(tree)
      body
      apply(tree, prepare(c))

  if target == targetC:
    batch:
      # only the C code generator employs the return-value optimization (=RVO)
      # at the moment
      preventRvo(tree, c)

  batch:
    lowerSwap(tree, c)<|MERGE_RESOLUTION|>--- conflicted
+++ resolved
@@ -107,7 +107,6 @@
   # here, because there it is guaranteed that the destination does not appear
   # anywhere in the source expression
   for i in search(tree, {mnkFastAsgn, mnkAsgn}):
-<<<<<<< HEAD
     let source = tree.operand(i, 1)
     if tree[source].kind != mnkCall or not eligibleForRvo(tree[source].typ):
       # the return-value optimization is not used
@@ -153,234 +152,10 @@
       changes.replaceMulti(tree, pos, bu):
         tmp = bu.allocTemp(tree[source].typ)
         bu.use tmp
-      changes.insert(tree.sibling(i), NodeInstance i, bu):
+      changes.insert(tree, tree.sibling(i), i, bu):
         bu.subTree tree[i].kind:
           bu.emitFrom(tree, pos)
           bu.use tmp
-=======
-    let source = operand(tree, Operation(i), 1)
-
-    var useTemp = false
-    case tree[source].kind
-    of mnkCall:
-      if not eligibleForRvo(tree[source].typ):
-        # the return-value optimization is not used
-        continue
-
-      # the source is a call r-value
-      let dest = getOpChain(tree, skipTag(tree, operand(tree, Operation(i), 0)))
-      var iter = initArgIter(tree, NodePosition source)
-
-      # check all arguments (including the callee):
-      while iter.hasNext and not useTemp:
-        let arg = getOpChain(tree,
-                             skipStdConv(tree, skipTag(tree, next(iter, tree))))
-        useTemp = not isRvalue(tree, arg.root.OpValue) and
-                  overlapsConservative(tree, dest, arg)
-
-    of mnkObjConstr, mnkConstr:
-      # the source is a construction r-value. The logic is slightly more
-      # complex compared to call rvalues, since we also need to consider the
-      # following:
-      #
-      #   a = (1, (let x = a[0]; x))
-      #
-      # the tuple cannot be constructed in-place here, as ``a[0]`` would then
-      # be mutated before it is read, causing an obsevable difference in
-      # behaviour
-      # XXX: ``ref object`` constructions are also considered here, and while
-      #      that is not incorrect, it is inefficient; they can be treated
-      #      like calls
-      let destPos = operand(tree, Operation(i), 0).NodePosition
-      let dest = getOpChain(tree, skipTag(tree, OpValue(destPos)))
-      # search for potential uses of the destination in the construction
-      # expression:
-      for use in uses(tree, destPos + 2, i - 2):
-        let val = getOpChain(tree, use)
-        if not isRvalue(tree, val.root.OpValue) and
-           overlapsConservative(tree, dest, val):
-          useTemp = true
-          break
-
-    else:
-      discard "nothing to do"
-
-    if useTemp:
-      # inject the write-to-temporary:
-      let insert = tree.sibling(NodePosition source)
-      let temp = MirNode(kind: mnkTemp, typ: tree[source].typ,
-                         temp: changes.getTemp())
-      changes.insert(tree, insert, NodePosition source, buf):
-        buf.subTree MirNode(kind: mnkDef):
-          buf.add temp
-        buf.add temp
-
-proc fixupCallArguments(tree: MirTree, config: ConfigRef,
-                        changes: var Changeset) =
-  ## Injects temporaries in order to ensure that left-to-right evaluation
-  ## order is respected for call arguments. This is necessary because of
-  ## the implicit pass-by-reference semantics of some arguments. Consider:
-  ##
-  ##   f(a, (a = x; b))
-  ##
-  ## Where the first parameter uses pass-by-reference. At run-time, it has
-  ## to look like the first argument is *evaluated* (not just have its identity
-  ## computed, that is, address taken) before evaluating the second argument,
-  ## and this is what "fixing up" the arguments is about.
-  ##
-  ## There is another, somewhat related, problem: the underlying location of an
-  ## immutable pass-by-reference parameter can overlap with that of a ``var``
-  ## parameter, in which case changes through the ``var`` parameter are
-  ## observable on the immutable parameter. This problem is also addressed by
-  ## the fixup.
-  ##
-  ## Do note that due to the placement of this pass (it happens after the
-  ## ``injectdestructors`` pass), only *shallow*, non-owning copies of the
-  ## affected arguments are made, meaning that there's the issue of resource-
-  ## like values (refs, seqs, strings, everything else that has non-trivial
-  ## copy behaviour) not being duplicated properly.
-
-  proc maybeSameMutableLocation(tree: MirTree, a, b: OpValue): bool {.nimcall.} =
-    ## Compares the path of both `a` and `b` to check whether they could
-    ## potentially refer to overlapping mutable memory locations.
-    proc path(tree: MirTree, x: OpValue): seq[NodePosition] =
-      # gather all path-like operations that contribute to `x` into a
-      # list
-      var x = x
-      while true:
-        case tree[x].kind
-        of mnkAddr, mnkView, mnkDeref, mnkDerefView, mnkConv, mnkStdConv,
-           mnkTag, mnkPathConv:
-          x = tree.operand(x)
-        of mnkPathNamed, mnkPathPos, mnkPathVariant:
-          result.add NodePosition(x)
-          x = tree.operand(x)
-        of mnkPathArray:
-          result.add NodePosition(x)
-          x = operand(tree, x, 0)
-        of mnkTemp, mnkParam, mnkLocal, mnkGlobal:
-          # found a location root
-          result.add NodePosition(x)
-          break
-        of mnkOpParam:
-          x = skipOpParam(tree, x)
-        of mnkNone, mnkType, mnkLiteral, mnkProc, mnkConst, mnkCall, mnkMagic,
-           mnkObjConstr, mnkConstr, mnkCast:
-          # either an rvalue or something that's never mutable
-          result = @[]
-          break
-        of AllNodeKinds - SourceNodes + {mnkArgBlock}:
-          unreachable(tree[x].kind)
-
-    let
-      an = path(tree, a)
-      bn = path(tree, b)
-
-    if an.len == 0 or bn.len == 0:
-      # at least one of the values is unique or known to be immutable
-      return false
-
-    # we now compare the two paths, and if one ends while they haven't
-    # diverged, we treat the values as overlapping in memory. Since derefs are
-    # skipped, there can be both false positives and false negatives, as the
-    # underlying location cannot be statically known when dereferences are
-    # involved. For the immediate use case here, the heuristic works okay
-
-    result = true # until proven otherwise
-    for i in 1..min(an.len, bn.len):
-      let a {.cursor.} = tree[an[^i]]
-      let b {.cursor.} = tree[bn[^i]]
-
-      template check(cond: bool) =
-        if cond:
-          # bail out once the paths diverge
-          result = false
-          break
-
-      check(a.kind != b.kind)
-
-      case a.kind
-      of SymbolLike:
-        check(a.sym.id != b.sym.id)
-      of mnkTemp:
-        check(a.temp != b.temp)
-      of mnkPathNamed, mnkPathVariant:
-        check(a.field.id != b.field.id)
-      of mnkPathPos:
-        check(a.position != b.position)
-      of mnkPathArray:
-        check(sameIndex(tree[an[^i] - 3], tree[bn[^i] - 3]) == no)
-      else:
-        unreachable()
-
-  # we follow op-params in the analysis, meaning that we can ignore
-  # ``mnkRegion``s here
-  for i in search(tree, {mnkCall}):
-    # regions are allowed to not use an arg-block, and we don't want/need to
-    # analyse those that don't
-    if not isArgBlock(tree, i - 1):
-      continue
-
-    var iter = initArgIter(tree, i)
-    while iter.hasNext:
-      let arg = rawNext(iter, tree)
-      case tree[arg].kind
-      of mnkArg:
-        # check if a value that is potentially the same as the analysed
-        # one is:
-        # - potentially mutated while evaluating following arguments
-        # - passed to a parameter of the analysed call that allows for
-        #   mutations
-        # If either is the case, we need to introduce a shallow copy and use
-        # that as the argument
-        let val = skipTag(tree, tree.operand(arg))
-
-        # 1. an r-value is unique, meaning that we know that a temporary is
-        #    not needed
-        # 2. aliasing is preferred over stack overflows
-        # XXX: ^^ it shouldn't be. A static error would be better...
-        if isRvalue(tree, getRoot(tree, val).OpValue) or
-           getSize(config, tree[val].typ) >= 1024:
-          continue
-
-        var needsTemp = false
-        block checkIfArgNeedsTemp:
-          # first, check whether the argument value is passed to an earlier
-          # ``var`` parameter of the procedure (e.g., given the call
-          # ``f(a, b, c, d)`` and analysing 'c', check 'a' and 'b'. 'd' is
-          # analysed as part of the ``potentialMutations`` loop below)
-          var iter2 = iter
-          while iter2.hasNext:
-            let
-              arg2   = rawNext(iter2, tree)
-              argVal = tree.operand(arg2)
-            if tree[arg2].kind == mnkName and tree[argVal].kind == mnkTag:
-              if maybeSameMutableLocation(tree, val, tree.operand(argVal)):
-                needsTemp = true
-                break checkIfArgNeedsTemp
-
-          # look for potential mutations of the argument that happen after
-          # the argument is bound
-          for mut in potentialMutations(tree, arg + 1, i - 2):
-            if maybeSameMutableLocation(tree, val, mut):
-              needsTemp = true
-              break checkIfArgNeedsTemp
-
-        if needsTemp:
-          let temp = MirNode(kind: mnkTemp, typ: tree[arg].typ,
-                             temp: changes.getTemp())
-          changes.insert(tree, arg, arg, buf):
-            buf.subTree MirNode(kind: mnkDef):
-              buf.add temp
-            buf.add temp
-
-      of mnkName:
-        discard "the argument is explicitly passed by reference"
-      of mnkConsume:
-        discard "the value is guaranteed to be unique"
-      of AllNodeKinds - ArgumentNodes:
-        unreachable()
->>>>>>> ce5ff0b4
 
 proc lowerSwap(tree: MirTree, changes: var Changeset) =
   ## Lowers a ``swap(a, b)`` call into:
