--- conflicted
+++ resolved
@@ -1985,23 +1985,14 @@
       gen(c, n)
   elif n.typ.kind == tyTypeDesc:
     # FIXME: this shouldn't happen, but type expressions are sometimes
-<<<<<<< HEAD
-    #        evaluated with the VM, such as the ``int`` in the type expression
-    #        ``static int``. While it makes to allow evaluating type expression
-    #        with the VM, in simple situtations like the example above, it's
-    #        simpler, faster, and more intuitive to either evaluate them directly
-    #        when analying the type expression or during ``semfold``
-    c.builder.useSource(c.sp, n)
-    c.use genTypeExpr(c, n)
-=======
     #        evaluated with the VM, such as a ``typeof(T.x)`` appearing as
     #        a field type within a generic object definition. While it makes
     #        sense to allow evaluating type expression with the VM, in simple
     #        situtations like the example above, it's simpler, faster, and more
     #        intuitive to either evaluate them directly when analying the type
     #        expression or during ``semfold``
-    discard genTypeExpr(c, n)
->>>>>>> 263da8d1
+    c.builder.useSource(c.sp, n)
+    c.use genTypeExpr(c, n)
   else:
     c.builder.useSource(c.sp, n)
     # XXX: restructure the ``mirgen`` API to use a dedicated procedure for
