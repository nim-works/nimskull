--- conflicted
+++ resolved
@@ -2064,18 +2064,11 @@
                 c.emitByVal val
     do:
       # the check:
-<<<<<<< HEAD
-      c.buildStmt mnkVoid:
-        c.buildDefectMagicCall mChckObj, VoidType:
-          c.emitByVal val
-          c.emitByVal typeLit(c.typeToMir(n.check))
-=======
-      c.subTree mnkScope:
+      c.buildStmt mnkScope:
         c.subTree mnkVoid:
           c.buildDefectMagicCall mChckObj, VoidType:
             c.emitByVal val
             c.emitByVal typeLit(c.typeToMir(n.check))
->>>>>>> 2f3fba00
 
     c.buildOp mnkPathConv, typ:
       c.use val
