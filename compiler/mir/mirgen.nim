--- conflicted
+++ resolved
@@ -347,20 +347,12 @@
   MirNode(kind: mnkNone, typ: n.typ)
 
 func nameNode(s: PSym): MirNode =
-<<<<<<< HEAD
-  if s.kind == skTemp:
+  case s.kind
+  of skTemp:
     # temporaries are always locals, even if marked with the ``sfGlobal``
     # flag
     MirNode(kind: mnkLocal, typ: s.typ, sym: s)
-  elif sfGlobal in s.flags:
-    MirNode(kind: mnkGlobal, typ: s.typ, sym: s)
-  elif s.kind == skParam:
-    MirNode(kind: mnkParam, typ: s.typ, sym: s)
-  elif s.kind == skConst:
-=======
-  case s.kind
   of skConst:
->>>>>>> 551174bd
     MirNode(kind: mnkConst, typ: s.typ, sym: s)
   of skParam:
     MirNode(kind: mnkParam, typ: s.typ, sym: s)
@@ -1739,14 +1731,7 @@
       else:
         consume
 
-<<<<<<< HEAD
-    if n.typ.skipTypes(abstractRange).kind == tySequence and n.len == 0:
-      c.use literal(n)
-    else:
-      genArrayConstr(c, n, consume)
-=======
     genArrayConstr(c, n, consume)
->>>>>>> 551174bd
   of nkCurly:
     # a ``set``-constructor never owns
     genSetConstr(c, n)
