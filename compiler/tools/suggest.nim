#
#
#           The Nim Compiler
#        (c) Copyright 2015 Andreas Rumpf
#
#    See the file "copying.txt", included in this
#    distribution, for details about the copyright.
#

## This file implements features required for IDE support.
##
## Due to Nim's nature and the fact that ``system.nim`` is always imported,
## there are lots of potential symbols. Furthermore thanks to templates and
## macros even context based analysis does not help much: In a context like
## ``let x: |`` where a type has to follow, that type might be constructed from
## a template like ``extractField(MyObject, fieldName)``. We deal with this
## problem by smart sorting so that the likely symbols come first. This sorting
## is done this way:
##
## - If there is a prefix (foo|), symbols starting with this prefix come first.
## - If the prefix is part of the name (but the name doesn't start with it),
##   these symbols come second.
## - If we have a prefix, only symbols matching this prefix are returned and
##   nothing else.
## - If we have no prefix, consider the context. We currently distinguish
##   between type and non-type contexts.
## - Finally, sort matches by relevance. The relevance is determined by the
##   number of usages, so ``strutils.replace`` comes before
##   ``strutils.wordWrap``.
## - In any case, sorting also considers scoping information. Local variables
##   get high priority.


import
  std/[
    algorithm,
    parseutils,
    strutils,
  ],
  compiler/ast/[
    ast,
    astalgo,
    lexer,
    lineinfos,
    linter,
    types,
    typesrenderer,
    wordrecg,
  ],
  compiler/front/[
    msgs,
    options,
  ],
  compiler/modules/[
    modules,
    modulegraphs,
  ],
  compiler/sem/[
    lookups,
    semdata,
    sigmatch,
  ],
  compiler/utils/[
    prefixmatches,
    debugutils,
    pathutils
  ]

when defined(nimsuggest):
  import compiler/sem/passes, compiler/utils/pathutils # importer

proc findDocComment(n: PNode): PNode =
  if n == nil: return nil
  if n.comment.len > 0: return n
  if n.kind in {nkStmtList, nkStmtListExpr, nkObjectTy, nkRecList} and n.len > 0:
    result = findDocComment(n[0])
    if result != nil: return
    if n.len > 1:
      result = findDocComment(n[1])
  elif n.kind in {nkAsgn, nkFastAsgn} and n.len == 2:
    result = findDocComment(n[1])

proc extractDocComment(g: ModuleGraph; s: PSym): string =
  var n = findDocComment(s.ast)
  if n.isNil and s.kind in routineKinds and s.ast != nil:
    n = findDocComment(getBody(g, s))
  if not n.isNil:
    result = n.comment.replace("\n##", "\n").strip
  else:
    result = ""

proc cmpSuggestions(a, b: Suggest): int =
  template cf(field) {.dirty.} =
    result = b.field.int - a.field.int
    if result != 0: return result

  cf prefix
  cf contextFits
  cf scope
  # when the first type matches, it's better when it's a generic match:
  cf quality
  cf localUsages
  cf globalUsages
  # if all is equal, sort alphabetically for deterministic output,
  # independent of hashing order:
  result = cmp(a.name[0], b.name[0])

proc getTokenLenFromSource(conf: ConfigRef; ident: string; info: TLineInfo): int =
  let
    line = sourceLine(conf, info)
    column = toColumn(info)

  proc isOpeningBacktick(col: int): bool =
    if col >= 0 and col < line.len:
      if line[col] == '`':
        not isOpeningBacktick(col - 1)
      else:
        isOpeningBacktick(col - 1)
    else:
      false

  if column > line.len:
    result = 0
  elif column > 0 and line[column - 1] == '`' and isOpeningBacktick(column - 1):
    result = skipUntil(line, '`', column)
    if cmpIgnoreStyle(line[column..column + result - 1], ident) != 0:
      result = 0
  elif ident[0] in linter.Letters and ident[^1] != '=':
    result = identLen(line, column)
    if cmpIgnoreStyle(line[column..column + result - 1], ident) != 0:
      result = 0
  else:
    var sourceIdent: string
    result = parseWhile(line, sourceIdent,
                        OpChars + {'[', '(', '{', ']', ')', '}'}, column)
    if ident[^1] == '=' and ident[0] in linter.Letters:
      if sourceIdent != "=":
        result = 0
    elif sourceIdent.len > ident.len and sourceIdent[0..ident.high] == ident:
      result = ident.len
    elif sourceIdent != ident:
      result = 0

proc symToSuggest(g: ModuleGraph; s: PSym, isLocal: bool, section: IdeCmd, info: TLineInfo;
                  quality: range[0..100]; prefix: PrefixMatch;
                  inTypeContext: bool; scope: int;
                  useSuppliedInfo = false): Suggest =
  new(result)
  if sfDeprecated in s.flags:
    result.flags.incl SuggestFlag.deprecated
<<<<<<< HEAD
=======
  if sfGlobal in s.flags:
    result.flags.incl SuggestFlag.isGlobal
>>>>>>> c79520f3
  result.section = section
  result.quality = quality
  result.prefix = prefix
  if section in {ideSug, ideCon}:
    result.contextFits = inTypeContext == (s.kind in {skType, skGenericParam})
  result.scope = scope
  result.name = s.name.s
  if isGenericRoutineStrict(s):
    let params = s.ast[genericParamsPos]
    let len = params.safeLen
    var genericParams = if len > 0: "[" else: ""
    for i in 0 ..< len:
      genericParams.add getPIdent(params[i]).s
      if i < len - 1: genericParams.add(", ")
    if len > 0: genericParams.add "]"
    result.name.add genericParams
  elif s.kind == skType and s.typ.isMetaType:
    let len = s.typ.sons.len - 1
    var genericParams = if len > 0: "[" else: ""
    for i in 0 ..< len:
      genericParams.add typeToString(s.typ.sons[i])
      if i < len - 1: genericParams.add(", ")
    if len > 0: genericParams.add "]"
    result.name.add genericParams
  when defined(nimsuggest):
    if section in {ideSug, ideCon}:
      result.globalUsages = s.allUsages.len
      var c = 0
      for u in s.allUsages:
        if u.fileIndex == info.fileIndex: inc c
      result.localUsages = c
  result.symkind = byte s.kind
  result.qualifiedPath = @[]
  if not isLocal and s.kind != skModule:
    let ow = s.owner
    if ow != nil and ow.kind != skModule and ow.owner != nil:
      let ow2 = ow.owner
      result.qualifiedPath.add(ow2.name.s)
    if ow != nil:
      result.qualifiedPath.add(ow.name.s)
  if s.name.s[0] in OpChars + {'[', '{', '('} or
      s.name.id in ord(wAddr)..ord(wYield):
    result.qualifiedPath.add('`' & s.name.s & '`')
  else:
    result.qualifiedPath.add(s.name.s)
  
  if s.typ != nil:
    result.forth = typeToString(s.typ)
  else:
    result.forth = ""
  when defined(nimsuggest) and not defined(noDocgen) and not defined(leanCompiler):
    if section != ideHighlight:
      result.doc = extractDocComment(g, s)
  let infox =
    if useSuppliedInfo or section in {ideUse, ideHighlight, ideOutline}:
      info
    else:
      s.info
  result.filePath = toFullPath(g.config, infox)
  result.line = toLinenumber(infox)
  result.column = toColumn(infox)
  result.tokenLen = if section != ideHighlight:
                      s.name.s.len
                    else:
                      getTokenLenFromSource(g.config, s.name.s, infox)

proc suggestResult(conf: ConfigRef; s: Suggest) =
  if not isNil(conf.suggestionResultHook):
    conf.suggestionResultHook(s)

proc produceOutput(a: var Suggestions; conf: ConfigRef) =
  if conf.ideCmd in {ideSug, ideCon}:
    a.sort cmpSuggestions
  when defined(debug):
    # debug code
    writeStackTrace()
  if a.len > conf.suggestMaxResults: a.setLen(conf.suggestMaxResults)
  if not isNil(conf.suggestionResultHook):
    for s in a:
      conf.suggestionResultHook(s)

proc filterSym(s: PSym; prefix: PNode; res: var PrefixMatch): bool {.inline.} =
  proc prefixMatch(s: PSym; n: PNode): PrefixMatch =
    case n.kind
    of nkIdent: result = n.ident.s.prefixMatch(s.name.s)
    of nkSym: result = n.sym.name.s.prefixMatch(s.name.s)
    of nkOpenSymChoice, nkClosedSymChoice, nkAccQuoted:
      if n.len > 0:
        result = prefixMatch(s, n[0])
    else: discard
  if s.kind != skModule:
    if prefix != nil:
      res = prefixMatch(s, prefix)
      result = res != PrefixMatch.None
    else:
      result = true

proc filterSymNoOpr(s: PSym; prefix: PNode; res: var PrefixMatch): bool {.inline.} =
  result = filterSym(s, prefix, res) and s.name.s[0] in lexer.SymChars and
     not isKeyword(s.name)

proc getQuality(s: PSym): range[0..100] =
  result = 100
  if s.typ != nil and s.typ.len > 1:
    var exp = s.typ[1].skipTypes({tyGenericInst, tyVar, tyLent, tyAlias, tySink})
    if exp.kind == tyVarargs: exp = elemType(exp)
    if exp.kind in {tyUntyped, tyTyped, tyGenericParam, tyAnything}: result = 50

  # penalize deprecated symbols
  if sfDeprecated in s.flags:
    result = result - 5

proc suggestField(c: PContext, s: PSym; f: PNode; info: TLineInfo; outputs: var Suggestions) =
  var pm: PrefixMatch
  if filterSym(s, f, pm) and fieldVisible(c, s):
    outputs.add(symToSuggest(c.graph, s, isLocal=true, ideSug, info,
                              s.getQuality, pm, c.inTypeContext > 0, 0))

template wholeSymTab(cond, section: untyped) =
  for (item, scopeN, isLocal) in allSyms(c):
    let it {.inject.} = item
    var pm {.inject.}: PrefixMatch
    if cond:
      outputs.add(symToSuggest(c.graph, it, isLocal = isLocal, section, info, getQuality(it),
                                pm, c.inTypeContext > 0, scopeN))

proc suggestSymList(c: PContext, list, f: PNode; info: TLineInfo, outputs: var Suggestions) =
  for i in 0..<list.len:
    if list[i].kind == nkSym:
      suggestField(c, list[i].sym, f, info, outputs)

proc suggestObject(c: PContext, n, f: PNode; info: TLineInfo, outputs: var Suggestions) =
  case n.kind
  of nkRecList:
    for i in 0..<n.len: suggestObject(c, n[i], f, info, outputs)
  of nkRecCase:
    if n.len > 0:
      suggestObject(c, n[0], f, info, outputs)
      for i in 1..<n.len: suggestObject(c, lastSon(n[i]), f, info, outputs)
  of nkSym: suggestField(c, n.sym, f, info, outputs)
  else: discard

proc nameFits(c: PContext, s: PSym, n: PNode): bool =
  var op = if n.kind in nkCallKinds and n.len > 0: n[0] else: n
  if op.kind in {nkOpenSymChoice, nkClosedSymChoice}: op = op[0]
  if op.kind == nkDotExpr and op.len > 1: op = op[1]
  var opr: PIdent
  case op.kind
  of nkSym: opr = op.sym.name
  of nkIdent: opr = op.ident
  else: return false
  result = opr.id == s.name.id

proc argsFit(c: PContext, candidate: PSym, n: PNode): bool =
  case candidate.kind
  of OverloadableSyms:
    var m = newCallCandidate(c, candidate)
    sigmatch.partialMatch(c, n, m)
    result = m.state != csNoMatch
  else:
    result = false

proc suggestCall(c: PContext, n: PNode, outputs: var Suggestions) =
  let info = n.info
  wholeSymTab(filterSym(it, nil, pm) and nameFits(c, it, n) and argsFit(c, it, n),
              ideCon)

proc suggestVar(c: PContext, n: PNode, outputs: var Suggestions) =
  let info = n.info
  wholeSymTab(nameFits(c, it, n), ideCon)

proc typeFits(c: PContext, s: PSym, firstArg: PType): bool {.inline.} =
  if s.typ != nil and s.typ.len > 1 and s.typ[1] != nil:
    # special rule: if system and some weird generic match via 'tyUntyped'
    # or 'tyGenericParam' we won't list it either to reduce the noise (nobody
    # wants 'system.`-|` as suggestion
    let m = s.getModule()
    if m != nil and sfSystemModule in m.flags:
      if s.kind == skType: return
      var exp = s.typ[1].skipTypes({tyGenericInst, tyVar, tyLent, tyAlias, tySink})
      if exp.kind == tyVarargs: exp = elemType(exp)
      if exp.kind in {tyUntyped, tyTyped, tyGenericParam, tyAnything}: return
    result = sigmatch.argtypeMatches(c, s.typ[1], firstArg)

proc suggestOperations(c: PContext, n, f: PNode, typ: PType, outputs: var Suggestions) =
  assert typ != nil
  let info = n.info
  wholeSymTab(filterSymNoOpr(it, f, pm) and typeFits(c, it, typ), ideSug)

proc suggestEverything(c: PContext, n, f: PNode, outputs: var Suggestions) =
  # do not produce too many symbols:
  for (it, scopeN, isLocal) in allSyms(c):
    var pm: PrefixMatch
    if filterSym(it, f, pm):
      outputs.add(symToSuggest(c.graph, it, isLocal = isLocal, ideSug, n.info,
                               it.getQuality, pm, c.inTypeContext > 0, scopeN))

proc suggestFieldAccess(c: PContext, n, field: PNode, outputs: var Suggestions) =
  # special code that deals with ``myObj.``. `n` is NOT the nkDotExpr-node, but
  # ``myObj``.
  var typ = n.typ
  var pm: PrefixMatch
  when defined(nimsuggest):
    if n.kind == nkSym and n.sym.kind == skError:
      # consider 'foo.|' where 'foo' is some not imported module.
      let fullPath = findModule(c.config, n.sym.name.s, toFullPath(c.config, n.info))
      if fullPath.isEmpty:
        # error: no known module name:
        typ = nil
      else:
        let m = c.graph.importModuleCallback(c.graph, c.module, fileInfoIdx(c.config, fullPath))
        if m == nil: typ = nil
        else:
          for it in allSyms(c.graph, n.sym):
            if filterSym(it, field, pm):
              outputs.add(symToSuggest(c.graph, it, isLocal=false, ideSug,
                                        n.info, it.getQuality, pm,
                                        c.inTypeContext > 0, -100))
          outputs.add(symToSuggest(c.graph, m, isLocal=false, ideMod, n.info,
                                    100, PrefixMatch.None, c.inTypeContext > 0,
                                    -99))

  if typ == nil:
    # a module symbol has no type for example:
    if n.kind == nkSym and n.sym.kind == skModule:
      if n.sym == c.module:
        # all symbols accessible, because we are in the current module:
        for it in items(c.topLevelScope.symbols):
          if filterSym(it, field, pm):
            outputs.add(symToSuggest(c.graph, it, isLocal=false, ideSug,
                                      n.info, it.getQuality, pm,
                                      c.inTypeContext > 0, -99))
      else:
        for it in allSyms(c.graph, n.sym):
          if filterSym(it, field, pm):
            outputs.add(symToSuggest(c.graph, it, isLocal=false, ideSug,
                                      n.info, it.getQuality, pm,
                                      c.inTypeContext > 0, -99))
    else:
      # fallback:
      suggestEverything(c, n, field, outputs)
  else:
    let orig = typ
    typ = skipTypes(orig, {tyTypeDesc, tyGenericInst, tyVar, tyLent, tyPtr, tyRef, tyAlias, tySink})

    if typ.kind == tyEnum and n.kind == nkSym and n.sym.kind == skType:
      # look up if the identifier belongs to the enum:
      var t = typ
      while t != nil:
        suggestSymList(c, t.n, field, n.info, outputs)
        t = t[0]
    elif typ.kind == tyObject:
      var t = typ
      while true:
        suggestObject(c, t.n, field, n.info, outputs)
        if t[0] == nil: break
        t = skipTypes(t[0], skipPtrs)
    elif typ.kind == tyTuple and typ.n != nil:
      suggestSymList(c, typ.n, field, n.info, outputs)

    suggestOperations(c, n, field, orig, outputs)
    if typ != orig:
      suggestOperations(c, n, field, typ, outputs)

type
  TCheckPointResult* = enum
    cpNone, cpFuzzy, cpExact

proc inCheckpoint*(current, trackPos: TLineInfo): TCheckPointResult =
  if current.fileIndex == trackPos.fileIndex:
    if current.line == trackPos.line and
        abs(current.col-trackPos.col) < 4:
      return cpExact
    if current.line >= trackPos.line:
      return cpFuzzy

proc isTracked*(current, trackPos: TLineInfo, tokenLen: int): bool =
  if current.fileIndex == trackPos.fileIndex and 
     current.line == trackPos.line:
    let col = trackPos.col
    if col >= current.col and col <= current.col + tokenLen - 1:
      return true

proc findTrackedNode(n: PNode; trackPos: TLineInfo): PSym =
  if n.kind == nkSym:
    if isTracked(n.info, trackPos, n.sym.name.s.len): return n.sym
  else:
    for i in 0 ..< safeLen(n):
      let res = findTrackedNode(n[i], trackPos)
      if res != nil: return res

proc findTrackedSym*(g: ModuleGraph;): PSym =
  let m = g.getModule(g.config.m.trackPos.fileIndex)
  if m != nil and m.ast != nil:
    # xxx: the node finding should be specialized per symbol kind
    result = findTrackedNode(m.ast, g.config.m.trackPos)

proc executeCmd*(cmd: IdeCmd, file, dirtyfile: AbsoluteFile, line, col: int;
             graph: ModuleGraph) =
  ## executes the given suggest command, `cmd`, for a given `file`, at the
  ## position described by `line` and `col`umn. If `dirtyFile` is non-empty,
  ## then its contents are used as part of the analysis.
  let conf = graph.config
  conf.ideCmd = cmd
  var isKnownFile = true
  let dirtyIdx = fileInfoIdx(conf, file, isKnownFile)

  if dirtyfile.isEmpty: msgs.setDirtyFile(conf, dirtyIdx, AbsoluteFile"")
  else: msgs.setDirtyFile(conf, dirtyIdx, dirtyfile)

  conf.m.trackPos = newLineInfo(dirtyIdx, line, col)
  conf.m.trackPosAttached = false
  conf.errorCounter = 0
  if not isKnownFile:
    graph.compileProject(dirtyIdx)
  if conf.ideCmd in {ideUse, ideDus} and
      dirtyfile.isEmpty:
    discard "no need to recompile anything"
  else:
    var modIdx = graph.parentModule(dirtyIdx)
    if modIdx == InvalidFileIdx:
      modIdx = dirtyIdx
    graph.markDirty dirtyIdx
    graph.markClientsDirty dirtyIdx
    # partially recompiling the project means that that VM and JIT state
    # would become stale, which we prevent by discarding all of it:
    graph.vm = nil
    if conf.ideCmd != ideMod:
      if isKnownFile:
        graph.compileProject(modIdx)

when defined(nimsuggest):

  proc addNoDup(s: PSym; info: TLineInfo) =
    # ensure nothing gets too slow:
    if s.allUsages.len > 500: return
    for infoB in s.allUsages:
      if infoB == info: return
    s.allUsages.add(info)

when defined(nimsuggest):
  proc listUsages*(g: ModuleGraph; s: PSym) =
    for info in s.allUsages:
      let x = if info == s.info: ideDef else: ideUse
      suggestResult(g.config, symToSuggest(g, s, isLocal=false, x, info, 100, PrefixMatch.None, false, 0))

proc findDefinition(g: ModuleGraph; info: TLineInfo; s: PSym; usageSym: var PSym) =
  if s.isNil: return
  if isTracked(info, g.config.m.trackPos, s.name.s.len) or (s == usageSym and sfForward notin s.flags):
    suggestResult(g.config, symToSuggest(g, s, isLocal=false, ideDef, info, 100, PrefixMatch.None, false, 0, useSuppliedInfo = s == usageSym))
    if sfForward notin s.flags:
      suggestQuit()
    else:
      usageSym = s

proc suggestSym*(g: ModuleGraph; info: TLineInfo; s: PSym; usageSym: var PSym; isDecl=true) {.inline.} =
  ## misnamed: should be 'symDeclared'
  let conf = g.config
  when defined(nimsuggest):
    if s.allUsages.len == 0:
      s.allUsages = @[info]
    else:
      s.addNoDup(info)

    if conf.ideCmd == ideDef:
      findDefinition(g, info, s, usageSym)
    elif conf.ideCmd == ideDus and s != nil:
      if isTracked(info, conf.m.trackPos, s.name.s.len):
        suggestResult(conf, symToSuggest(g, s, isLocal=false, ideDef, info, 100, PrefixMatch.None, false, 0))
    elif conf.ideCmd == ideHighlight and info.fileIndex == conf.m.trackPos.fileIndex:
      suggestResult(conf, symToSuggest(g, s, isLocal=false, ideHighlight, info, 100, PrefixMatch.None, false, 0))
    elif conf.ideCmd == ideOutline and isDecl and info.fileIndex == conf.m.trackPos.fileIndex:
      if "`gensym" in s.name.s: return # prevent constant in template show up
      suggestResult(conf, symToSuggest(g, s, isLocal=false, ideOutline, info, 100, PrefixMatch.None, false, 0))

proc safeSemExpr*(c: PContext, n: PNode): PNode =
  # use only for idetools support!
  addInNimDebugUtils(c.config, "safeSemExpr", n, result)
  try:
    result = c.semExpr(c, n)
  except ERecoverableError:
    result = c.graph.emptyNode

proc sugExpr(c: PContext, n: PNode, outputs: var Suggestions) =
  if n.kind == nkDotExpr:
    var obj = safeSemExpr(c, n[0])
    # it can happen that errnously we have collected the fieldname
    # of the next line, so we check the 'field' is actually on the same
    # line as the object to prevent this from happening:
    let prefix = if n.len == 2 and n[1].info.line == n[0].info.line and
       not c.config.m.trackPosAttached: n[1] else: nil
    suggestFieldAccess(c, obj, prefix, outputs)

    #if optIdeDebug in gGlobalOptions:
    #  echo "expression ", renderTree(obj), " has type ", typeToString(obj.typ)
    #writeStackTrace()
  elif n.kind == nkIdent:
    let
      prefix = if c.config.m.trackPosAttached: nil else: n
      info = n.info
    wholeSymTab(filterSym(it, prefix, pm), ideSug)
  else:
    let prefix = if c.config.m.trackPosAttached: nil else: n
    suggestEverything(c, n, prefix, outputs)

proc suggestExprNoCheck*(c: PContext, n: PNode) =
  # This keeps semExpr() from coming here recursively:
  if c.compilesContextId > 0: return
  inc(c.compilesContextId)
  var outputs: Suggestions = @[]
  if c.config.ideCmd == ideSug:
    sugExpr(c, n, outputs)
  elif c.config.ideCmd == ideCon:
    if n.kind in nkCallKinds:
      var a = copyNode(n)
      var x = safeSemExpr(c, n[0])
      if x.kind == nkEmpty or x.typ == nil or x.isErrorLike: x = n[0]
      a.add x
      for i in 1..<n.len:
        # use as many typed arguments as possible:
        var x = safeSemExpr(c, n[i])
        if x.kind == nkEmpty or x.typ == nil or x.isErrorLike: break
        a.add x
      suggestCall(c, a, outputs)
    elif n.kind in nkIdentKinds:
      var x = safeSemExpr(c, n)
      if x.kind == nkEmpty or x.typ == nil or x.isErrorLike: x = n
      suggestVar(c, x, outputs)

  dec(c.compilesContextId)
  if outputs.len > 0 and c.config.ideCmd in {ideSug, ideCon, ideDef}:
    produceOutput(outputs, c.config)
    suggestQuit()

proc suggestExpr*(c: PContext, n: PNode) =
  if c.config.m.trackPos == n.info: suggestExprNoCheck(c, n)

proc suggestDecl*(c: PContext, n: PNode; s: PSym) =
  let attached = c.config.m.trackPosAttached
  if attached: inc(c.inTypeContext)
  defer:
    if attached: dec(c.inTypeContext)
  suggestExpr(c, n)

proc suggestStmt*(c: PContext, n: PNode) =
  suggestExpr(c, n)

proc suggestEnum*(c: PContext; n: PNode; t: PType) =
  var outputs: Suggestions = @[]
  suggestSymList(c, t.n, nil, n.info, outputs)
  produceOutput(outputs, c.config)
  if outputs.len > 0: suggestQuit()

proc suggestSentinel*(c: PContext) =
  if c.config.ideCmd != ideSug or c.module.position != c.config.m.trackPos.fileIndex.int32: return
  if c.compilesContextId > 0: return
  inc(c.compilesContextId)
  var outputs: Suggestions = @[]
  # suggest everything:
  for (it, scopeN, isLocal) in allSyms(c):
    var pm: PrefixMatch
    if filterSymNoOpr(it, nil, pm):
      outputs.add(symToSuggest(c.graph, it, isLocal = isLocal, ideSug,
          newLineInfo(c.config.m.trackPos.fileIndex, 0, -1), it.getQuality,
          PrefixMatch.None, false, scopeN))

  dec(c.compilesContextId)
  produceOutput(outputs, c.config)<|MERGE_RESOLUTION|>--- conflicted
+++ resolved
@@ -148,11 +148,8 @@
   new(result)
   if sfDeprecated in s.flags:
     result.flags.incl SuggestFlag.deprecated
-<<<<<<< HEAD
-=======
   if sfGlobal in s.flags:
     result.flags.incl SuggestFlag.isGlobal
->>>>>>> c79520f3
   result.section = section
   result.quality = quality
   result.prefix = prefix
