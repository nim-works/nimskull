--- conflicted
+++ resolved
@@ -188,22 +188,13 @@
   else:
     result.qualifiedPath.add(s.name.s)
 
-<<<<<<< HEAD
-    if s.typ != nil:
-      result.forth = typeToString(s.typ)
-    else:
-      result.forth = ""
-    when defined(nimsuggest) and not defined(noDocgen) and not defined(leanCompiler):
-      if section in {ideSug, ideCon, ideDef, ideChk}:
-        result.doc = extractDocComment(g, s)
-=======
   if s.typ != nil:
     result.forth = typeToString(s.typ)
   else:
     result.forth = ""
   when defined(nimsuggest) and not defined(noDocgen) and not defined(leanCompiler):
-    result.doc = extractDocComment(g, s)
->>>>>>> f032b963
+    if section in {ideSug, ideCon, ideDef, ideChk}:
+      result.doc = extractDocComment(g, s)
   let infox =
     if useSuppliedInfo or section in {ideUse, ideHighlight, ideOutline}:
       info
