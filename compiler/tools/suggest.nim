#
#
#           The Nim Compiler
#        (c) Copyright 2015 Andreas Rumpf
#
#    See the file "copying.txt", included in this
#    distribution, for details about the copyright.
#

## This file implements features required for IDE support.
##
## Due to Nim's nature and the fact that ``system.nim`` is always imported,
## there are lots of potential symbols. Furthermore thanks to templates and
## macros even context based analysis does not help much: In a context like
## ``let x: |`` where a type has to follow, that type might be constructed from
## a template like ``extractField(MyObject, fieldName)``. We deal with this
## problem by smart sorting so that the likely symbols come first. This sorting
## is done this way:
##
## - If there is a prefix (foo|), symbols starting with this prefix come first.
## - If the prefix is part of the name (but the name doesn't start with it),
##   these symbols come second.
## - If we have a prefix, only symbols matching this prefix are returned and
##   nothing else.
## - If we have no prefix, consider the context. We currently distinguish
##   between type and non-type contexts.
## - Finally, sort matches by relevance. The relevance is determined by the
##   number of usages, so ``strutils.replace`` comes before
##   ``strutils.wordWrap``.
## - In any case, sorting also considers scoping information. Local variables
##   get high priority.


import
  std/[
    algorithm,
    parseutils,
    strutils,
  ],
  compiler/ast/[
    ast,
    astalgo,
    lexer,
    lineinfos,
    linter,
    renderer,
    types,
    typesrenderer,
    wordrecg,
  ],
  compiler/front/[
    msgs,
    options,
  ],
  compiler/modules/[
    modules,
    modulegraphs,
  ],
  compiler/sem/[
    lookups,
    semdata,
    sigmatch,
  ],
  compiler/utils/[
    prefixmatches,
    debugutils,
    pathutils
  ]

when defined(nimsuggest):
  import compiler/sem/passes, compiler/utils/pathutils # importer

proc findDocComment(n: PNode): PNode =
  if n == nil: return nil
  if n.comment.len > 0: return n
  if n.kind in {nkStmtList, nkStmtListExpr, nkObjectTy, nkRecList} and n.len > 0:
    result = findDocComment(n[0])
    if result != nil: return
    if n.len > 1:
      result = findDocComment(n[1])
  elif n.kind in {nkAsgn, nkFastAsgn} and n.len == 2:
    result = findDocComment(n[1])

proc extractDocComment(g: ModuleGraph; s: PSym): string =
  var n = findDocComment(s.ast)
  if n.isNil and s.kind in routineKinds and s.ast != nil:
    n = findDocComment(getBody(g, s))
  if not n.isNil:
    result = n.comment.replace("\n##", "\n").strip
  else:
    result = ""

proc cmpSuggestions(a, b: Suggest): int =
  template cf(field) {.dirty.} =
    result = b.field.int - a.field.int
    if result != 0: return result

  cf prefix
  cf contextFits
  cf scope
  # when the first type matches, it's better when it's a generic match:
  cf quality
  cf localUsages
  cf globalUsages
  # if all is equal, sort alphabetically for deterministic output,
  # independent of hashing order:
<<<<<<< HEAD
  result = cmp(a.name[0], b.name[0])
=======
  result = cmp(a.name, b.name)
>>>>>>> 75df0592

proc getTokenLenFromSource(conf: ConfigRef; ident: string; info: TLineInfo): int =
  let
    line = sourceLine(conf, info)
    column = toColumn(info)

  proc isOpeningBacktick(col: int): bool =
    if col >= 0 and col < line.len:
      if line[col] == '`':
        not isOpeningBacktick(col - 1)
      else:
        isOpeningBacktick(col - 1)
    else:
      false

  if column > line.len:
    result = 0
  elif column > 0 and line[column - 1] == '`' and isOpeningBacktick(column - 1):
    result = skipUntil(line, '`', column)
    if cmpIgnoreStyle(line[column..column + result - 1], ident) != 0:
      result = 0
  elif ident[0] in linter.Letters and ident[^1] != '=':
    result = identLen(line, column)
    if cmpIgnoreStyle(line[column..column + result - 1], ident) != 0:
      result = 0
  else:
    var sourceIdent: string
    result = parseWhile(line, sourceIdent,
                        OpChars + {'[', '(', '{', ']', ')', '}'}, column)
    if ident[^1] == '=' and ident[0] in linter.Letters:
      if sourceIdent != "=":
        result = 0
    elif sourceIdent.len > ident.len and sourceIdent[0..ident.high] == ident:
      result = ident.len
    elif sourceIdent != ident:
      result = 0

proc symToSuggest(g: ModuleGraph; s: PSym, isLocal: bool, section: IdeCmd, info: TLineInfo;
                  quality: range[0..100]; prefix: PrefixMatch;
                  inTypeContext: bool; scope: int;
                  useSuppliedInfo = false): Suggest =
  new(result)
  if sfDeprecated in s.flags:
    result.flags.incl SuggestFlag.deprecated
  if sfGlobal in s.flags:
    result.flags.incl SuggestFlag.isGlobal
  result.section = section
  result.quality = quality
  result.prefix = prefix
  if section in {ideSug, ideCon}:
    result.contextFits = inTypeContext == (s.kind in {skType, skGenericParam})
  result.scope = scope
  result.name = s.name.s
  if isGenericRoutineStrict(s):
    result.name.add renderTree(s.ast[genericParamsPos])
<<<<<<< HEAD
  elif s.kind == skType and s.typ.isMetaType:
    let len = s.typ.sons.len - 1
    var genericParams = if len > 0: "[" else: ""
    for i in 0 ..< len:
      genericParams.add typeToString(s.typ.sons[i])
      if i < len - 1: genericParams.add(", ")
    if len > 0: genericParams.add "]"
    result.name.add genericParams
=======
>>>>>>> 75df0592
  when defined(nimsuggest):
    if section in {ideSug, ideCon}:
      result.globalUsages = s.allUsages.len
      var c = 0
      for u in s.allUsages:
        if u.fileIndex == info.fileIndex: inc c
      result.localUsages = c
  result.symkind = byte s.kind
  result.qualifiedPath = @[]
  if not isLocal and s.kind != skModule:
    let ow = s.owner
    if ow != nil and ow.kind != skModule and ow.owner != nil:
      let ow2 = ow.owner
      result.qualifiedPath.add(ow2.name.s)
    if ow != nil:
      result.qualifiedPath.add(ow.name.s)
  if s.name.s[0] in OpChars + {'[', '{', '('} or
      s.name.id in ord(wAddr)..ord(wYield):
    result.qualifiedPath.add('`' & s.name.s & '`')
  else:
    result.qualifiedPath.add(s.name.s)

  if s.typ != nil:
    result.forth = typeToString(s.typ)
  else:
    result.forth = ""
  when defined(nimsuggest) and not defined(noDocgen) and not defined(leanCompiler):
    if section != ideHighlight:
      result.doc = extractDocComment(g, s)
  let infox =
    if useSuppliedInfo or section in {ideUse, ideHighlight, ideOutline}:
      info
    else:
      s.info
  result.filePath = toFullPath(g.config, infox)
  result.line = toLinenumber(infox)
  result.column = toColumn(infox)
  result.tokenLen = if section != ideHighlight:
                      s.name.s.len
                    else:
                      getTokenLenFromSource(g.config, s.name.s, infox)

template symToSuggestGlobal(g: ModuleGraph; s: PSym, section: IdeCmd,
                            info: TLineInfo;
                            useSuppliedInfo = false): Suggest =
  symToSuggest(g, s, isLocal = false, section, info, 100,
               PrefixMatch.None, inTypeContext = false, 0, useSuppliedInfo)

proc suggestResult(conf: ConfigRef; s: Suggest) =
  if not isNil(conf.suggestionResultHook):
    conf.suggestionResultHook(s)

proc produceOutput(a: var Suggestions; conf: ConfigRef) =
  if conf.ideCmd in {ideSug, ideCon}:
    a.sort cmpSuggestions
  when defined(debug):
    # debug code
    writeStackTrace()
  if a.len > conf.suggestMaxResults: a.setLen(conf.suggestMaxResults)
  if not isNil(conf.suggestionResultHook):
    for s in a:
      conf.suggestionResultHook(s)

proc filterSym(s: PSym; prefix: PNode; res: var PrefixMatch): bool {.inline.} =
  proc prefixMatch(s: PSym; n: PNode): PrefixMatch =
    case n.kind
    of nkIdent: result = n.ident.s.prefixMatch(s.name.s)
    of nkSym: result = n.sym.name.s.prefixMatch(s.name.s)
    of nkOpenSymChoice, nkClosedSymChoice, nkAccQuoted:
      if n.len > 0:
        result = prefixMatch(s, n[0])
    else: discard
  if s.kind != skModule:
    if prefix != nil:
      res = prefixMatch(s, prefix)
      result = res != PrefixMatch.None
    else:
      result = true

proc filterSymNoOpr(s: PSym; prefix: PNode; res: var PrefixMatch): bool {.inline.} =
  result = filterSym(s, prefix, res) and s.name.s[0] in lexer.SymChars and
     not isKeyword(s.name)

proc getQuality(s: PSym): range[0..100] =
  result = 100
  if s.typ != nil and s.typ.len > 1:
    var exp = s.typ[1].skipTypes({tyGenericInst, tyVar, tyLent, tyAlias, tySink})
    if exp.kind == tyVarargs: exp = elemType(exp)
    if exp.kind in {tyUntyped, tyTyped, tyGenericParam, tyAnything}: result = 50

  # penalize deprecated symbols
  if sfDeprecated in s.flags:
    result = result - 5

proc suggestField(c: PContext, s: PSym; f: PNode; info: TLineInfo; outputs: var Suggestions) =
  var pm: PrefixMatch
  if filterSym(s, f, pm) and fieldVisible(c, s):
    outputs.add(symToSuggest(c.graph, s, isLocal=true, ideSug, info,
                              s.getQuality, pm, c.inTypeContext > 0, 0))

template wholeSymTab(cond, section: untyped) =
  for (item, scopeN, isLocal) in allSyms(c):
    let it {.inject.} = item
    var pm {.inject.}: PrefixMatch
    if cond:
      outputs.add(symToSuggest(c.graph, it, isLocal = isLocal, section, info, getQuality(it),
                                pm, c.inTypeContext > 0, scopeN))

proc suggestSymList(c: PContext, list, f: PNode; info: TLineInfo, outputs: var Suggestions) =
  for i in 0..<list.len:
    if list[i].kind == nkSym:
      suggestField(c, list[i].sym, f, info, outputs)

proc suggestObject(c: PContext, n, f: PNode; info: TLineInfo, outputs: var Suggestions) =
  case n.kind
  of nkRecList:
    for i in 0..<n.len: suggestObject(c, n[i], f, info, outputs)
  of nkRecCase:
    if n.len > 0:
      suggestObject(c, n[0], f, info, outputs)
      for i in 1..<n.len: suggestObject(c, lastSon(n[i]), f, info, outputs)
  of nkSym: suggestField(c, n.sym, f, info, outputs)
  else: discard

proc nameFits(c: PContext, s: PSym, n: PNode): bool =
  var op = if n.kind in nkCallKinds and n.len > 0: n[0] else: n
  if op.kind in {nkOpenSymChoice, nkClosedSymChoice}: op = op[0]
  if op.kind == nkDotExpr and op.len > 1: op = op[1]
  var opr: PIdent
  case op.kind
  of nkSym: opr = op.sym.name
  of nkIdent: opr = op.ident
  else: return false
  result = opr.id == s.name.id

proc argsFit(c: PContext, candidate: PSym, n: PNode): bool =
  case candidate.kind
  of OverloadableSyms:
    var m = newCallCandidate(c, candidate)
    sigmatch.partialMatch(c, n, m)
    result = m.state != csNoMatch
  else:
    result = false

proc suggestCall(c: PContext, n: PNode, outputs: var Suggestions) =
  let info = n.info
  wholeSymTab(filterSym(it, nil, pm) and nameFits(c, it, n) and argsFit(c, it, n),
              ideCon)

proc suggestVar(c: PContext, n: PNode, outputs: var Suggestions) =
  let info = n.info
  wholeSymTab(nameFits(c, it, n), ideCon)

proc typeFits(c: PContext, s: PSym, firstArg: PType): bool {.inline.} =
  if s.typ != nil and s.typ.len > 1 and s.typ[1] != nil:
    # special rule: if system and some weird generic match via 'tyUntyped'
    # or 'tyGenericParam' we won't list it either to reduce the noise (nobody
    # wants 'system.`-|` as suggestion
    let m = s.getModule()
    if m != nil and sfSystemModule in m.flags:
      if s.kind == skType: return
      var exp = s.typ[1].skipTypes({tyGenericInst, tyVar, tyLent, tyAlias, tySink})
      if exp.kind == tyVarargs: exp = elemType(exp)
      if exp.kind in {tyUntyped, tyTyped, tyGenericParam, tyAnything}: return
    result = sigmatch.argtypeMatches(c, s.typ[1], firstArg)

proc suggestOperations(c: PContext, n, f: PNode, typ: PType, outputs: var Suggestions) =
  assert typ != nil
  let info = n.info
  wholeSymTab(filterSymNoOpr(it, f, pm) and typeFits(c, it, typ), ideSug)

proc suggestEverything(c: PContext, n, f: PNode, outputs: var Suggestions) =
  # do not produce too many symbols:
  for (it, scopeN, isLocal) in allSyms(c):
    var pm: PrefixMatch
    if filterSym(it, f, pm):
      outputs.add(symToSuggest(c.graph, it, isLocal = isLocal, ideSug, n.info,
                               it.getQuality, pm, c.inTypeContext > 0, scopeN))

proc suggestFieldAccess(c: PContext, n, field: PNode, outputs: var Suggestions) =
  # special code that deals with ``myObj.``. `n` is NOT the nkDotExpr-node, but
  # ``myObj``.
  var typ = n.typ
  var pm: PrefixMatch
  when defined(nimsuggest):
    if n.kind == nkSym and n.sym.kind == skError:
      # consider 'foo.|' where 'foo' is some not imported module.
      let fullPath = findModule(c.config, n.sym.name.s, toFullPath(c.config, n.info))
      if fullPath.isEmpty:
        # error: no known module name:
        typ = nil
      else:
        let m = c.graph.importModuleCallback(c.graph, c.module, fileInfoIdx(c.config, fullPath))
        if m == nil: typ = nil
        else:
          for it in allSyms(c.graph, n.sym):
            if filterSym(it, field, pm):
              outputs.add(symToSuggest(c.graph, it, isLocal=false, ideSug,
                                        n.info, it.getQuality, pm,
                                        c.inTypeContext > 0, -100))
          outputs.add(symToSuggest(c.graph, m, isLocal=false, ideMod, n.info,
                                    100, PrefixMatch.None, c.inTypeContext > 0,
                                    -99))

  if typ == nil:
    # a module symbol has no type for example:
    if n.kind == nkSym and n.sym.kind == skModule:
      if n.sym == c.module:
        # all symbols accessible, because we are in the current module:
        for it in items(c.topLevelScope.symbols):
          if filterSym(it, field, pm):
            outputs.add(symToSuggest(c.graph, it, isLocal=false, ideSug,
                                      n.info, it.getQuality, pm,
                                      c.inTypeContext > 0, -99))
      else:
        for it in allSyms(c.graph, n.sym):
          if filterSym(it, field, pm):
            outputs.add(symToSuggest(c.graph, it, isLocal=false, ideSug,
                                      n.info, it.getQuality, pm,
                                      c.inTypeContext > 0, -99))
    else:
      # fallback:
      suggestEverything(c, n, field, outputs)
  else:
    let orig = typ
    typ = skipTypes(orig, {tyTypeDesc, tyGenericInst, tyVar, tyLent, tyPtr, tyRef, tyAlias, tySink})

    if typ.kind == tyEnum and n.kind == nkSym and n.sym.kind == skType:
      # look up if the identifier belongs to the enum:
      var t = typ
      while t != nil:
        suggestSymList(c, t.n, field, n.info, outputs)
        t = t[0]
    elif typ.kind == tyObject:
      var t = typ
      while true:
        suggestObject(c, t.n, field, n.info, outputs)
        if t[0] == nil: break
        t = skipTypes(t[0], skipPtrs)
    elif typ.kind == tyTuple and typ.n != nil:
      suggestSymList(c, typ.n, field, n.info, outputs)

    suggestOperations(c, n, field, orig, outputs)
    if typ != orig:
      suggestOperations(c, n, field, typ, outputs)

type
  TCheckPointResult* = enum
    cpNone, cpFuzzy, cpExact

proc inCheckpoint*(current, trackPos: TLineInfo): TCheckPointResult =
  if current.fileIndex == trackPos.fileIndex:
    if current.line == trackPos.line and
        abs(current.col-trackPos.col) < 4:
      return cpExact
    if current.line >= trackPos.line:
      return cpFuzzy

proc isTracked*(current, trackPos: TLineInfo, tokenLen: int): bool =
  if current.fileIndex == trackPos.fileIndex and 
     current.line == trackPos.line:
    let col = trackPos.col
    if col >= current.col and col <= current.col + tokenLen - 1:
      return true

proc findTrackedNode(n: PNode; trackPos: TLineInfo): PSym =
  if n.kind == nkSym:
    if isTracked(n.info, trackPos, n.sym.name.s.len): return n.sym
  else:
    for i in 0 ..< safeLen(n):
      let res = findTrackedNode(n[i], trackPos)
      if res != nil: return res

proc findTrackedSym*(g: ModuleGraph;): PSym =
  let m = g.getModule(g.config.m.trackPos.fileIndex)
  if m != nil and m.ast != nil:
    # xxx: the node finding should be specialized per symbol kind
    result = findTrackedNode(m.ast, g.config.m.trackPos)

proc executeCmd*(cmd: IdeCmd, file, dirtyfile: AbsoluteFile, line, col: int;
             graph: ModuleGraph) =
  ## executes the given suggest command, `cmd`, for a given `file`, at the
  ## position described by `line` and `col`umn. If `dirtyFile` is non-empty,
  ## then its contents are used as part of the analysis.
  let conf = graph.config
  conf.ideCmd = cmd
  var isKnownFile = true
  let dirtyIdx = fileInfoIdx(conf, file, isKnownFile)

  if dirtyfile.isEmpty: msgs.setDirtyFile(conf, dirtyIdx, AbsoluteFile"")
  else: msgs.setDirtyFile(conf, dirtyIdx, dirtyfile)

  conf.m.trackPos = newLineInfo(dirtyIdx, line, col)
  conf.m.trackPosAttached = false
  conf.errorCounter = 0
  if not isKnownFile:
    graph.compileProject(dirtyIdx)
  if conf.ideCmd in {ideUse, ideDus} and
      dirtyfile.isEmpty:
    discard "no need to recompile anything"
  else:
    var modIdx = graph.parentModule(dirtyIdx)
    if modIdx == InvalidFileIdx:
      modIdx = dirtyIdx
    graph.markDirty dirtyIdx
    graph.markClientsDirty dirtyIdx
    # partially recompiling the project means that that VM and JIT state
    # would become stale, which we prevent by discarding all of it:
    graph.vm = nil
    if conf.ideCmd != ideMod:
      if isKnownFile:
        graph.compileProject(modIdx)

when defined(nimsuggest):

  proc addNoDup(s: PSym; info: TLineInfo) =
    # ensure nothing gets too slow:
    if s.allUsages.len > 500: return
    for infoB in s.allUsages:
      if infoB == info: return
    s.allUsages.add(info)

when defined(nimsuggest):
  proc listUsages*(g: ModuleGraph; s: PSym) =
    for info in s.allUsages:
      let x = if info == s.info: ideDef else: ideUse
      suggestResult(g.config, symToSuggestGlobal(g, s, x, info))

proc findDefinition(g: ModuleGraph; info: TLineInfo; s: PSym; usageSym: var PSym) =
  if s.isNil: return
  if isTracked(info, g.config.m.trackPos, s.name.s.len) or (s == usageSym and sfForward notin s.flags):
    suggestResult(g.config, symToSuggestGlobal(g, s, ideDef, info, s == usageSym))
    if sfForward notin s.flags:
      suggestQuit()
    else:
      usageSym = s

proc suggestSym*(g: ModuleGraph; info: TLineInfo; s: PSym; usageSym: var PSym; isDecl=true) {.inline.} =
  ## misnamed: should be 'symDeclared'
  let conf = g.config
  when defined(nimsuggest):
    if s.allUsages.len == 0:
      s.allUsages = @[info]
    else:
      s.addNoDup(info)

    case conf.ideCmd
    of ideDef:
      findDefinition(g, info, s, usageSym)
<<<<<<< HEAD
    elif conf.ideCmd == ideDus and s != nil:
      if isTracked(info, conf.m.trackPos, s.name.s.len):
        suggestResult(conf, symToSuggest(g, s, isLocal=false, ideDef, info, 100, PrefixMatch.None, false, 0))
    elif conf.ideCmd == ideHighlight and info.fileIndex == conf.m.trackPos.fileIndex:
      suggestResult(conf, symToSuggest(g, s, isLocal=false, ideHighlight, info, 100, PrefixMatch.None, false, 0))
    elif conf.ideCmd == ideOutline and isDecl and info.fileIndex == conf.m.trackPos.fileIndex:
      if "`gensym" in s.name.s: return # prevent constant in template show up
      suggestResult(conf, symToSuggest(g, s, isLocal=false, ideOutline, info, 100, PrefixMatch.None, false, 0))
=======
    of ideDus:
      if s != nil and isTracked(info, conf.m.trackPos, s.name.s.len):
        suggestResult(conf, symToSuggestGlobal(g, s,  ideDef, info))
    of ideHighlight:
      if info.fileIndex == conf.m.trackPos.fileIndex:
        suggestResult(conf, symToSuggestGlobal(g, s, ideHighlight, info))
    of ideOutline:
      if isDecl and info.fileIndex == conf.m.trackPos.fileIndex:
        suggestResult(conf, symToSuggestGlobal(g, s, ideOutline, info))
    else:
      discard
>>>>>>> 75df0592

proc safeSemExpr*(c: PContext, n: PNode): PNode =
  # use only for idetools support!
  addInNimDebugUtils(c.config, "safeSemExpr", n, result)
  try:
    result = c.semExpr(c, n)
  except ERecoverableError:
    result = c.graph.emptyNode

proc sugExpr(c: PContext, n: PNode, outputs: var Suggestions) =
  if n.kind == nkDotExpr:
    var obj = safeSemExpr(c, n[0])
    # it can happen that errnously we have collected the fieldname
    # of the next line, so we check the 'field' is actually on the same
    # line as the object to prevent this from happening:
    let prefix = if n.len == 2 and n[1].info.line == n[0].info.line and
       not c.config.m.trackPosAttached: n[1] else: nil
    suggestFieldAccess(c, obj, prefix, outputs)

    #if optIdeDebug in gGlobalOptions:
    #  echo "expression ", renderTree(obj), " has type ", typeToString(obj.typ)
    #writeStackTrace()
  elif n.kind == nkIdent:
    let
      prefix = if c.config.m.trackPosAttached: nil else: n
      info = n.info
    wholeSymTab(filterSym(it, prefix, pm), ideSug)
  else:
    let prefix = if c.config.m.trackPosAttached: nil else: n
    suggestEverything(c, n, prefix, outputs)

proc suggestExprNoCheck*(c: PContext, n: PNode) =
  # This keeps semExpr() from coming here recursively:
  if c.compilesContextId > 0: return
  inc(c.compilesContextId)
  var outputs: Suggestions = @[]
  if c.config.ideCmd == ideSug:
    sugExpr(c, n, outputs)
  elif c.config.ideCmd == ideCon:
    if n.kind in nkCallKinds:
      var a = copyNode(n)
      var x = safeSemExpr(c, n[0])
      if x.kind == nkEmpty or x.typ == nil or x.isErrorLike: x = n[0]
      a.add x
      for i in 1..<n.len:
        # use as many typed arguments as possible:
        var x = safeSemExpr(c, n[i])
        if x.kind == nkEmpty or x.typ == nil or x.isErrorLike: break
        a.add x
      suggestCall(c, a, outputs)
    elif n.kind in nkIdentKinds:
      var x = safeSemExpr(c, n)
      if x.kind == nkEmpty or x.typ == nil or x.isErrorLike: x = n
      suggestVar(c, x, outputs)

  dec(c.compilesContextId)
  if outputs.len > 0 and c.config.ideCmd in {ideSug, ideCon, ideDef}:
    produceOutput(outputs, c.config)
    suggestQuit()

proc suggestExpr*(c: PContext, n: PNode) =
  if c.config.m.trackPos == n.info: suggestExprNoCheck(c, n)

proc suggestDecl*(c: PContext, n: PNode; s: PSym) =
  let attached = c.config.m.trackPosAttached
  if attached: inc(c.inTypeContext)
  defer:
    if attached: dec(c.inTypeContext)
  suggestExpr(c, n)

proc suggestStmt*(c: PContext, n: PNode) =
  suggestExpr(c, n)

proc suggestEnum*(c: PContext; n: PNode; t: PType) =
  var outputs: Suggestions = @[]
  suggestSymList(c, t.n, nil, n.info, outputs)
  produceOutput(outputs, c.config)
  if outputs.len > 0: suggestQuit()

proc suggestSentinel*(c: PContext) =
  if c.config.ideCmd != ideSug or c.module.position != c.config.m.trackPos.fileIndex.int32: return
  if c.compilesContextId > 0: return
  inc(c.compilesContextId)
  var outputs: Suggestions = @[]
  # suggest everything:
  for (it, scopeN, isLocal) in allSyms(c):
    var pm: PrefixMatch
    if filterSymNoOpr(it, nil, pm):
      outputs.add(symToSuggest(c.graph, it, isLocal = isLocal, ideSug,
          newLineInfo(c.config.m.trackPos.fileIndex, 0, -1), it.getQuality,
          PrefixMatch.None, false, scopeN))

  dec(c.compilesContextId)
  produceOutput(outputs, c.config)<|MERGE_RESOLUTION|>--- conflicted
+++ resolved
@@ -104,11 +104,7 @@
   cf globalUsages
   # if all is equal, sort alphabetically for deterministic output,
   # independent of hashing order:
-<<<<<<< HEAD
-  result = cmp(a.name[0], b.name[0])
-=======
   result = cmp(a.name, b.name)
->>>>>>> 75df0592
 
 proc getTokenLenFromSource(conf: ConfigRef; ident: string; info: TLineInfo): int =
   let
@@ -164,7 +160,6 @@
   result.name = s.name.s
   if isGenericRoutineStrict(s):
     result.name.add renderTree(s.ast[genericParamsPos])
-<<<<<<< HEAD
   elif s.kind == skType and s.typ.isMetaType:
     let len = s.typ.sons.len - 1
     var genericParams = if len > 0: "[" else: ""
@@ -173,8 +168,6 @@
       if i < len - 1: genericParams.add(", ")
     if len > 0: genericParams.add "]"
     result.name.add genericParams
-=======
->>>>>>> 75df0592
   when defined(nimsuggest):
     if section in {ideSug, ideCon}:
       result.globalUsages = s.allUsages.len
@@ -524,16 +517,6 @@
     case conf.ideCmd
     of ideDef:
       findDefinition(g, info, s, usageSym)
-<<<<<<< HEAD
-    elif conf.ideCmd == ideDus and s != nil:
-      if isTracked(info, conf.m.trackPos, s.name.s.len):
-        suggestResult(conf, symToSuggest(g, s, isLocal=false, ideDef, info, 100, PrefixMatch.None, false, 0))
-    elif conf.ideCmd == ideHighlight and info.fileIndex == conf.m.trackPos.fileIndex:
-      suggestResult(conf, symToSuggest(g, s, isLocal=false, ideHighlight, info, 100, PrefixMatch.None, false, 0))
-    elif conf.ideCmd == ideOutline and isDecl and info.fileIndex == conf.m.trackPos.fileIndex:
-      if "`gensym" in s.name.s: return # prevent constant in template show up
-      suggestResult(conf, symToSuggest(g, s, isLocal=false, ideOutline, info, 100, PrefixMatch.None, false, 0))
-=======
     of ideDus:
       if s != nil and isTracked(info, conf.m.trackPos, s.name.s.len):
         suggestResult(conf, symToSuggestGlobal(g, s,  ideDef, info))
@@ -545,7 +528,6 @@
         suggestResult(conf, symToSuggestGlobal(g, s, ideOutline, info))
     else:
       discard
->>>>>>> 75df0592
 
 proc safeSemExpr*(c: PContext, n: PNode): PNode =
   # use only for idetools support!
