#
#
#           The Nim Compiler
#        (c) Copyright 2013 Andreas Rumpf
#
#    See the file "copying.txt", included in this
#    distribution, for details about the copyright.
#

# This module implements the semantic checking pass.

import
  std/[
    strutils,
    math,
    strtabs,
    intsets,
    sets,       # used for markOwnerModuleAsUsed
    tables,     # used for markOwnerModuleAsUsed
  ],
  compiler/ast/[
    ast,
    astalgo,
    checked_ast,
    trees,
    wordrecg,
    renderer,
    types,
    nimsets,
    errorreporting,
    errorhandling,
    astmsgs,
    lineinfos,
    idents,
    enumtostr,
    linter
  ],
  compiler/modules/[
    magicsys,
    modulepaths,
    importer,
    modulegraphs
  ],
  compiler/front/[
    options,
    msgs
  ],
  compiler/utils/[
    ropes,
    platform,
    nversion,
    debugutils,
    int128,
    astrepr,
    idioms
  ],
  compiler/sem/[
    semfold,
    typeallowed,
    isolation_check,
    procfind,
    lookups,
    pragmas,
    passes,
    semdata,
    semtypinst,
    sigmatch,
    transf,
    aliases,
    sempass2,
    patterns,
    parampatterns,
    evaltempl,
    lowerings,
  ],
  compiler/backend/[
    cgmeth
  ],
  compiler/plugins/[
    active
  ],
  compiler/vm/[
    compilerbridge,
    vmdef,
  ]

from std/options as std_options import some, none

# xxx: reports are a code smell meaning data types are misplaced
from compiler/ast/reports_sem import SemReport,
  reportAst,
  reportSem,       # xxx: used by `semcall` at least
  reportStr,       # xxx: used by `semtypes` at least
  reportSym,
  reportSymbols,   # xxx: used by `semcall` at least
  reportTyp        # xxx: used by `semtypes` at least

# TODO: `semtypes` misuses `VMReport` to indicate a compile time error, it's a
#       semantic analysis error born of compile time evaluation
from compiler/ast/reports_vm import VMReport
from compiler/ast/report_enums import ReportKind

when defined(nimsuggest):
  # TODO: used in `semexprs.tryIt` for the report hook, it's far too broad and
  #       it's silly that the compiler hook looks so broadly
  from compiler/ast/reports import Report

import compiler/tools/suggest

when defined(nimfix):
  import compiler/nimfix/prettybase

# implementation

proc semExpr(c: PContext, n: PNode, flags: TExprFlags = {}): PNode
proc semExprWithType(c: PContext, n: PNode, flags: TExprFlags = {}): PNode
proc semExprNoType(c: PContext, n: PNode): PNode
proc semExprNoDeref(c: PContext, n: PNode, flags: TExprFlags = {}): PNode
proc semProcBody(c: PContext, n: PNode): PNode

proc fitNode(c: PContext, formal: PType, arg: PNode; info: TLineInfo): PNode
proc changeType(c: PContext; n: PNode, newType: PType, check: bool): PNode

proc semTypeNode(c: PContext, n: PNode, prev: PType): PType
proc semStmt(c: PContext, n: PNode; flags: TExprFlags): PNode
proc semOpAux(c: PContext, n: PNode): bool
proc semParamList(c: PContext, n, genericParams: PNode, kind: TSymKind): PType
proc addParams(c: PContext, n: PNode)
proc maybeAddResult(c: PContext, s: PSym, n: PNode)
proc tryExpr(c: PContext, n: PNode, flags: TExprFlags = {}): PNode
proc activate(c: PContext, n: PNode)
proc semQuoteAst(c: PContext, n: PNode): PNode
proc finishMethod(c: PContext, s: PSym)
proc evalAtCompileTime(c: PContext, n: PNode): PNode
proc indexTypesMatch(c: PContext, f, a: PType, arg: PNode): PNode
proc semStaticExpr(c: PContext, n: PNode): PNode
proc semStaticType(c: PContext, childNode: PNode, prev: PType): PType
proc semTypeOf(c: PContext; n: PNode): PNode
proc computeRequiresInit(c: PContext, t: PType): bool
proc defaultConstructionError(c: PContext, t: PType, n: PNode): PNode
proc hasUnresolvedArgs(c: PContext, n: PNode): bool

proc wrapErrorAndUpdate(c: ConfigRef, n: PNode, s: PSym): PNode =
  ## Wraps the erroneous AST `n` in an error node, sets it as the AST of `s`,
  ## and returns the wrapped node. Note that `s` itself is not transitioned to
  ## an ``skError``.
  result = c.wrapError(n)
  s.ast = result

proc deltaTrace(stopProc, indent: string, entries: seq[StackTraceEntry])
  {.inline.} =
  # find the actual StackTraceEntry index based on the name
  let endsWith = entries.len - 1
  var startFrom = 0
  for i in countdown(endsWith, 0):
    let e = entries[i]
    if i != endsWith and $e.procname == stopProc: # found the previous
      startFrom = i + 1
      break                                       # skip the rest

  # print the trace oldest (startFrom) to newest (endsWith)
  for i in startFrom..endsWith:
    let e = entries[i]
    echo:
      "$1| $2 $3($4)" % [indent, $e.procname, $e.filename, $e.line]

template semIdeForTemplateOrGenericCheck(conf, n, requiresCheck) =
  # we check quickly if the node is where the cursor is
  when defined(nimsuggest):
    if n.info.fileIndex == conf.m.trackPos.fileIndex and n.info.line == conf.m.trackPos.line:
      requiresCheck = true

template semIdeForTemplateOrGeneric(c: PContext; n: PNode;
                                    requiresCheck: bool) =
  # use only for idetools support; this is pretty slow so generics and
  # templates perform some quick check whether the cursor is actually in
  # the generic or template.
  when defined(nimsuggest):
    if c.config.cmd == cmdIdeTools and requiresCheck:
      #if optIdeDebug in gGlobalOptions:
      #  echo "passing to safeSemExpr: ", renderTree(n)
      discard safeSemExpr(c, n)

proc fitNodePostMatch(c: PContext, formal: PType, arg: PNode): PNode =
  var
    a = arg
    x = a.mutableSkipConv
  if (x.kind == nkCurly and formal.kind == tySet and formal.base.kind != tyGenericParam) or
    (x.kind in {nkPar, nkTupleConstr}) and formal.kind notin {tyUntyped, tyBuiltInTypeClass}:
    x = changeType(c, x, formal, check=true)

    if x.isError:
      result = c.config.wrapError(a)
      return

  result = a
  result = skipHiddenSubConv(result, c.graph, c.idgen)


proc fitNode(c: PContext, formal: PType, arg: PNode; info: TLineInfo): PNode =
  if arg.kind == nkError:
    result = arg
    return

  if arg.typ.isNil:
    c.config.localReport(arg.info, reportAst(rsemExpressionHasNoType, arg))
    # error correction:
    result = copyTree(arg)
    result.typ = formal
  elif arg.kind in nkSymChoices and formal.skipTypes(abstractInst).kind == tyEnum:
    # Pick the right 'sym' from the sym choice by looking at 'formal' type:
    for ch in arg:
      if sameType(ch.typ, formal):
        return getConstExpr(c.module, ch, c.idgen, c.graph)

    # XXX: why don't we set the `typ` field to formal like above and below?
    result = typeMismatch(c.config, info, formal, arg.typ, arg)
  else:
    result = indexTypesMatch(c, formal, arg.typ, arg)
    if result == nil:
      result = typeMismatch(c.config, info, formal, arg.typ, arg)
      if result.kind != nkError:
        # error correction:
        # XXX: is this "error correction" or actually "fitting" the node?
        result = copyTree(arg)
        result.typ = formal
    else:
      result = fitNodePostMatch(c, formal, result)

proc fitNodeConsiderViewType(c: PContext, formal: PType, arg: PNode; info: TLineInfo): PNode =
  let a = fitNode(c, formal, arg, info)
  if formal.kind in {tyVar, tyLent}:
    #classifyViewType(formal) != noView:
    result = newNodeIT(nkHiddenAddr, a.info, formal)
    result.add a

    if a.kind == nkError:
      result = c.config.wrapError(result)
  else:
   result = a

proc exprNotGenericRoutine(c: PContext, n: PNode): PNode =
  ## Checks that the analysed expression `n` is *not* an uninstantiated generic
  ## routine, and returns an error node if it is one. In the case of no error,
  ## `n` is returned.
  if n.typ != nil and n.typ.kind == tyError:
    return n

  # skip all statement list wrappers:
  var it {.cursor.} = n
  while it.kind in {nkStmtListExpr, nkBlockExpr}:
    it = it.lastSon

  if (it.kind == nkSym and it.sym.isGenericRoutineStrict) or
     it.isGenericRoutine:
    c.config.newError(n, PAstDiag(kind: adSemProcHasNoConcreteType))
  else:
    n

proc inferWithMetatype(c: PContext, formal: PType,
                       arg: PNode, coerceDistincts = false): PNode

template commonTypeBegin*(): PType = PType(kind: tyUntyped)

proc commonType*(c: PContext; x, y: PType): PType =
  # new type relation that is used for array constructors,
  # if expressions, etc.:
  addInNimDebugUtils(c.config, "commonType", x, y, result)
  if x == nil: return x
  if y == nil: return y
  var a = skipTypes(x, {tyGenericInst, tyAlias, tySink})
  var b = skipTypes(y, {tyGenericInst, tyAlias, tySink})
  result = x
  if a.kind in {tyUntyped, tyNil}: result = y
  elif b.kind in {tyUntyped, tyNil}: result = x
  elif a.kind == tyTyped: result = a
  elif b.kind == tyTyped: result = b
  elif a.kind == tyTypeDesc:
    # turn any concrete typedesc into the abstract typedesc type
    if a.len == 0: result = a
    else:
      result = newType(tyTypeDesc, nextTypeId(c.idgen), a.owner)
      rawAddSon(result, newType(tyNone, nextTypeId(c.idgen), a.owner))
  elif b.kind in {tyArray, tySet, tySequence} and
      a.kind == b.kind:
    # check for seq[empty] vs. seq[int]
    let idx = ord(b.kind == tyArray)
    if a[idx].kind == tyEmpty: return y
  elif a.kind == tyTuple and b.kind == tyTuple and a.len == b.len:
    var nt: PType
    for i in 0..<a.len:
      let aEmpty = isEmptyContainer(a[i])
      let bEmpty = isEmptyContainer(b[i])
      if aEmpty != bEmpty:
        if nt.isNil:
          nt = copyType(a, nextTypeId(c.idgen), a.owner)
          copyTypeProps(c.graph, c.idgen.module, nt, a)

        nt[i] = if aEmpty: b[i] else: a[i]
    if not nt.isNil: result = nt
    #elif b[idx].kind == tyEmpty: return x
  elif a.kind == tyRange and b.kind == tyRange:
    # consider:  (range[0..3], range[0..4]) here. We should make that
    # range[0..4]. But then why is (range[0..4], 6) not range[0..6]?
    # But then why is (2,4) not range[2..4]? But I think this would break
    # too much code. So ... it's the same range or the base type. This means
    #  typeof(if b: 0 else 1) == int and not range[0..1]. For now. In the long
    # run people expect ranges to work properly within a tuple.
    if not sameType(a, b):
      result = skipTypes(a, {tyRange}).skipIntLit(c.idgen)
    when false:
      if a.kind != tyRange and b.kind == tyRange:
        # XXX This really needs a better solution, but a proper fix now breaks
        # code.
        result = a #.skipIntLit
      elif a.kind == tyRange and b.kind != tyRange:
        result = b #.skipIntLit
      elif a.kind in IntegralTypes and a.n != nil:
        result = a #.skipIntLit
  elif a.kind == tyProc and b.kind == tyProc:
    if a.callConv == ccClosure and b.callConv != ccClosure:
      result = x
    elif compatibleEffects(a, b) != efCompat or
        (b.flags * {tfNoSideEffect, tfGcSafe}) < (a.flags * {tfNoSideEffect, tfGcSafe}):
      result = y
  else:
    var k = tyNone
    if a.kind in {tyRef, tyPtr}:
      k = a.kind
      if b.kind != a.kind: return x
      # bug #7601, array construction of ptr generic
      a = a.lastSon.skipTypes({tyGenericInst})
      b = b.lastSon.skipTypes({tyGenericInst})
    if a.kind == tyObject and b.kind == tyObject:
      result = commonSuperclass(a, b)
      # this will trigger an error later:
      if result.isNil or result == a: return x
      if result == b: return y
      # bug #7906, tyRef/tyPtr + tyGenericInst of ref/ptr object ->
      # ill-formed AST, no need for additional tyRef/tyPtr
      if k != tyNone and x.kind != tyGenericInst:
        let r = result
        result = newType(k, nextTypeId(c.idgen), r.owner)
        result.addSonSkipIntLit(r, c.idgen)

proc endsInNoReturn(n: PNode): bool =
  # check if expr ends in raise exception or call of noreturn proc
  var it = n
  while it.kind in {nkStmtList, nkStmtListExpr} and it.len > 0:
    it = it.lastSon
  result = it.kind in nkLastBlockStmts or
    it.kind in nkCallKinds and it[0].kind == nkSym and sfNoReturn in it[0].sym.flags

proc commonType*(c: PContext; x: PType, y: PNode): PType =
  # ignore exception raising branches in case/if expressions
  addInNimDebugUtils(c.config, "commonType", y, x, result)
  result = x
  if endsInNoReturn(y): return
  result = commonType(c, x, y.typ)

proc newSymS(kind: TSymKind, n: PNode, c: PContext): PSym =
  let (ident, err) = considerQuotedIdent(c, n)
  if err != nil:
    localReport(c.config, err)
  result = newSym(kind, ident, nextSymId c.idgen, getCurrOwner(c), n.info)
  when defined(nimsuggest):
    suggestDecl(c, n, result)

func defNameErrorNodeAllowsSymUpdate*(n: PNode): bool {.inline.} =
  ## true if `n` is an `nkError` of kind `adSemSymNameSym` and the error is
  ## minor enough to allow the recovery sym to be updated. Used to see if
  ## progress is allowed inspite of errors.
  n.kind == nkError and n.diag.kind == adSemDefNameSym and
    n.diag.defNameSymData.kind == adSemDefNameSymExpectedKindMismatch

func getDefNameSymOrRecover*(n: PNode): PSym {.inline.} =
  ## extracts the symbol from `n`, which must be an `nkSym` or `nkError` with
  ## diagnostic kind of `adSemDefNameSym`. If `n` is an error, a
  ## recovery symbol is extracted, allowing progress to be made.
  case n.kind
  of nkSym: n.sym
  of nkError:
    case n.diag.kind
    of adSemDefNameSym: n.diag.defNameSym
    else: unreachable("all error cases must be covered, got: " & $n.diag.kind)
  else:
    unreachable("no other cases supported, got: " & $n.kind)

proc newSymGNode*(kind: TSymKind, n: PNode, c: PContext): PNode =
  ## like newSymS, but considers gensym'ed symbols, analyses `n` producing a
  ## canonical symbol node (`nkSym`), or if unsuccessful an `nkError` with an
  ## `adSemDefNameSym` diagnostic.
  ## 
  ## Symbol canonicalization is is as follows:
  ## 1. `nkSym` -> match `kind` (or `skTemp`) and updates the sym owner to the
  ##               current context (gensym specific)
  ## 2. `nkIdentKinds` -> instantiate a symbol considering quoted identifiers
  ## 3. `nkError` -> simply returns the same error
  ## 4. other kinds -> new error
  # TODO: come up with a better name for this proc
  let
    info = n.info
    currOwner = getCurrOwner(c)

  template makeError(config: ConfigRef, n: PNode, sym: PSym,
                     dataKindSuffix: untyped): PNode =
    let
      dataKind = `adSemDefNameSym dataKindSuffix`
      (wrongNode, defData) =
        case dataKind
        of adSemDefNameSymExpectedKindMismatch:
          (n, AdSemDefNameSym(kind: dataKind, expectedKind: kind))
        of adSemDefNameSymIdentGenFailed:
          (n.diag.wrongNode,
          AdSemDefNameSym(kind: dataKind, identGenErr: n))
        of adSemDefNameSymExistingError,
            adSemDefNameSymIllformedAst:
          (n, AdSemDefNameSym(kind: dataKind))

    config.newError(wrongNode, PAstDiag(kind: adSemDefNameSym,
                                        defNameSym: sym,
                                        defNameSymData: defData))

  case n.kind
  of nkSym:
    result =
      # xxx: we really should guard on `sfGenSym`; but macros can transplant
      #      symbols from pretty much anywhere, so we don't know where gensym
      #      really came from.
      if n.sym.kind in {kind, skTemp}:
        n.sym.owner = currOwner # xxx: modifying the sym owner is suss
        n
      else:
        let recoverySym = copySym(n.sym, nextSymId c.idgen)
        recoverySym.transitionRoutineSymKind(kind)
        recoverySym.owner = currOwner
        c.config.makeError(n, recoverySym, ExpectedKindMismatch)
  of nkIdent, nkAccQuoted:
    # xxx: sym choices qualify here, but shouldn't those be errors in
    #      definition positions?
    let
      (ident, err) = considerQuotedIdent(c, n)
      sym = newSym(kind, ident, nextSymId c.idgen, currOwner, info)
    result =
      if err.isNil:
        newSymNode(sym)
      else:
        c.config.makeError(err, sym, IdentGenFailed)
  of nkError:
    result = 
      case n.diag.kind
      of adSemDefNameSym:
        # TODO: this branch needs to cover all `adSemDefinitionName...` diag
        #       kinds, so `newSymGNode`, `semIdentVis`, `semIdentWithPragma` etc
        #       get along and we don't overwrap
        n
      else:
        # TODO: once known kinds are covered (above) and can differentiate
        #       from errors copied around by macros/tempaltes, then we can safely
        #       wrap this in `adSemDefinitionNameExistingError`; for now we have
        #       this defensive check.
        var innerNode = n.diag.wrongNode
        while innerNode.kind == nkError and
              innerNode.diag.kind != adSemDefNameSym:
          innerNode = n.diag.wrongNode
        doAssert innerNode.kind != nkError: # false means we're rewrapping
          "this can only happen due to a bug/potential infinite loop"

        let recoverySym = newSym(kind, c.cache.getNotFoundIdent(),
                                nextSymId c.idgen, currOwner, info)
        c.config.makeError(n, recoverySym, ExistingError)
  of nkAllNodeKinds - nkIdentKinds - {nkError} + nkSymChoices:
    let recoverySym = newSym(kind, c.cache.getNotFoundIdent(),
                             nextSymId c.idgen, currOwner, info)
    result = c.config.makeError(n, recoverySym, IllformedAst)
  when defined(nimsuggest):
    case result.kind
    of nkError:
      suggestDecl(c, n, result.diag.defNameSym)
    of nkSym:
      suggestDecl(c, n, result.sym)
    else:
      unreachable("only produces `nkSym` or `nkError`")

proc semIdentVis(c: PContext, kind: TSymKind, n: PNode,
                 allowed: TSymFlags): PSym
  # identifier with visibility
proc semIdentWithPragma(c: PContext, kind: TSymKind, n: PNode,
                        allowed: TSymFlags): PSym

proc paramsTypeCheck(c: PContext, typ: PType) {.inline.} =
  let
    kind = skProc
    t = typeAllowed(typ, kind, c)
    info = typ.n.info
  if t != nil:
    # var err: string
    # if t == typ:
    #   err = "invalid type: '$1' for $2" % [typeToString(typ), toHumanStr(kind)]
    #   if kind in {skVar, skLet, skConst}:
    #     err &= ". Did you mean to call the $1 with '()'?" % [toHumanStr(typ.owner.kind)]
    # else:
    #   err = "invalid type: '$1' in this context: '$2' for $3" % [typeToString(t),
    #           typeToString(typ), toHumanStr(kind)]

    localReport(c.config, info, SemReport(
      kind: rsemTypeNotAllowed,
      allowedType: (
        allowed: t,
        actual: typ,
        kind: kind,
        allowedFlags: {})))

proc semDirectOp(c: PContext, n: PNode, flags: TExprFlags): PNode
proc semWhen(c: PContext, n: PNode, semCheck: bool = true): PNode
proc semTemplateExpr(c: PContext, n: PNode, s: PSym,
                     flags: TExprFlags = {}): PNode
proc semMacroExpr(c: PContext, n: PNode, sym: PSym,
                  flags: TExprFlags = {}): PNode

proc hasCycle(n: PNode): bool =
  # xxx: this isn't used, we should consider reinstating this?
  incl n.flags, nfNone
  for i in 0..<n.safeLen:
    if nfNone in n[i].flags or hasCycle(n[i]):
      result = true
      break
  excl n.flags, nfNone

proc tryConstExpr(c: PContext, n: PNode): PNode =
  addInNimDebugUtils(c.config, "tryConstExpr", n, result)
  let e = semExprWithType(c, n)
  if e.isError:
    return

  # XXX: ``getConstExpr`` can and does report errors via ``localReport``. In
  #      case it happens, ``tryConstExpr`` doesn't return nil but compilation
  #      fails. This behaviour does make sense, but non-vmgen error should
  #      also not be ignored here then
  result = getConstExpr(c.module, e, c.idgen, c.graph)
  if result != nil: return

  let oldErrorCount = c.config.errorCounter
  let oldErrorMax = c.config.errorMax
  let oldErrorOutputs = c.config.m.errorOutputs

  c.config.m.errorOutputs = {}
  c.config.errorMax = high(int) # `setErrorMaxHighMaybe` not appropriate here

  result = evalConstExpr(c.module, c.idgen, c.graph, e)
  case result.kind
  of nkEmpty, nkError:
    result = nil
  else:
    discard

  c.config.errorCounter = oldErrorCount
  c.config.errorMax = oldErrorMax
  c.config.m.errorOutputs = oldErrorOutputs

proc evalConstExpr(c: PContext, n: PNode): PNode =
  ## Tries to turn the expression `n` into AST that represents a concrete
  ## value. If this fails, an `nkError` node is returned
  addInNimDebugUtils(c.config, "evalConstExpr", n, result)
  assert not n.isError

  # this happens when the overloadableEnums is enabled. We short-circuit
  # evaluation in this case, as neither ``vmgen`` nor ``semfold`` know what to
  # do with the sym-choice
  # TODO: this should be handled at the callsite instead
  if n.kind in nkSymChoices and n[0].typ.skipTypes(abstractInst).kind == tyEnum:
    return n

  result = getConstExpr(c.module, n, c.idgen, c.graph)
  if result != nil:
    # constant folding was successful
    return

  # evaluate the expression with the VM:
  let res = evalConstExpr(c.module, c.idgen, c.graph, n)
  assert res != nil

  result =
    case res.kind
    of nkEmpty:
      c.config.newError(n, PAstDiag(kind: adSemConstExprExpected))
    of nkError:
      # pass the error on
      res
    else:
      res

proc semConstExpr(c: PContext, n: PNode): PNode =
  ## Analyses the expression `n` and, on success, tries to evaluate it (i.e.
  ## materialize it into AST that represents a concrete value). If the analysis
  ## part fails, returns `n` -- if the evaluation fails returns the sem-checked
  ## expression
  addInNimDebugUtils(c.config, "semConstExpr", n, result)
  # TODO: propagate the error upwards instead of reporting it here. Also
  #       remove the error correction -- that should be done at the callsite,
  #       if needed

  let e = semExprWithType(c, n)
  if e.isError:
    localReport(c.config, e)
    return n

  result = evalConstExpr(c, e)
  if result.isError:
    localReport(c.config, result)
    result = e # error correction

proc semRealConstExpr(c: PContext, n: PNode): PNode =
  ## Semantically analyses the expression `n` and evaluates it. An error is
  ## returned if the expression either contains an error or is not a constant
  ## expression.
  addInNimDebugUtils(c.config, "semRealConstExpr", n, result)
  assert not n.isError

  result = semExprWithType(c, n)
  if result.kind != nkError:
    result = evalConstExpr(c, result)

when not defined(nimHasSinkInference):
  {.pragma: nosinks.}

include hlo, seminst, semcall

proc semAfterMacroCall(c: PContext, call, macroResult: PNode,
                       s: PSym, flags: TExprFlags): PNode =
  ## Semantically check the output of a macro.
  ## This involves processes such as re-checking the macro output for type
  ## coherence, making sure that variables declared with 'let' aren't
  ## reassigned, and binding the unbound identifiers that the macro output
  ## contains.
  c.config.addInNimDebugUtils("semAfterMacroCall", s, macroResult, result)

  proc resetSemFlag(n: PNode) {.nimcall.} =
    if n != nil:
      excl n.flags, nfSem
      case n.kind
      of nkError:
        discard
      else:
        for i in 0..<n.safeLen:
          resetSemFlag(n[i])

  inc(c.config.evalTemplateCounter)
  if c.config.evalTemplateCounter > evalTemplateLimit:
    globalReport(c.config, s.info, SemReport(kind: rsemTemplateInstantiationTooNested))
  c.friendModules.add(s.owner.getModule)
  result = macroResult
  resetSemFlag result
  if s.typ[0] == nil:
    result = semStmt(c, result, flags)
  else:
    var retType = s.typ[0]
    if retType.kind == tyTypeDesc and tfUnresolved in retType.flags and
        retType.len == 1:
      # bug #11941: template fails(T: type X, v: auto): T
      # does not mean we expect a tyTypeDesc.
      retType = retType[0]
    case retType.kind
    of tyUntyped:
      # Not expecting a type here allows templates like in ``tmodulealias.in``.
      result = semExpr(c, result, flags)
    of tyTyped:
      # More restrictive version.
      result = semExprWithType(c, result, flags)
    of tyTypeDesc:
      if result.kind == nkStmtList: result.transitionSonsKind(nkStmtListType)
      var typ = semTypeNode(c, result, nil)
      if typ == nil:
        let err = newError(c.config, result, PAstDiag(kind: adSemExpressionHasNoType))
        localReport(c.config, err)
        result = newSymNode(errorSym(c, result, err))
      else:
        result.typ = makeTypeDesc(c, typ)
    else:
      if s.ast[genericParamsPos] != nil and retType.isMetaType:
        # The return type may depend on the Macro arguments
        # e.g. template foo(T: typedesc): seq[T]
        # We will instantiate the return type here, because
        # we now know the supplied arguments
        var paramTypes = newIdTable()
        for param, value in genericParamsInMacroCall(s, call):
          idTablePut(paramTypes, param.typ, value.typ)

        retType = generateTypeInstance(c, paramTypes,
                                       macroResult.info, retType)

      result = semExpr(c, result, flags)
      result = fitNode(c, retType, result, result.info)
  dec(c.config.evalTemplateCounter)
  discard c.friendModules.pop()

proc semMacroExpr(c: PContext, n: PNode, sym: PSym,
                  flags: TExprFlags = {}): PNode =
  c.config.addInNimDebugUtils("semMacroExpr", sym, n, result)
  rememberExpansion(c, n.info, sym)
  pushInfoContext(c.config, n.info, sym)

  let info = getCallLineInfo(n)
  markUsed(c, info, sym)
  if sym == c.p.owner:
    globalReport(c.config, info, reportSym(rsemCyclicDependency, sym))

  # XXX: also check for ``efFromHlo`` like ``semTemplateExpr`` does?
  # XXX: using ``evalTemplateArgs`` (for both macros and templates) should not
  #      be needed. If the routine doesn't match the provided arguments (both
  #      generic and normal), invoking it should simply not be attempted.
  let args = evalTemplateArgs(n, sym, c.config, fromHlo=false)
  if args.kind == nkError:
    return args

  let reportTraceExpand = c.config.macrosToExpand.hasKey(sym.name.s)
  var original: PNode
  if reportTraceExpand:
    original = n

  result = evalMacroCall(
    c.module, c.idgen, c.graph, c.templInstCounter, n, args, sym)

  if efNoSemCheck notin flags:
    result = semAfterMacroCall(c, n, result, sym, flags)

  if reportTraceExpand:
    c.config.localReport(n.info, SemReport(
      sym: sym,
      kind: rsemExpandMacro,
      ast: original,
      expandedAst: result))

  result = wrapInComesFrom(n.info, sym, result)
  popInfoContext(c.config)

proc forceBool(c: PContext, n: PNode): PNode =
  result = fitNode(c, getSysType(c.graph, n.info, tyBool), n, n.info)
  if result == nil: result = n

proc semConstBoolExpr(c: PContext, n: PNode): PNode =
  result = forceBool(c, semConstExpr(c, n))
  if result.kind != nkIntLit:
    localReport(c.config, n, reportSem rsemConstExprExpected)

proc semGenericStmt(c: PContext, n: PNode): PNode
proc semConceptBody(c: PContext, n: PNode): PNode

include semtypes, semtempl, semgnrc, semstmts, semexprs

proc semStmtAndGenerateGenerics(c: PContext, n: PNode): PNode =
  ## given top level statements from a module, carries out semantic analysis:
  ## - per module, ensure system module is improted first unless in system
  ## - semantic analysis of the AST and high level optimizations
  ## - minor module transforms for interactive mode and idetools
  ## - delegates further semantic analysis to `sempass2`, see sempass2.nim
  ##
  ## the return value is valid AST for further compilation passes on a per top
  ## level statement basis, with the `PContext` parameter `c` acting as an
  ## accumulator across the various top level statements, modules, and overall
  ## program compilation.
  addInNimDebugUtils(c.config, "semStmtAndGenerateGenerics", n, result)

  proc isImportSystemStmt(g: ModuleGraph; n: PNode): bool {.nimcall.} =
    ## true if `n` is an import statement referring to the system module
    if g.systemModule == nil: return false
    case n.kind
    of nkImportStmt:
      for x in n:
        if x.kind == nkIdent:
          let f = checkModuleName(g.config, x, false)
          if f == g.systemModule.info.fileIndex:
            return true
    of nkImportExceptStmt, nkFromStmt:
      if n[0].kind == nkIdent:
        let f = checkModuleName(g.config, n[0], false)
        if f == g.systemModule.info.fileIndex:
          return true
    else: discard

  proc isEmptyTree(n: PNode): bool {.nimcall.} =
    ## true if `n` is empty that shouldn't count as a top level statement
    case n.kind
    of nkStmtList:
      for it in n:
        if not isEmptyTree(it): return false
      result = true
    of nkEmpty, nkCommentStmt: result = true
    else: result = false

  if c.isfirstTopLevelStmt and not isImportSystemStmt(c.graph, n):
    if sfSystemModule notin c.module.flags and not isEmptyTree(n):
      assert c.graph.systemModule != nil
      c.moduleScope.addSym c.graph.systemModule # import the system module
      importAllSymbols(c, c.graph.systemModule)
      inc c.topStmts
    else:
      # do not increment `c.topStmts`, as we want to ignore empty/trivial nodes
      # at the start of a module.
      discard
  else:
    inc c.topStmts

  result = n
  result = semStmt(c, result, {})
  result = hloStmt(c, result)

  case c.config.cmd
  of cmdInteractive:
    if not isEmptyType(result.typ):
      result = buildEchoStmt(c, result)
  of cmdIdeTools:
    appendToModule(c.module, result)
  else:
    discard
  trackStmt(c, c.module, result, isTopLevel = true)

# All the code below here is for the pass machinery, the code above is the
# actual work.

# -- code-myopen

proc myOpen(graph: ModuleGraph; module: PSym;
            idgen: IdGenerator): PPassContext {.nosinks.} =
  var c = newContext(graph, module)
  c.idgen = idgen
  c.enforceVoidContext = newType(tyTyped, nextTypeId(idgen), nil)
  c.voidType = newType(tyVoid, nextTypeId(idgen), nil)

  graph.config.internalAssert(c.p == nil, module.info, "sem.myOpen")

  if module.position >= graph.libs.len:
    graph.libs.setLen(module.position + 1)

  c.semConstExpr = semConstExpr
  c.semExpr = semExpr
  c.semTryExpr = tryExpr
  c.semTryConstExpr = tryConstExpr
  c.computeRequiresInit = computeRequiresInit
  c.semOperand = semOperand
  c.semConstBoolExpr = semConstBoolExpr
  c.semOverloadedCall = semOverloadedCall
  c.semInferredLambda = semInferredLambda
  c.semGenerateInstance = generateInstance
  c.semTypeNode = semTypeNode
  c.instTypeBoundOp = sigmatch.instTypeBoundOp
  c.hasUnresolvedArgs = hasUnresolvedArgs
  c.templInstCounter = new int

  pushProcCon(c, module)
  pushOwner(c, c.module)

  c.moduleScope = openScope(c)
  c.moduleScope.addSym(module) # a module knows itself

  if sfSystemModule in module.flags:
    graph.systemModule = module
  c.topLevelScope = openScope(c)
  result = c

# -- code-myprocess

proc recoverContext(c: PContext) =
  # clean up in case of a semantic error: We clean up the stacks, etc. This is
  # faster than wrapping every stack operation in a 'try finally' block and
  # requires far less code.
  c.currentScope = c.topLevelScope
  while getCurrOwner(c).kind != skModule: popOwner(c)
  while c.p != nil and c.p.owner.kind != skModule: c.p = c.p.next

proc myProcess(context: PPassContext, n: PNode): PNode {.nosinks.} =
  ## Entry point for the semantic analysis pass, this proc is part of the
  ## compiler graph `passes` interface. This adapts that interface to the sem
  ## implementation by wrapping `semStmtAndGenerateGenerics`.
  ## This will be called with top level nodes
  ## from a module as it's parsed and uses the context to accumulate data.
  var c = PContext(context)
  # no need for an expensive 'try' if we stop after the first error anyway:
  if c.config.errorMax <= 1:
    result = semStmtAndGenerateGenerics(c, n)
  else:
    let oldContextLen = msgs.getInfoContextLen(c.config)
    let oldInGenericInst = c.inGenericInst
    try:
      result = semStmtAndGenerateGenerics(c, n)
    except ERecoverableError, ESuggestDone:
      recoverContext(c)
      c.inGenericInst = oldInGenericInst
      msgs.setInfoContextLen(c.config, oldContextLen)
      if getCurrentException() of ESuggestDone:
        c.suggestionsMade = true
        result = nil
      else:
        result = newNodeI(nkEmpty, n.info)
  storeRodNode(c, result)

# -- code-myclose

proc reportUnusedModules(c: PContext) =
  for i in 0..high(c.unusedImports):
    if sfUsed notin c.unusedImports[i][0].flags:
      localReport(c.config, c.unusedImports[i][1], reportSym(
        rsemUnusedImport, c.unusedImports[i][0]))

proc appendInstancedGenericRuntimeRoutines(c: PContext, n: PNode) =
  ## appends to the `n`ode all run-time generic routines instantiated due to
  ## the semantic analysis for the current module in `PContext.generics`
  ## starting from `PContext.lastGenericIdx`. This will append all non-magic
  ## procedure, function, method, and converter symbols, and errors. Updates
  ## `lastGenericIdx` to allow for the next module's generic instantiations.
  for i in c.lastGenericIdx..<c.generics.len:
    var prc = c.generics[i].inst.sym
    if prc.kind in {skProc, skFunc, skMethod, skConverter} and prc.magic == mNone:
      c.config.internalAssert(
        prc.ast != nil and (prc.ast.kind == nkError or prc.ast[bodyPos] != nil),
        prc.info,
        "no code for " & prc.name.s)
      case prc.ast.kind
      of nkError:
        # xxx: should error reporting happen here or in `myClose`? Might be
        #      even better than sempass2.
        n.add prc.ast
      of nkProcDef, nkFuncDef, nkMethodDef, nkConverterDef:
        n.add prc.ast
      else:
        unreachable()
  c.lastGenericIdx = c.generics.len

proc sealRodFile(c: PContext) =
  if c.config.symbolFiles != disabledSf:
    if c.graph.vm != nil:
      for (m, n) in PEvalContext(c.graph.vm).vm.vmstateDiff:
        if m == c.module:
          addPragmaComputation(c, n)
    c.idgen.sealed = true # no further additions are allowed

proc myClose(graph: ModuleGraph; context: PPassContext, n: PNode): PNode =
  var c = PContext(context)
  if c.config.cmd == cmdIdeTools and not c.suggestionsMade:
    suggestSentinel(c)
<<<<<<< HEAD

  # setup the symbols for the globals that store the handles of loaded
  # dynamic libraries:
  for i, it in c.libs.pairs:
    let info = c.module.info
    let s = newSym(skVar, c.cache.getIdent("lib" & $i), nextSymId(c.idgen),
                   c.module, info)
    s.typ = graph.getSysType(info, tyPointer)
    s.flags.incl sfGlobal
    it.name = s

=======
  storeLibs(graph, c.idgen.module)
>>>>>>> 1793ddd5
  closeScope(c)         # close module's scope
  rawCloseScope(c)      # imported symbols; don't check for unused ones!
  reportUnusedModules(c)
  result = newNode(nkStmtList)
  c.config.internalAssert(n == nil, n.info, "n is not nil") #result := n;
  appendInstancedGenericRuntimeRoutines(c, result)
  if c.module.ast != nil:
    result.add(c.module.ast)
  popOwner(c)
  popProcCon(c)
  sealRodFile(c)

const semPass* = makePass(myOpen, myProcess, myClose,
                          isFrontend = true)<|MERGE_RESOLUTION|>--- conflicted
+++ resolved
@@ -938,21 +938,18 @@
   var c = PContext(context)
   if c.config.cmd == cmdIdeTools and not c.suggestionsMade:
     suggestSentinel(c)
-<<<<<<< HEAD
 
   # setup the symbols for the globals that store the handles of loaded
   # dynamic libraries:
-  for i, it in c.libs.pairs:
+  for id, it in c.libs:
     let info = c.module.info
-    let s = newSym(skVar, c.cache.getIdent("lib" & $i), nextSymId(c.idgen),
-                   c.module, info)
+    let s = newSym(skVar, c.cache.getIdent("lib" & $id.index),
+                   nextSymId(c.idgen), c.module, info)
     s.typ = graph.getSysType(info, tyPointer)
     s.flags.incl sfGlobal
     it.name = s
 
-=======
   storeLibs(graph, c.idgen.module)
->>>>>>> 1793ddd5
   closeScope(c)         # close module's scope
   rawCloseScope(c)      # imported symbols; don't check for unused ones!
   reportUnusedModules(c)
