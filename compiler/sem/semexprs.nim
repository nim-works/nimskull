--- conflicted
+++ resolved
@@ -2810,22 +2810,8 @@
   n[0] = newSymNode(s)
   n[0].info = n.info
 
-<<<<<<< HEAD
-proc semSizeof(c: PContext, n: PNode): PNode =
-  case n.len
-  of 2:
-    #restoreOldStyleType(n[1])
-    n[1] = semExprWithType(c, n[1])
-    n.typ = getSysType(c.graph, n.info, tyInt)
-    result = foldSizeOf(c.config, n, n)
-  else:
-    result = c.config.newError(n, PAstDiag(kind: adSemMagicExpectTypeOrValue,
-                                            magic: mSizeOf))
-
 proc asBracketExpr(c: PContext; n: PNode): PNode
 
-=======
->>>>>>> 1c9e91c4
 proc semMagic(c: PContext, n: PNode, s: PSym, flags: TExprFlags): PNode =
   # this is a hotspot in the compiler!
   result = n
@@ -2909,8 +2895,7 @@
       result = c.graph.emptyNode
   of mSizeOf:
     markUsed(c, n.info, s)
-<<<<<<< HEAD
-    result = semSizeof(c, setMs(n, s))
+    result = semSizeOf(c, setMs(n, s))
   of mArrGet:
     # this could be a rewritten subscript operation
     let b = asBracketExpr(c, n)
@@ -2919,9 +2904,6 @@
       result = semDirectOp(c, n, flags)
     else:
       result = semArrayAccess(c, b, flags)
-=======
-    result = semSizeOf(c, setMs(n, s))
->>>>>>> 1c9e91c4
   else:
     result = semDirectOp(c, n, flags)
 
@@ -2999,14 +2981,8 @@
   else:
     var
       typ: PType = nil
-<<<<<<< HEAD
-      diag: PAstDiag # the error diagnostic, if an error occurred
-
-    result.sons.setLen(n.len)
-=======
       diag: PAstDiag ## the error diagnostic, if an error occurred
 
->>>>>>> 1c9e91c4
     # only semantic checking for all elements, later type checking:
     for i, it in n.pairs:
       var elem: PType
@@ -3042,11 +3018,7 @@
     addSonSkipIntLit(result.typ, typ, c.idgen)
 
     var hasError = false
-<<<<<<< HEAD
-    template inheritError(n: PNode): PNode =
-=======
     template handleError(n: PNode): PNode =
->>>>>>> 1c9e91c4
       let x = n
       hasError = hasError or x.kind == nkError
       x
@@ -3056,17 +3028,10 @@
       let info = result[i].info
       case result[i].kind
       of nkRange:
-<<<<<<< HEAD
-        result[i][0] = inheritError fitNode(c, typ, result[i][0], info)
-        result[i][1] = inheritError fitNode(c, typ, result[i][1], info)
-      else:
-        result[i] = inheritError fitNode(c, typ, result[i], info)
-=======
         result[i][0] = handleError fitNode(c, typ, result[i][0], info)
         result[i][1] = handleError fitNode(c, typ, result[i][1], info)
       else:
         result[i] = handleError fitNode(c, typ, result[i], info)
->>>>>>> 1c9e91c4
 
     # wrap with the appropriate error (or none)
     if diag != nil:
