#
#
#           The Nim Compiler
#        (c) Copyright 2017 Andreas Rumpf
#
#    See the file "copying.txt", included in this
#    distribution, for details about the copyright.
#

## This module implements the following MIR passes:
## - the pass for injecting temporaries for unconsumed rvalues that have
##   destructors (``injectTemporaries``)
## - the 'switch' operation lowering (``lowerBranchSwitch``)
## - the pass for rewriting assignments into call to the respective
##   lifetime-tracking hooks
## - the pass for introducing copies for unowned values passed to ``sink``
##   parameters
## - the destructor (i.e. ``=destroy`` hook) injection
##
## Overview
## ========
##
## The injection of temporaries is required to prevent leaks. Only locations
## can be destroyed, so if the result of a procedure call is a resource that
## requires cleanup and is not directly consumed (by assigning it to a
## location or passing it to a ``sink`` argument), it is materialized into a
## temporary. The analysis of what requires destruction only takes entities
## (globals, locals, temporaries, etc.) into account that are explicitly
## defined in the code fragment (``MirTree``), so the changes performed by the
## temporary injection have to be visible to it.
##
## An analysis pass is performed that collects all entities that require
## destruction into an ``EntityDict``. These are: locals, temporaries, ``sink``
## parameters, and globals (with some exceptions). If a location has no
## type-bound ``=destroy`` hook (both user-provided and lifted), it is not
## included.
##
## .. note: for globals, only those that are not defined at module or
##          procedure scope and are not thread-local variables are collected.
##          Except for thread-local variables, the others are destroyed at the
##          end of the program.
##
## As an optimization, only entities for which it can't be statically proven
## that they don't contain a value at the end of their scope are collected.
##
## Next, an instance of a ``Values`` dictionary corresponding to the input
## code-fragment is created and initialized. For all arguments that appear in
## a consume context (e.g. passed to ``sink`` argument, assignment source)
## and for which the ownership status could not be resolved to either 'yes' or
## 'no' by ``analysis.computeValues``, a data-flow analysis is
## performed to figure out the status (see ``solveOwnership``).
##
## Using the now resolved ownership status of all expressions, the next
## analysis step computes which locations need to be destroyed via a destructor
## call (see ``computeDestructors``).
##
## As the last step, the assignment rewriting and destructor injection is
## performed, using the previously gathered data.
##
## For the assignment rewriting, if the source operand of an assignment is
## owned, a move is used instead of a copy.
##
## Ownership analysis
## ==================
##
## Reassigning or reading from a location through a handle that is not the
## owning one is **not** detected by the analysis. In the following case
## (assuming no cursor inference):
##
## .. code-block::nim
##
##   var a = @[1, 2]
##   let p = addr a
##
##   var b = a
##   b.add 3
##   doAssert p[][0] == 1
##
##   a = ... # force the earlier move to be destructive
##
## the analysis will detect `var b = a` to be the last usage of `a`,
## subsequently turning the assignment into a move and thus making the
## assertion fail with an ``IndexDefect``.
##
## Escaping temporaries
## ====================
##
## TODO: This problem is fixed now. Create tests and then remove this section
##
## There exists the general problem of both temporaries and rvalues escaping
## in the context of consumed arguments. Consider:
##
## .. code-block::nim
##
##   proc f_sink(x: sink Obj, y: int) = discard
##
##   f_sink(create(), callThatRaises()) # 1
##
##   var x = Obj()
##   f_sink(notLastUseOf x, callThatRaises()) # 2
##
##   var y = Obj()
##   f_sink(lastUseOf y, callThatRaises()) # 3
##
##   var z = Obj()
##   f_sink(lastUseOf z, callThatRaises()) # 4
##   z = Obj()
##
## For #1, the temporary injection pass recognizes that the result of
## ``create()`` is used in a consume context and thus doesn't inject a
## temporary. This then causes the value to leak when ``callThatRaises()``
## raises an exception. Note that the raising of an exception is only used
## as an example -- the same issue is present with all other unstructured
## control-flow (``return``, ``break``, etc.).
##
## Fixing this would require for the temporary injection pass to check if
## the consume is connected to the call on all control-flow paths and only
## then omit the temporary. A clean solution that introduces no duplication of
## logic would be to use the ``DataFlowGraph`` for this, but it is not yet
## available at that point.
##
## #2, #3, and #4 are variations of the same problem. Consume-argument handling
## happens concurrently to destructor injection and a communication channel
## between the two would be required in order to notify the destructor
## injection pass about the introduced temporaries.

# XXX: there exists an effect-related problem with the lifetime-tracking hooks
#      (i.e. ``=copy``, ``=sink``, ``=destroy``). The assignment rewriting and,
#      to some degree, the destructor injection can be seen as a
#      refinement/expansion/lowering and should thus not introduce (observable)
#      side-effects (mutation of global state, exceptional control-flow, etc.) --
#      it also violates the MIR specification. All three hooks are currently
#      allowed to have side-effects, which violates the aforementioned rules.
#      It also causes the concrete issue of cyclic dependencies: for example,
#      the move analyser uses data-flow analysis (which requires a control-flow
#      graph) in order to decide where to move and where to copy. If whether a
#      copy or move is used affects the control-flow graph, the move analyser
#      depends on its own output, which while possible to make work, would
#      likely introduce a large amount of complexity.
#      There are two possible solutions:
#      1. disallow lifetime-tracking hooks from having any side-effects
#      2. at least for the ``=copy`` and ``=sink`` hooks, each assignment
#         could be said to have the union of the effects from both hooks.
#         Those can be computed when generating the MIR code, as types and
#         their type-bound operations are already figured out at that point.
#         It's more complicated for ``=destroy`` hooks, since they are
#         injected rather than being the result of an expansion. The current
#         plan is to introduce the MIR concept of dedicated "scope finalizers",
#         which could be used to attach the effects gathered from all possible
#         destructor calls to

# XXX: not being able to rewrite an assignment into a call to the copy hook
#      because it is disabled is a semantic error, meaning that it should
#      be detected and reported during semantic analysis, not as part of
#      mid-end processing. Implementing this is not easily possible, however,
#      as it would either require duplicating the logic from ``analysis.nim``
#      for ``PNode`` AST (this is non-trivial) or somehow running the analysis
#      part of this module at the end of the second semantic pass
#      (``sempass2``).

import
  std/[
    algorithm,
    hashes,
    packedsets,
    strtabs,
    tables
  ],
  compiler/ast/[
    ast,
    lineinfos,
    types
  ],
  compiler/mir/[
    analysis,
    mirchangesets,
    mirconstr,
    mirtrees,
    sourcemaps,
    utils
  ],
  compiler/modules/[
    magicsys,
    modulegraphs
  ],
  compiler/front/[
    options,
    msgs
  ],
  compiler/sem/[
    aliasanalysis,
    liftdestructors,
    mirexec,
    sighashes
  ],
  compiler/utils/[
    cursors,
    idioms
  ]

# xxx: reports are a code smell meaning data types are misplaced
from compiler/ast/reports_sem import SemReport
from compiler/ast/report_enums import ReportKind

type
  AnalyseCtx = object
    cfg: DataFlowGraph
    graph: ModuleGraph

  EntityName = object
    ## A unique identifier for an entity in the context of a ``MirTree``,
    ## which is meant to be used as a ``Table`` or ``HashSet`` key.
    ##
    ## Internally, two integers are used: the first integer is the integer
    ## value of a name's node kind, while what the second integer represents
    ## depends on the entity kind.
    a: array[2, int]

  EntityInfo = object
    def: NodePosition ## the position of the 'def' for the entity
<<<<<<< HEAD
    scope: Slice[InstrPos]
      ## the span of instruction covering the location's alive range (but not
      ## more)
=======
    scope: Subgraph   ## the data-flow subgraph during which the entity exists
>>>>>>> 551174bd

  EntityDict = Table[EntityName, EntityInfo]
    ## Entity dictionary. Stores all entities relevant to destructor
    ## injection and the move analyser

  DestroyEntry = tuple
    scope: NodePosition ## the position of the enclosing 'scope' node
    pos: NodePosition   ## the position of the 'def' belonging to the entity
                        ## that requires destruction
    needsFinally: bool  ## whether the destructor needs to be placed in a
                        ## 'finally' clause

  AnalysisResults = object
    ## Bundled-up immutable state needed for assignment rewriting. Since
    ## they're immutable, ``Cursor``s are used in order to not copy
    # XXX: ideally, view types (i.e. ``lent``) would be used here
    v: Cursor[Values]
    entities: Cursor[EntityDict]
    destroy: Cursor[seq[DestroyEntry]]

  LocalDiagKind = enum
    ldkPassCopyToSink       ## a copy is introduced in a consume context
    ldkUnavailableTypeBound ## a type-bound operator is requested but not
                            ## available

  LocalDiag = object
    ## A temporary diagnostic representation that is later turned into a
    ## ``SemReport``
    pos: NodePosition ## the location of the report
    case kind: LocalDiagKind
    of ldkUnavailableTypeBound:
      op: TTypeAttachedOp
    of ldkPassCopyToSink:
      discard

const
  skipAliases = {tyGenericInst, tyAlias, tySink}
    ## the set of types to not consider when looking up a type-bound operator

iterator ritems[T](x: openArray[T]): lent T =
  ## Iterates and yields the items from the container `x` in reverse
  var i = x.high
  while i >= 0:
    yield x[i]
    dec i

func hash(x: EntityName): int =
  result = 0 !& x.a[0] !& x.a[1]
  result = !$result

func toName(n: MirNode): EntityName =
  ## Creates a unique representation for the entity the name node `n`
  ## references
  result.a[0] = n.kind.int
  result.a[1] =
    case n.kind
    of SymbolLike: n.sym.id
    of mnkTemp:    n.temp.int
    else:          unreachable(n.kind)

<<<<<<< HEAD
func getAliveRange(entities: EntityDict, name: EntityName, exists: var bool
                  ): Slice[InstrPos] =
  ## Returns the maximum span of data-/control-flow instructions that happen
  ## during the existence of the entity with the given `name`.
  ## `exists` is set to whether an entity with the given `name` is present
  ## in `entities`.
=======
func getAliveGraph(entities: EntityDict, name: EntityName, exists: var bool
                  ): Subgraph =
  ## Returns the data-flow sub-graph during which the entity `name` exists.
  ## `exists` is set to whether the entity is present in the dictionary.
>>>>>>> 551174bd
  let info =
    entities.getOrDefault(name, EntityInfo(def: NodePosition(-1)))

  exists = info.def != NodePosition(-1)
<<<<<<< HEAD
  if exists:
    result = info.scope
=======
  result = info.scope
>>>>>>> 551174bd

proc getVoidType(g: ModuleGraph): PType {.inline.} =
  g.getSysType(unknownLineInfo, tyVoid)

proc getOp*(g: ModuleGraph, t: PType, kind: TTypeAttachedOp): PSym =
  let t = t.skipTypes(skipForHooks)
  result = getAttachedOp(g, t, kind)
  if result == nil or result.ast.isGenericRoutine:
    # give up and find the canonical type instead:
    let h = sighashes.hashType(t, {CoType, CoDistinct})
    let canon = g.canonTypes.getOrDefault(h)
    if canon != nil:
      result = getAttachedOp(g, canon, kind)

func isNamed(tree: MirTree, val: OpValue): bool =
  ## Returns whether `val` is an lvalue that names a location derived from
  ## a named entity. For example, ``local.a.b`` is such a location.
  ## TODO: update the doc comment
  tree[tree.getRoot(val)].kind in {mnkLocal, mnkGlobal, mnkParam, mnkTemp}

func getDefEntity(tree: MirTree, n: NodePosition): NodePosition =
  assert tree[n].kind in DefNodes
  n + 1

# --------- compute routines ---------------

iterator nodesWithScope(tree: MirTree): (NodePosition, lent MirNode, Slice[NodePosition]) =
  ## Iterates over all nodes in `tree` and yields them together with the span
  ## of their enclosing scope
  var scopeStack: seq[Slice[NodePosition]]
  # the logic relies on the assumption that there exists a scope around
  # every 'def'

  # XXX: profiling showed that a significant amount of time is spent in
  #      ``computeSpan`` and adding elements to the `scopeStack`. An approach
  #      where a scope's span is only computed when needed might be better
  for i, n in tree.pairs:
    case n.kind
    of mnkScope:
      # start a new scope. The start and end node/token are not included in
      # the span
      let span = computeSpan(tree, i)
      scopeStack.add (span.a + 1)..(span.b - 1)
    of mnkEnd:
      if n.start == mnkScope:
        # leave the current scope:
        scopeStack.setLen(scopeStack.len - 1)

    else:
      yield (i, n, scopeStack[^1])

  #result.pos = p

<<<<<<< HEAD
func initEntityDict(tree: MirTree, cfg: ControlFlowGraph): EntityDict =
=======
func initEntityDict(tree: MirTree, dfg: DataFlowGraph): EntityDict =
>>>>>>> 551174bd
  ## Collects the names of all analysable locations relevant to destructor
  ## injection and the move analyser. This includes: locals, temporaries, sink
  ## parameters and, with some restrictions, globals.
  ##
  ## Only owning locations that store values representing *resources* are
  ## relevant, so locations with no destructor for their type (not a resource)
  ## and cursor locations (non-owning) are not include in the dictionary.
  for i, n, scope in nodesWithScope(tree):
    case n.kind
    of mnkDef, mnkDefUnpack:
      let entity = tree[getDefEntity(tree, i)]

      let t =
        case entity.kind
        of mnkParam:
          assert isSinkTypeForParam(entity.sym.typ)
          entity.sym.typ
        of mnkLocal, mnkGlobal:
          assert sfCursor notin entity.sym.flags
          entity.sym.typ
        of mnkTemp:
          entity.typ
        else:
          nil # not a location (e.g. a procedure)

      if t != nil and hasDestructor(t):
        let re = toName(entity)
        # XXX: a ``doAssert`` is only used here in order to always catch
        #      duplicate symbols incorrectly getting past ``transf``
        doAssert re notin result, "entity appears in a 'def' multiple times"
<<<<<<< HEAD
        # don't include the def statement itself in the scope, so that the
        # statement's control-flow effects don't interfere...
        var scope = cfg.rangeFor((i+1) .. scope.b)
        if entity.kind == mnkParam or tree[i, 1].kind != mnkNone:
          # ... but make sure that the 'def' instruction is included
          # XXX: not pretty, but works for now. Explicit start and end
          #      instruction delimiting the lifetime of locations in the
          #      DFG are going to allow for a cleaner solution
          scope.a -= 1
        result[re] = EntityInfo(def: i, scope: scope)
=======
        # don't include the data-flow operations preceding the def
        result[re] = EntityInfo(def: i, scope: subgraphFor(dfg, i .. scope.b))
>>>>>>> 551174bd

    else:
      discard

<<<<<<< HEAD
func computeOwnership(tree: MirTree, cfg: ControlFlowGraph, values: Values,
                      entities: EntityDict, lval: Path, start: InstrPos
                     ): Owned =
  case tree[lval.root].kind
  of mnkDeref, mnkDerefView, mnkConst:
    # * derefs reaching here means that they couldn't be resolved
    # * handles to constant locations are never owning
    Owned.no
  of mnkLiteral:
    # literals can be moved (although not destructively)
=======
func computeOwnership(tree: MirTree, cfg: DataFlowGraph, values: Values,
                      entities: EntityDict, lval: LvalueExpr, pos: NodePosition
                     ): Owned =
  case tree[lval.root].kind
  of mnkObjConstr, mnkConstr, mnkMagic, mnkCall:
    # all values derived from a constructor-operation that reach here are
    # guaranteed to own (see ``analyser.computeValues``).
>>>>>>> 551174bd
    Owned.yes
  of mnkLocal, mnkParam, mnkGlobal, mnkTemp:
    # only entities that are relevant for destructor injection have an entry in
    # `entities`. Those that don't also can't be consumed (because we either
    # can't reason about them or they're non-owning locations), so values
    # derived from them are treated as non-owning
    # TODO: this currently also includes the ``result`` variable. It's possible
    #       to analyse it too -- we just need to make sure to treat an
    #       otherwise last-read as not a last-read if it is connected to a
    #       procedure exit. A slightly different approach would be to add a
    #       pseudo-use at the end of the body and make all procedure exits
    #       visit it first
    var exists = false
<<<<<<< HEAD
    let aliveRange = entities.getAliveRange(toName(tree[lval.root]), exists)
    if exists and not isCursor(tree, lval) and
       isLastRead(tree, cfg, values, aliveRange, lval, start):
=======
    let subgraph = entities.getAliveGraph(toName(tree[lval.root]), exists)

    if exists and isLastRead(tree, cfg, values, subgraph, lval,
                             cfg.find(pos)):
>>>>>>> 551174bd
      Owned.yes
    else:
      Owned.no
  else:
    unreachable()

func solveOwnership(tree: MirTree, cfg: DataFlowGraph, values: var Values,
                    entities: EntityDict) =
  ## Computes for all lvalues used in consume context whether they're owning
  ## or not. `values` is updated with the results.
  # search for 'consume' instructions and compute for their operands whether
  # it's a handle that owns the location's value
  for i, op, opr in cfg.instructions:
    if op == opConsume:
      if hasDestructor(tree[opr].typ):
        # unresolved onwership status and has a destructors
        values.setOwned(opr):
          computeOwnership(tree, cfg, values, entities,
<<<<<<< HEAD
                           computePath(tree, NodePosition opr), i+1)
      else:
        # later analysis expects the status to be set for all lvalues
        # appearing in consume contexts. Use `no`, but `yes` would work
        # too
        values.setOwned(opr): Owned.no
=======
                           values.toLvalue(opr), i + 1)
>>>>>>> 551174bd

    else:
      discard "nothing to do"

type DestructionMode = enum
  demNone    ## location doesn't need to be destroyed because it contains no
             ## value when control-flow exits the enclosing scope
  demNormal  ## the location contains a value when the scope is exited via
             ## structured control-flow
  demFinally ## the location contains a value when the scope is exited via
             ## unstructured control-flow

<<<<<<< HEAD
func requiresDestruction(tree: MirTree, cfg: ControlFlowGraph, values: Values,
                         span: Slice[InstrPos], def: NodePosition,
                         entity: MirNode): DestructionMode =
  template computeAlive(loc, op: untyped): untyped =
    computeAlive(tree, cfg, values, span, loc, op)
=======
func requiresDestruction(tree: MirTree, cfg: DataFlowGraph, values: Values,
                         span: Subgraph, def: Operation, entity: MirNode
                        ): DestructionMode =
  template computeAlive(loc: untyped, op: untyped): untyped =
    computeAlive(tree, cfg, values, span, loc, op)

  # XXX: a 'def' is not an operation. It defines an entity, optionally with a
  #      starting value, but doesn't produce a value itself
>>>>>>> 551174bd

  let r =
    case entity.kind
    of mnkParam, mnkLocal, mnkGlobal:
<<<<<<< HEAD
      computeAlive(entity.sym, computeAliveOp[PSym])
=======
      # ``sink`` parameter locations always start with an initial value
      computeAlive(entity.sym, computeAliveOp[PSym])

>>>>>>> 551174bd
    of mnkTemp:
      # unpacked tuples don't need to be destroyed because all elements are
      # moved out of them
      if tree[def].kind != mnkDefUnpack:
        computeAlive(entity.temp, computeAliveOp[TempId])
      else:
        (alive: false, escapes: false)
    else:
      unreachable(entity.kind)

  result =
    if r.escapes: demFinally
    elif r.alive: demNormal
    else:         demNone

func computeDestructors(tree: MirTree, cfg: DataFlowGraph, values: Values,
                        entities: EntityDict): seq[DestroyEntry] =
  ## Computes and collects which locations present in `entities` need to be
  ## destroyed at the exit of their enclosing scope in order to prevent the
  ## values they still store from staying alive.
  ##
  ## Special handling is required if the scope is exited via unstructured
  ## control-flow while the location is still alive (its value is then said
  ## to "escape")
  var needsFinally: PackedSet[NodePosition]

  for _, info in entities.pairs:
    let
      def = info.def ## the position of the entity's definition
<<<<<<< HEAD
      entity = tree[getDefEntity(tree, def)]

    if entity.kind == mnkGlobal and
       doesGlobalEscape(tree, info.scope, info.scope.a, entity.sym):
=======
      start = info.def
      entity = tree[getDefEntity(tree, def)]
      scope = info.scope
      scopeStart = findParent(tree, def, mnkScope)


    if entity.kind == mnkGlobal and
       doesGlobalEscape(tree, scope, cfg.find(start), entity.sym):
>>>>>>> 551174bd
      # TODO: handle escaping globals. Either report a warning, an error, or
      #       defer destruction of the global to the end of the program
      discard

    case requiresDestruction(tree, cfg, values, info.scope, def, entity)
    of demNormal:
      result.add (scopeStart, def, false)
    of demFinally:
      needsFinally.incl scopeStart
      result.add (scopeStart, def, true)
    of demNone:
      discard

  # second pass: if at least one destructor call in a scope needs to use a
  # finalizer, all do. Update the entries accordingly
  for it in result.mitems:
    if it.scope in needsFinally:
      it.needsFinally = true

# --------- analysis routines --------------

<<<<<<< HEAD
func isAlive(tree: MirTree, cfg: ControlFlowGraph, v: Values,
             entities: EntityDict, val: Path, at: InstrPos): bool =
  ## Computes if `val` refers to a location that contains a value when
  ## `at` in the DFG is reached.
  let root = val.root
=======
func isAlive(tree: MirTree, cfg: DataFlowGraph, v: Values,
             entities: EntityDict, val: Lvalue): bool =
  ## Computes if `val` refers to a location that contains a value at the point
  ## in time where `val` is computed
  let
    pos = NodePosition(val)
    root = v.getRoot(OpValue val)
>>>>>>> 551174bd

  case tree[root].kind
  of mnkLocal, mnkParam, mnkGlobal, mnkTemp:
    let scope =
      # XXX: the way the ``result`` variable is detected here is a hack. It
      #      should be treated as any other local in the context of the MIR
      if tree[root].kind in SymbolLike and tree[root].sym.kind == skResult:
<<<<<<< HEAD
        cfg.rangeFor(NodePosition(0) .. NodePosition(tree.high))
=======
        cfg.subgraphFor(NodePosition(0) .. NodePosition(tree.high))
>>>>>>> 551174bd
      else:
        var exists: bool
        let s = entities.getAliveGraph(toName(tree[root]), exists)
        if exists: s
        else:      return true # not something we can analyse -> assume alive

<<<<<<< HEAD
    if at-1 in scope: isAlive(tree, cfg, v, scope, val, at)
    else:             false
=======
    let start = cfg.find(pos)
    # if the location is not assigned an initial value on definition, `start`
    # may come before the alive subgraph
    if start <= scope.a:
      false # the location cannot be alive
    else:
      isAlive(tree, cfg, v, scope, (NodePosition root, pos), start)
>>>>>>> 551174bd
  else:
    # something that we can't analyse (e.g. a dereferenced pointer). We have
    # to be conservative and assume that the location the lvalue names already
    # stores a value
    true

<<<<<<< HEAD
func needsReset(tree: MirTree, cfg: ControlFlowGraph, ar: AnalysisResults,
                src: Path, at: InstrPos): bool =
=======
func needsReset(tree: MirTree, cfg: DataFlowGraph, ar: AnalysisResults,
                src: Lvalue): bool =
>>>>>>> 551174bd
  ## Computes whether a reset needs to be injected for `src` in order to
  ## prevent the current value the underlying location contains from being
  ## observed. `at` is the DFG position to compute this information at.
  ##
  ## This is relevant for when ownership of a value is transferred, as the
  ## transferral doesn't imply a change to neither the previous owner
  ## (location) nor the value itself. As long as the location is not observed
  ## to still contain the value it now no longer owns, this is not a problem.
  ## If it can't be proven that the unowned value is observed (which could
  ## cause problems like, for example, double-frees), the location is
  ## explicitly reset (i.e. the value removed from it).
  let root = src.root
  # XXX: the way the ``result`` variable is detected here is a hack. It
  #      should be treated as any other local in the context of MIR. The
  #      fact that the result variable is potentially used outside the
  #      procedure's body should be encoded by inserting a special 'use'
  #      operation that has a control-flow dependency on *all* other
  #      operations
  if tree[root].kind in SymbolLike and tree[root].sym.kind == skResult:
    return true

  let info = getOrDefault(ar.entities[], toName(tree[root]),
<<<<<<< HEAD
                          EntityInfo(def: NodePosition -1))

  if info.def == NodePosition(-1):
    # the entity needs can't be reasoned about in the current context -> assume
    # that it needs to be reset
    return true

  let res = isLastWrite(tree, cfg, ar.v[], info.scope, src, at)
=======
                          EntityInfo(def: NodePosition(-1)))

  if info.def == NodePosition(-1):
    # the location is not local to the current context -> assume that it needs
    # to be reset
    return true

  let res = isLastWrite(tree, cfg, ar.v[], info.scope,
                        toLvalue(ar.v[], OpValue src),
                        cfg.find(NodePosition(src) + 2))
  # +1 to get to the write context, another +1 to skip it
>>>>>>> 551174bd

  if res.result:
    if res.escapes or res.exits:
      let def = info.def
      assert tree[def].kind in DefNodes

      # check if there exists a destructor call that would observe the
      # location's value:
      for it in ar.destroy[].items:
        if def == it.pos:
          if (it.needsFinally and res.escapes) or res.exits:
            # there exists a destructor call for the location -> the current
            # value is observed
            return true

          # no need to continue searching
          break

    # no mutation nor destructor call observes the current value -> no reset
    # is needed
    result = false
  else:
    # the presence of the value is observed -> a reset is required
    result = true

func isOwned(tree: MirTree, v: Values, n: NodePosition): Owned =
  ## Returns whether expression `n` is owning.
  case tree[n].kind:
  of LvalueExprKinds - {mnkDeref, mnkDerefView}:
    v.owned(OpValue n)
  of mnkDeref, mnkDerefView:
    Owned.no
  of mnkLiteral, mnkProc, mnkType:
    Owned.yes
  of mnkConv, mnkStdConv, mnkCast, mnkAddr, mnkView, mnkToSlice:
    # the result of these operations is not an owned value
    Owned.no
  of mnkConstr, mnkCall, mnkMagic, mnkObjConstr:
    Owned.yes
  of AllNodeKinds - ExprKinds:
    unreachable(tree[n].kind)

# ------- code generation routines --------

template buildVoidCall(bu: var MirBuilder, prc: PSym, body: untyped) =
  bu.subTree mnkVoid:
    bu.buildCall prc, getVoidType(graph):
      body

proc genWasMoved(bu: var MirBuilder, graph: ModuleGraph, target: Value) =
  bu.subTree MirNode(kind: mnkVoid):
    bu.buildMagicCall mWasMoved, getVoidType(graph):
      bu.emitByName(target, ekKill)

proc genDestroy*(bu: var MirBuilder, graph: ModuleGraph, target: Value) =
  let destr = getOp(graph, target.typ, attachedDestructor)

  bu.buildVoidCall(destr):
    bu.emitByName(target, ekMutate)

proc genInjectedSink(bu: var MirBuilder, graph: ModuleGraph,
                     dest, source: Value) =
  ## Generates either a call to the ``=sink`` hook, or (if none exists), a
  ## sink emulated via a destructor-call + bitwise-copy.
  let op = getOp(graph, dest.typ, attachedSink)
  if op != nil:
    bu.buildVoidCall(op):
      bu.emitByName(dest, ekMutate)
      bu.emitByVal source
  else:
    # without a sink hook, a ``=destroy`` + blit-copy is used
    genDestroy(bu, graph, dest)
    bu.asgn dest, source

proc genSinkFromTemporary(bu: var MirBuilder, graph: ModuleGraph,
                          dest, source: Value) =
  ## Similar to ``genInjectedSink`` but generates code for destructively
  ## moving the source operand into a temporary first.
  let tmp = bu.materialize(source)
  genWasMoved(bu, graph, source)
  genInjectedSink(bu, graph, dest, tmp)

proc genCopy(bu: var MirBuilder, graph: ModuleGraph,
             dst, src: Value, maybeCyclic: bool) =
  ## Emits a ``=copy`` hook call with `dst`, `src`, and (if necessary)
  ## `maybeCyclic` as the arguments
  let
    t  = dst.typ
    op = getOp(graph, t, attachedAsgn)
  assert op != nil

  bu.buildVoidCall(op):
    bu.emitByName(dst, ekMutate)
    bu.emitByVal src

    if graph.config.selectedGC == gcOrc and
        cyclicType(t.skipTypes(skipAliases + {tyDistinct}), graph):
      # pass whether the copy can potentially introduce cycles as the third
      # parameter:
      bu.emitByVal literal(boolLit(graph, unknownLineInfo, maybeCyclic))

func destructiveMoveOperands(bu: var MirBuilder, tree: MirTree,
                             src: NodePosition
                            ): tuple[src, clear: Value] =
  ## Creates the bindings for the operands to use for a destructive move.
  let x = NodePosition skipConversions(tree, OpValue src)
  if x == src:
    # nothing was skipped, the same binding can be used
    let r = bu.bindMut(tree, x)
    (r, r)
  else:
    # use the skipped expression for clearing, the original one as
    # the assignment source
    (bu.bindImmutable(tree, src), bu.bindMut(tree, x))

proc expandAsgn(tree: MirTree, ctx: AnalyseCtx, ar: AnalysisResults,
                stmt: NodePosition, pos: InstrPos,
                c: var Changeset) =
  ## Expands an assignment into either a copy, move, or destructive move.
  ## `stmt` is the assignment statement node and `pos` is the 'def' data-flow
  ## instruction corresponding to it.
  let
    dest = NodePosition operand(tree, stmt, 0)
    source = NodePosition operand(tree, stmt, 1)
    sourcePath = computePath(tree, source)
    destPath   = computePath(tree, dest)
    relation   = compare(tree, sourcePath, destPath)

  if relation.isSame:
    # a self-assignment -> elide
    c.remove(tree, stmt)
  elif isOwned(tree, ar.v[], source) == Owned.yes:
    # we own the source value -> sink
    if true:
      let fromLvalue = isNamed(tree, OpValue source)

      if tree[stmt].kind != mnkInit and
         isAlive(tree, ctx.cfg, ar.v[], ar.entities[], destPath, pos):
        # there already exists a value in the destination location -> use the
        # sink operation
        if fromLvalue:
          c.replaceMulti(tree, stmt, bu):
            let a = bu.bindMut(tree, dest)
            if isAPartOfB(relation) != no:
              # this is a potential part-to-whole assignment, e.g.: ``x = x.y``.
              # We need to move the source value into a temporary first, as
              # ``=sink`` would otherwise destroy ``x`` first, also destroying
              # ``x.y`` in the process
              let b = bu.bindImmutable(tree, source)
              genSinkFromTemporary(bu, ctx.graph, a, b)
            elif needsReset(tree, ctx.cfg, ar, sourcePath, pos):
              # a sink from a location that needs to be reset after the move
              # (i.e., a destructive move)
              let (b, clear) = bu.destructiveMoveOperands(tree, source)
              genInjectedSink(bu, ctx.graph, a, b)
              genWasMoved(bu, ctx.graph, clear)
            else:
              # a sink from a location that doesn't need to be cleared after
              let b = bu.bindImmutable(tree, source)
              genInjectedSink(bu, ctx.graph, a, b)

        else:
          # this is a bit hack-y, but in order to support changes within the
          # second operand's tree, the assignment is not replaced as a whole
          # but rather turned into a def statement. ``a.x = f(arg 1)`` becomes:
          #   def _1 = f(arg 1)
          #   bind_mut _2 = a.x
          #   =sink(name _2, arg _1)
          # XXX: this is going to become cleaner once `mirgen` handles most of
          #      the sink-related transformations
          var tmp: Value
          c.changeTree(tree, stmt, MirNode(kind: mnkDef))
          c.replaceMulti(tree, dest, bu):
            # replace the destination operand with the name of a newly
            # allocated temporary
            tmp = bu.allocTemp(tree[source].typ)
            bu.use tmp

          c.insert(tree, tree.sibling(stmt), stmt, bu):
            # the value is only accessible through the source expression, a
            # destructive move is not required
            let a = bu.bindMut(tree, dest)
            genInjectedSink(bu, ctx.graph, a, tmp)

      else:
        # the destination location doesn't contain a value yet (which would
        # need to be destroyed first otherwise) -> a bitwise copy can be used
        if fromLvalue and needsReset(tree, ctx.cfg, ar, sourcePath, pos):
          # we don't need to check for part-to-whole assignments here, because
          # if the destination location has no value, so don't locations derived
          # from it, in which case it doesn't matter when the reset happens
          # XXX: the reset could be omitted for part-to-whole assignments
          c.replaceMulti(tree, stmt, bu):
            let
              a          = bu.bindMut(tree, dest)
              (b, clear) = bu.destructiveMoveOperands(tree, source)
            bu.asgn a, b
            genWasMoved(bu, ctx.graph, clear)

        else:
          # no hook call nor destructive move is required
          discard

  else:
    # the source value isn't owned -> copy
    c.replaceMulti(tree, stmt, bu):
      # copies to locals or globals can't introduce cyclic structures, as
      # those are standlone and not part of any other structure
      let maybeCyclic =
        tree[dest].kind notin {mnkLocal, mnkTemp, mnkParam, mnkGlobal}
      let
        a = bu.bindMut(tree, dest)
        b = bu.inline(tree, source)

      genCopy(bu, ctx.graph, a, b, maybeCyclic)

proc expandDef(tree: MirTree, ctx: AnalyseCtx, ar: AnalysisResults,
               at: NodePosition, pos: InstrPos, c: var Changeset) =
  ## Depending on whether the source can be moved out of, either rewrites the
  ## 'def' at `at` into a call to the ``=copy`` hook or into a destructive
  ## move. If the source can be moved out of non-destructively, nothing is
  ## changed. `src` is the data-flow instruction
  let
    dest   = NodePosition tree.operand(at, 0)
    source = NodePosition tree.operand(at, 1)
  case isOwned(tree, ar.v[], source)
  of Owned.no:
    # a copy is required. Transform ``def x = a.b`` into:
    #   def x
    #   bind _1 = a.b
    #   =copy(name x, arg _1)
    c.replace(tree, source): MirNode(kind: mnkNone)
    c.insert(tree, tree.sibling(at), source, bu):
      let
        a = bu.bindMut(tree, dest)
        b = bu.inline(tree, source)
      # the destination can only be a cell-like location (local, global,
      # etc.), no cycle can possibly be introduced
      genCopy(bu, ctx.graph, a, b, false)
  of Owned.yes:
    if isNamed(tree, OpValue source) and
       needsReset(tree, ctx.cfg, ar, computePath(tree, source), pos):
      # the value can be moved, but the location needs to be reset. Transform
      # ``def x = a.b`` into:
      #   bind_mut _1 = a.b
      #   def x = _1
      #   wasMoved(name x)
      var tmp, clear: Value
      c.insert(tree, at, source, bu):
        (tmp, clear) = bu.destructiveMoveOperands(tree, source)
      c.replace(tree, source): tmp.node
      c.insert(tree, tree.sibling(at), source, bu):
        genWasMoved(bu, ctx.graph, clear)
  else:
    unreachable()

proc consumeArg(tree: MirTree, ctx: AnalyseCtx, ar: AnalysisResults,
                expr: NodePosition, src: OpValue, pos: InstrPos,
                c: var Changeset) =
  ## Injects the reset logic for the underlying location of lvalues passed to
  ## sink parameters or the ``raise`` statement. This is only necessary if
  ## there's a destructor call that needs to be disarmed -- if there's nothing
  ## to disarm, no reset logic is emitted.
  ##
  ## `expr` is the call, construction, or ``raise`` argument expression that
  ## the consume is part of; `src` is the consumed lvalue; and `pos` is the
  ## data-flow instruction correspondig to the consume operation.
  assert tree[expr].kind in ExprKinds
  if isNamed(tree, src) and
     needsReset(tree, ctx.cfg, ar, computePath(tree, NodePosition src),
                pos + 1):
    let stmt = tree.parent(expr)

    if (tree[expr].kind == mnkCall and geRaises in tree[expr].effects) or
       (tree[expr].kind == mnkMagic and tree[expr].magic in magicsThatCanRaise):
      # the consumer raises, meaning that resetting the consumed-from location
      # cannot happen *after* the statement. The source location's value is
      # first assigned to a temporary and then the source is reset
      var tmp: Value
      c.insert(tree, stmt, NodePosition src, bu):
        let v = bu.bindMut(tree, NodePosition src)
        tmp = bu.materialize(v)
        genWasMoved(bu, ctx.graph, v)

      # replace the argument with the injected temporary:
      c.replaceMulti(tree, NodePosition src, bu):
        bu.use tmp
    else:
      # the reset can happen after the statement
      c.insert(tree, tree.sibling(stmt), NodePosition src, bu):
        let v = bu.bindMut(tree, NodePosition src)
        genWasMoved(bu, ctx.graph, v)

proc isUsedForSink(tree: MirTree, stmt: NodePosition): bool =
  ## Tests whether the definition statement is something produced for sink
  ## parameter handling.
  assert tree[stmt].kind in {mnkDef, mnkDefUnpack}
  let def = tree.operand(stmt, 0)
  if tree[def].kind != mnkTemp:
    # only temporaries are used for sink handling
    return

  # look for whether the temporary is used as a 'consume' node's operand,
  # but do reduce the amount of work by not searching beyond the
  # temporary's lifetime
  # HACK: this detection relies on the code shapes ``mirgen`` currently
  #       emits for sink parameters and is thus very brittle. The proper
  #       solution is to mark through a side channel the statement as being
  #       generated for a sink parameter
  var
    n = tree.sibling(stmt)
    depth = 0
  while n < NodePosition tree.len:
    case tree[n].kind
    of mnkConsume:
      let x = tree.operand(n)
      if tree[x].kind == mnkTemp and tree[x].temp == tree[def].temp:
        # the temporary is used for sink parameter passing
        result = true
        break
    of mnkScope:
      inc depth
    of mnkEnd:
      if tree[n].kind == mnkScope:
        dec depth
        if depth < 0:
          # the end of the temporary's surrounding scope is reached
          break
    else:
      discard

    inc n

proc checkCopy(graph: ModuleGraph, tree: MirTree, expr: NodePosition,
               diags: var seq[LocalDiag]) =
  let op = getOp(graph, tree[expr].typ, attachedAsgn)
  if sfError in op.flags:
    diags.add LocalDiag(pos: expr,
                        kind: ldkUnavailableTypeBound,
                        op: attachedAsgn)

proc rewriteAssignments(tree: MirTree, ctx: AnalyseCtx, ar: AnalysisResults,
                        diags: var seq[LocalDiag], c: var Changeset) =
  ## Rewrites assignments to locations into calls to either the ``=copy``
  ## or ``=sink`` hook (see ``expandAsgn`` for more details), using the
  ## previously computed ownership information to decide.
  ##
  ## Also injects the necessary location reset logic for lvalues passed to
  ## 'consume' argument sinks.
  for i, opc, val in ctx.cfg.instructions:
    if opc == opConsume and hasDestructor(tree[val].typ):
      # disarm the destructors for locations of which the value is consumed
      # but that are reassigned or destroyed after
      let parent = tree.parent(NodePosition val)

      case tree[parent].kind
      of mnkConsume:
        # we must be processing a call/construction argument
        consumeArg(tree, ctx, ar, tree.parent(parent), val, i, c)
      of mnkRaise:
        consumeArg(tree, ctx, ar, NodePosition val, val, i, c)
      of mnkAsgn, mnkInit, mnkDef, mnkDefUnpack:
        # assignments are handled separately
        discard
      else:
        unreachable(tree[parent].kind)
    elif opc == opDef and hasDestructor(tree[val].typ):
      # where necessary, rewrite assignments into moves, destructive moves,
      # and copies
      let stmt = tree.parent(NodePosition val)

      case tree[stmt].kind
      of mnkDef, mnkDefUnpack:
        let src = NodePosition tree.operand(stmt, 1)
        # ignore definitions with no initializer
        if tree[src].kind != mnkNone:
          if isOwned(tree, ar.v[], src) == Owned.no:
            checkCopy(ctx.graph, tree, src, diags)
            # emit a warning for copies-to-sink
            if isUsedForSink(tree, stmt):
              diags.add LocalDiag(kind: ldkPassCopyToSink,
                                  pos: src)
          expandDef(tree, ctx, ar, stmt, i, c)
      of mnkAsgn, mnkInit:
        let src = NodePosition tree.operand(stmt, 1)
        if isOwned(tree, ar.v[], src) == Owned.no:
          checkCopy(ctx.graph, tree, src, diags)
        expandAsgn(tree, ctx, ar, stmt, i, c)
      else:
        # e.g., output arguments to procedures
        discard "ignore"

# --------- destructor injection -------------

<<<<<<< HEAD
type DestroyEntry = tuple
  pos: NodePosition   ## the position of the 'def' belonging to the entity that
                      ## requires destruction
  scope: NodePosition ## the position of the enclosing 'scope'

proc injectDestructorsInner(bu: var MirBuilder, orig: MirTree, graph: ModuleGraph,
=======
proc injectDestructorsInner(buf: var MirTree, orig: MirTree, graph: ModuleGraph,
>>>>>>> 551174bd
                            entries: openArray[DestroyEntry]) =
  ## Generates a destructor call for each item in `entries`, using `buf` as the
  ## output.
  for it in ritems(entries):
    let def = getDefEntity(orig, it.pos)
    let t =
      case orig[def].kind
      of SymbolLike: orig[def].sym.typ
      of mnkTemp:    orig[def].typ
      else:          unreachable()

    bu.buildVoidCall(getOp(graph, t, attachedDestructor)):
      bu.emitByName(Value(node: orig[def]), ekMutate)

proc injectDestructors(tree: MirTree, graph: ModuleGraph,
                       destroy: seq[DestroyEntry], c: var Changeset) =
  ## Injects a destructor call for each entity in the `destroy` list, in the
  ## entities reverse order they are defined. That is the entity defined last
  ## is destroyed first
  if destroy.len == 0:
    # nothing to do
    return

  var
    entries = destroy
    needsFinally: PackedSet[NodePosition]

  # first pass: gather which scopes need to be wrapped in a ``finally``
  for it in destroy.items:
    assert tree[it.scope].kind == mnkScope
    if it.needsFinally:
      needsFinally.incl it.scope

  # sort the entries by scope (first-order) and position (second-order) in
  # ascending order. Do this before moving the definitions, as `entries` would
  # have no defined order otherwise (which could change the relative order
  # of the moved definitions)
  sort(entries, proc(x, y: auto): int =
    result = ord(x.scope) - ord(y.scope)
    if result == 0:
      result = ord(x.pos) - ord(y.pos)
  )

  iterator scopeItems(e: seq[DestroyEntry]): Slice[int] {.inline.} =
    ## Partitions `e` using the `scope` field and yields the slice of each
    ## partition
    var
      scopePos = e[0].scope
      start = 0

    # the loop is written in such a way as that ``yield`` is only needed once
    for i in 1..e.len:
      if i == e.len or e[i].scope != scopePos:
        yield start .. (i - 1)
        if i < e.len:
          scopePos = e[i].scope
          start = i

  # second pass: inject the destructors and place them inside a ``finally``
  # clause if necessary
  for s in scopeItems(entries):
    let
      scopeStart = entries[s.a].scope
      useFinally = scopeStart in needsFinally
      source = scopeStart
        ## the node to inherit the origin information from

    if useFinally:
      # start a 'finally' at the beginning of the scope:
      c.insert(tree, scopeStart + 1, source, buf):
        buf.add MirNode(kind: mnkTry, len: 1)
        buf.add MirNode(kind: mnkStmtList)

    # insert at the scope's end node
    c.insert(tree, findEnd(tree, scopeStart), source, buf):
      if useFinally:
        buf.add endNode(mnkStmtList) # close the body of the 'try' clause
        buf.subTree MirNode(kind: mnkFinally):
          # there's no need for opening a new scope -- we use a statement-list
          # instead
          buf.subTree MirNode(kind: mnkStmtList):
            injectDestructorsInner(buf, tree, graph,
                                   toOpenArray(entries, s.a, s.b))

        buf.add endNode(mnkTry)
      else:
        injectDestructorsInner(buf, tree, graph,
                               toOpenArray(entries, s.a, s.b))

proc lowerBranchSwitch(bu: var MirBuilder, body: MirTree, graph: ModuleGraph,
                       idgen: IdGenerator, op: Operation) =
  ## Lowers a 'switch' operation into a simple discriminant assignment plus
  ## the logic for destroying the previous branch (if necessary)
  assert body[op].kind == mnkSwitch

  let
    target = operand(body, NodePosition op, 0)
    objType = body[target].typ
    typ = body[target].field.typ

  assert body[target].kind == mnkPathVariant

  let
    a = bu.wrapMutAlias(typ):
      # bind the discriminator lvalue, not the variant lvalue
      bu.subTree MirNode(kind: mnkPathNamed, typ: typ, field: body[target].field):
        bu.emitFrom(body, NodePosition body.operand(target))
    b = bu.inline(body, NodePosition body.operand(NodePosition op, 1))

  # check if the object contains fields requiring destruction:
  if hasDestructor(objType):
    # XXX: we are only interested in if the *record-case* contains fields
    #      requiring destruction, not the whole *object*. If none of the
    #      branches requires destruction, but the enclosing object does,
    #      we're creating an empty destructor here
    # XXX: in general, I think it'd make sense to change how variant objects
    #      are represented in the compiler. An early idea:
    #      - lift the record-case into its own object, using a dedicated
    #        "variant object" type
    #      - also, lift each branch that has more than one field into it's own
    #        ``object`` type
    #      together, these steps would greatly simplify both interacting with
    #      variant objects and attaching extra data to them (such as a
    #      destructor).
    #      Depending on how it's implemented, this approach has issues with
    #      field alignment, however.
    let branchDestructor = produceDestructorForDiscriminator(
                            graph, objType,
                            body[target].field,
                            unknownLineInfo, idgen
                           )

    let
      boolTyp = graph.getSysType(unknownLineInfo, tyBool)

    # XXX: comparing the discrimant values here means that the branch is
    #      destroyed even if the branch doesn't change. This differs from
    #      the VM's behaviour. There, the branch is only reset if it's
    #      actually changed
    var val = bu.wrapTemp(boolTyp):
      bu.buildMagicCall(getMagicEqForType(typ), boolTyp):
        bu.emitByVal a
        bu.emitByVal b

    val = bu.wrapTemp(boolTyp):
      bu.buildMagicCall mNot, boolTyp:
         bu.emitByVal val

    bu.subTree mnkIf:
      bu.use val
      # ``=destroy`` call:
      bu.buildVoidCall(branchDestructor):
        # pass the original variant access to the destroy call
        bu.subTree mnkName:
          bu.subTree MirNode(kind: mnkTag, effect: ekInvalidate):
            bu.emitFrom(body, NodePosition target)

  else:
    # the object doesn't need destruction, which means that neither does one
    # of the branches. We can just change the discriminant
    # XXX: this differs from what the VM does. For the VM, switching branches
    #      resets the memory of the record-case back to zero, independent of
    #      whether a branch contains managed memory or not
    discard

  # generate the ``discriminant = newValue`` assignment:
  bu.asgn(a, b)

proc reportDiagnostics(g: ModuleGraph, tree: MirTree, sourceMap: SourceMap,
                       owner: PSym, diags: var seq[LocalDiag]) =
  ## Reports all diagnostics in `diags` as ``SemReport``s and clear the list
  for diag in diags.items:
    let ast = sourceMap[tree[diag.pos].info]
    let rep =
      case diag.kind
      of ldkUnavailableTypeBound:
        SemReport(kind: rsemUnavailableTypeBound,
                  typ: tree[diag.pos].typ,
                  str: AttachedOpToStr[diag.op],
                  ast: ast,
                  sym: owner)
      of ldkPassCopyToSink:
        SemReport(kind: rsemCopiesToSink, ast: ast)

    localReport(g.config, ast.info, rep)

func shouldInjectDestructorCalls*(owner: PSym): bool =
  # only inject destructor calls if the owner is not a generated OP (e.g. a
  # generated ``=destroy``) and also not an ``.inline`` iterator
  result =
     {sfInjectDestructors, sfGeneratedOp} * owner.flags == {sfInjectDestructors} and
     (owner.kind != skIterator or not isInlineIterator(owner.typ))

proc injectDestructorCalls*(g: ModuleGraph; idgen: IdGenerator; owner: PSym;
                            tree: var MirTree, sourceMap: var SourceMap) =
  ## The ``injectdestructors`` pass entry point. The pass is made up of
  ## multiple sub-passes, hence the mutable `tree` and `sourceMap` (as opposed
  ## to returning a ``Changeset``).
  ##
  ## For now, semantic errors and other diagnostics related to lifetime-hook
  ## usage are also reported here.

  template apply(c: Changeset) =
    ## Applies the changeset `c` to `tree`.
    apply(tree, prepare(c))

  # apply the first batch of passes:
  block:
    var changes = initChangeset(tree)
    # the VM implements branch switching itself - performing the lowering for
    # code meant to run in it would be harmful
    # FIXME: discriminant assignment lowering also needs to be disabled for
    #        when generating code running at compile-time (e.g. inside a
    #        macro)
    # XXX: the lowering is *always* necessary, as the destructors for
    #      fields inside switched-away-from branches won't be called
    #      otherwise
    # TODO: make the branch-switch lowering a separate and standalone pass --
    #       it's not directly related to the rest of the processing here
    if g.config.backend != backendNimVm:
      for i, n in tree.pairs:
        if n.kind == mnkSwitch:
          changes.replaceMulti(tree, i, buf):
            lowerBranchSwitch(buf, tree, g, idgen, Operation i)

    apply(changes)

  # apply the second batch of passes:
  block:
    var
      changes = initChangeset(tree)
      diags: seq[LocalDiag]

    let
<<<<<<< HEAD
      actx = AnalyseCtx(graph: g, cfg: computeCfg(tree))
      entities = initEntityDict(tree, actx.cfg)

    var values: Values
=======
      actx = AnalyseCtx(graph: g, cfg: computeDfg(tree))
      entities = initEntityDict(tree, actx.cfg)

    var values = computeValues(tree)
>>>>>>> 551174bd
    solveOwnership(tree, actx.cfg, values, entities)

    let destructors = computeDestructors(tree, actx.cfg, values, entities)

    rewriteAssignments(
      tree, actx,
      AnalysisResults(v: cursor(values),
                      entities: cursor(entities),
                      destroy: cursor(destructors)),
      diags, changes)

    # turn the collected diagnostics into reports and report them:
    reportDiagnostics(g, tree, sourceMap, owner, diags)

    injectDestructors(tree, g, destructors, changes)

    apply(changes)

  if g.config.arcToExpand.hasKey(owner.name.s):
    g.config.msgWrite("--expandArc: " & owner.name.s & "\n")
    g.config.msgWrite(render(tree))
    g.config.msgWrite("\n-- end of expandArc ------------------------\n")<|MERGE_RESOLUTION|>--- conflicted
+++ resolved
@@ -218,13 +218,7 @@
 
   EntityInfo = object
     def: NodePosition ## the position of the 'def' for the entity
-<<<<<<< HEAD
-    scope: Slice[InstrPos]
-      ## the span of instruction covering the location's alive range (but not
-      ## more)
-=======
     scope: Subgraph   ## the data-flow subgraph during which the entity exists
->>>>>>> 551174bd
 
   EntityDict = Table[EntityName, EntityInfo]
     ## Entity dictionary. Stores all entities relevant to destructor
@@ -285,29 +279,15 @@
     of mnkTemp:    n.temp.int
     else:          unreachable(n.kind)
 
-<<<<<<< HEAD
-func getAliveRange(entities: EntityDict, name: EntityName, exists: var bool
-                  ): Slice[InstrPos] =
-  ## Returns the maximum span of data-/control-flow instructions that happen
-  ## during the existence of the entity with the given `name`.
-  ## `exists` is set to whether an entity with the given `name` is present
-  ## in `entities`.
-=======
 func getAliveGraph(entities: EntityDict, name: EntityName, exists: var bool
                   ): Subgraph =
   ## Returns the data-flow sub-graph during which the entity `name` exists.
   ## `exists` is set to whether the entity is present in the dictionary.
->>>>>>> 551174bd
   let info =
     entities.getOrDefault(name, EntityInfo(def: NodePosition(-1)))
 
   exists = info.def != NodePosition(-1)
-<<<<<<< HEAD
-  if exists:
-    result = info.scope
-=======
   result = info.scope
->>>>>>> 551174bd
 
 proc getVoidType(g: ModuleGraph): PType {.inline.} =
   g.getSysType(unknownLineInfo, tyVoid)
@@ -361,11 +341,7 @@
 
   #result.pos = p
 
-<<<<<<< HEAD
-func initEntityDict(tree: MirTree, cfg: ControlFlowGraph): EntityDict =
-=======
 func initEntityDict(tree: MirTree, dfg: DataFlowGraph): EntityDict =
->>>>>>> 551174bd
   ## Collects the names of all analysable locations relevant to destructor
   ## injection and the move analyser. This includes: locals, temporaries, sink
   ## parameters and, with some restrictions, globals.
@@ -396,27 +372,13 @@
         # XXX: a ``doAssert`` is only used here in order to always catch
         #      duplicate symbols incorrectly getting past ``transf``
         doAssert re notin result, "entity appears in a 'def' multiple times"
-<<<<<<< HEAD
-        # don't include the def statement itself in the scope, so that the
-        # statement's control-flow effects don't interfere...
-        var scope = cfg.rangeFor((i+1) .. scope.b)
-        if entity.kind == mnkParam or tree[i, 1].kind != mnkNone:
-          # ... but make sure that the 'def' instruction is included
-          # XXX: not pretty, but works for now. Explicit start and end
-          #      instruction delimiting the lifetime of locations in the
-          #      DFG are going to allow for a cleaner solution
-          scope.a -= 1
-        result[re] = EntityInfo(def: i, scope: scope)
-=======
         # don't include the data-flow operations preceding the def
         result[re] = EntityInfo(def: i, scope: subgraphFor(dfg, i .. scope.b))
->>>>>>> 551174bd
 
     else:
       discard
 
-<<<<<<< HEAD
-func computeOwnership(tree: MirTree, cfg: ControlFlowGraph, values: Values,
+func computeOwnership(tree: MirTree, cfg: DataFlowGraph, values: Values,
                       entities: EntityDict, lval: Path, start: InstrPos
                      ): Owned =
   case tree[lval.root].kind
@@ -426,15 +388,6 @@
     Owned.no
   of mnkLiteral:
     # literals can be moved (although not destructively)
-=======
-func computeOwnership(tree: MirTree, cfg: DataFlowGraph, values: Values,
-                      entities: EntityDict, lval: LvalueExpr, pos: NodePosition
-                     ): Owned =
-  case tree[lval.root].kind
-  of mnkObjConstr, mnkConstr, mnkMagic, mnkCall:
-    # all values derived from a constructor-operation that reach here are
-    # guaranteed to own (see ``analyser.computeValues``).
->>>>>>> 551174bd
     Owned.yes
   of mnkLocal, mnkParam, mnkGlobal, mnkTemp:
     # only entities that are relevant for destructor injection have an entry in
@@ -448,16 +401,9 @@
     #       pseudo-use at the end of the body and make all procedure exits
     #       visit it first
     var exists = false
-<<<<<<< HEAD
-    let aliveRange = entities.getAliveRange(toName(tree[lval.root]), exists)
+    let aliveRange = entities.getAliveGraph(toName(tree[lval.root]), exists)
     if exists and not isCursor(tree, lval) and
        isLastRead(tree, cfg, values, aliveRange, lval, start):
-=======
-    let subgraph = entities.getAliveGraph(toName(tree[lval.root]), exists)
-
-    if exists and isLastRead(tree, cfg, values, subgraph, lval,
-                             cfg.find(pos)):
->>>>>>> 551174bd
       Owned.yes
     else:
       Owned.no
@@ -476,16 +422,12 @@
         # unresolved onwership status and has a destructors
         values.setOwned(opr):
           computeOwnership(tree, cfg, values, entities,
-<<<<<<< HEAD
-                           computePath(tree, NodePosition opr), i+1)
+                           computePath(tree, NodePosition opr), i + 1)
       else:
         # later analysis expects the status to be set for all lvalues
         # appearing in consume contexts. Use `no`, but `yes` would work
         # too
         values.setOwned(opr): Owned.no
-=======
-                           values.toLvalue(opr), i + 1)
->>>>>>> 551174bd
 
     else:
       discard "nothing to do"
@@ -498,33 +440,16 @@
   demFinally ## the location contains a value when the scope is exited via
              ## unstructured control-flow
 
-<<<<<<< HEAD
-func requiresDestruction(tree: MirTree, cfg: ControlFlowGraph, values: Values,
-                         span: Slice[InstrPos], def: NodePosition,
-                         entity: MirNode): DestructionMode =
+func requiresDestruction(tree: MirTree, cfg: DataFlowGraph, values: Values,
+                         span: Subgraph, def: NodePosition, entity: MirNode
+                        ): DestructionMode =
   template computeAlive(loc, op: untyped): untyped =
     computeAlive(tree, cfg, values, span, loc, op)
-=======
-func requiresDestruction(tree: MirTree, cfg: DataFlowGraph, values: Values,
-                         span: Subgraph, def: Operation, entity: MirNode
-                        ): DestructionMode =
-  template computeAlive(loc: untyped, op: untyped): untyped =
-    computeAlive(tree, cfg, values, span, loc, op)
-
-  # XXX: a 'def' is not an operation. It defines an entity, optionally with a
-  #      starting value, but doesn't produce a value itself
->>>>>>> 551174bd
 
   let r =
     case entity.kind
     of mnkParam, mnkLocal, mnkGlobal:
-<<<<<<< HEAD
       computeAlive(entity.sym, computeAliveOp[PSym])
-=======
-      # ``sink`` parameter locations always start with an initial value
-      computeAlive(entity.sym, computeAliveOp[PSym])
-
->>>>>>> 551174bd
     of mnkTemp:
       # unpacked tuples don't need to be destroyed because all elements are
       # moved out of them
@@ -554,21 +479,11 @@
   for _, info in entities.pairs:
     let
       def = info.def ## the position of the entity's definition
-<<<<<<< HEAD
       entity = tree[getDefEntity(tree, def)]
+      scopeStart = findParent(tree, def, mnkScope)
 
     if entity.kind == mnkGlobal and
        doesGlobalEscape(tree, info.scope, info.scope.a, entity.sym):
-=======
-      start = info.def
-      entity = tree[getDefEntity(tree, def)]
-      scope = info.scope
-      scopeStart = findParent(tree, def, mnkScope)
-
-
-    if entity.kind == mnkGlobal and
-       doesGlobalEscape(tree, scope, cfg.find(start), entity.sym):
->>>>>>> 551174bd
       # TODO: handle escaping globals. Either report a warning, an error, or
       #       defer destruction of the global to the end of the program
       discard
@@ -590,21 +505,11 @@
 
 # --------- analysis routines --------------
 
-<<<<<<< HEAD
-func isAlive(tree: MirTree, cfg: ControlFlowGraph, v: Values,
+func isAlive(tree: MirTree, cfg: DataFlowGraph, v: Values,
              entities: EntityDict, val: Path, at: InstrPos): bool =
   ## Computes if `val` refers to a location that contains a value when
   ## `at` in the DFG is reached.
   let root = val.root
-=======
-func isAlive(tree: MirTree, cfg: DataFlowGraph, v: Values,
-             entities: EntityDict, val: Lvalue): bool =
-  ## Computes if `val` refers to a location that contains a value at the point
-  ## in time where `val` is computed
-  let
-    pos = NodePosition(val)
-    root = v.getRoot(OpValue val)
->>>>>>> 551174bd
 
   case tree[root].kind
   of mnkLocal, mnkParam, mnkGlobal, mnkTemp:
@@ -612,42 +517,27 @@
       # XXX: the way the ``result`` variable is detected here is a hack. It
       #      should be treated as any other local in the context of the MIR
       if tree[root].kind in SymbolLike and tree[root].sym.kind == skResult:
-<<<<<<< HEAD
-        cfg.rangeFor(NodePosition(0) .. NodePosition(tree.high))
-=======
         cfg.subgraphFor(NodePosition(0) .. NodePosition(tree.high))
->>>>>>> 551174bd
       else:
         var exists: bool
         let s = entities.getAliveGraph(toName(tree[root]), exists)
         if exists: s
         else:      return true # not something we can analyse -> assume alive
 
-<<<<<<< HEAD
-    if at-1 in scope: isAlive(tree, cfg, v, scope, val, at)
-    else:             false
-=======
-    let start = cfg.find(pos)
     # if the location is not assigned an initial value on definition, `start`
     # may come before the alive subgraph
-    if start <= scope.a:
+    if at <= scope.a:
       false # the location cannot be alive
     else:
-      isAlive(tree, cfg, v, scope, (NodePosition root, pos), start)
->>>>>>> 551174bd
+      isAlive(tree, cfg, v, scope, val, at)
   else:
     # something that we can't analyse (e.g. a dereferenced pointer). We have
     # to be conservative and assume that the location the lvalue names already
     # stores a value
     true
 
-<<<<<<< HEAD
-func needsReset(tree: MirTree, cfg: ControlFlowGraph, ar: AnalysisResults,
+func needsReset(tree: MirTree, cfg: DataFlowGraph, ar: AnalysisResults,
                 src: Path, at: InstrPos): bool =
-=======
-func needsReset(tree: MirTree, cfg: DataFlowGraph, ar: AnalysisResults,
-                src: Lvalue): bool =
->>>>>>> 551174bd
   ## Computes whether a reset needs to be injected for `src` in order to
   ## prevent the current value the underlying location contains from being
   ## observed. `at` is the DFG position to compute this information at.
@@ -670,28 +560,14 @@
     return true
 
   let info = getOrDefault(ar.entities[], toName(tree[root]),
-<<<<<<< HEAD
                           EntityInfo(def: NodePosition -1))
-
-  if info.def == NodePosition(-1):
-    # the entity needs can't be reasoned about in the current context -> assume
-    # that it needs to be reset
-    return true
-
-  let res = isLastWrite(tree, cfg, ar.v[], info.scope, src, at)
-=======
-                          EntityInfo(def: NodePosition(-1)))
 
   if info.def == NodePosition(-1):
     # the location is not local to the current context -> assume that it needs
     # to be reset
     return true
 
-  let res = isLastWrite(tree, cfg, ar.v[], info.scope,
-                        toLvalue(ar.v[], OpValue src),
-                        cfg.find(NodePosition(src) + 2))
-  # +1 to get to the write context, another +1 to skip it
->>>>>>> 551174bd
+  let res = isLastWrite(tree, cfg, ar.v[], info.scope, src, at)
 
   if res.result:
     if res.escapes or res.exits:
@@ -1086,16 +962,7 @@
 
 # --------- destructor injection -------------
 
-<<<<<<< HEAD
-type DestroyEntry = tuple
-  pos: NodePosition   ## the position of the 'def' belonging to the entity that
-                      ## requires destruction
-  scope: NodePosition ## the position of the enclosing 'scope'
-
 proc injectDestructorsInner(bu: var MirBuilder, orig: MirTree, graph: ModuleGraph,
-=======
-proc injectDestructorsInner(buf: var MirTree, orig: MirTree, graph: ModuleGraph,
->>>>>>> 551174bd
                             entries: openArray[DestroyEntry]) =
   ## Generates a destructor call for each item in `entries`, using `buf` as the
   ## output.
@@ -1330,17 +1197,10 @@
       diags: seq[LocalDiag]
 
     let
-<<<<<<< HEAD
-      actx = AnalyseCtx(graph: g, cfg: computeCfg(tree))
-      entities = initEntityDict(tree, actx.cfg)
-
-    var values: Values
-=======
       actx = AnalyseCtx(graph: g, cfg: computeDfg(tree))
       entities = initEntityDict(tree, actx.cfg)
 
-    var values = computeValues(tree)
->>>>>>> 551174bd
+    var values: Values
     solveOwnership(tree, actx.cfg, values, entities)
 
     let destructors = computeDestructors(tree, actx.cfg, values, entities)
