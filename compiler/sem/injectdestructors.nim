--- conflicted
+++ resolved
@@ -738,7 +738,7 @@
             tmp = bu.allocTemp(tree[source].typ)
             bu.use tmp
 
-          c.insert(tree.sibling(stmt), NodeInstance stmt, bu):
+          c.insert(tree, tree.sibling(stmt), stmt, bu):
             # the value is only accessible through the source expression, a
             # destructive move is not required
             let a = bu.bindMut(tree, dest)
@@ -776,7 +776,6 @@
 
       genCopy(bu, ctx.graph, a, b, maybeCyclic)
 
-<<<<<<< HEAD
 proc expandDef(tree: MirTree, ctx: AnalyseCtx, ar: AnalysisResults,
                at: NodePosition, pos: InstrPos, c: var Changeset) =
   ## Depending on whether the source can be moved out of, either rewrites the
@@ -793,88 +792,7 @@
     #   bind _1 = a.b
     #   =copy(name x, arg _1)
     c.replace(tree, source): MirNode(kind: mnkNone)
-    c.insert(tree.sibling(at), NodeInstance source, bu):
-=======
-proc consumeArg(tree: MirTree, ctx: AnalyseCtx, ar: AnalysisResults,
-                typ: PType, at: NodePosition, src: OpValue, c: var Changeset) =
-  ## Injects the ownership-transfer related logic needed for when a value is
-  ## consumed. Since the value is not passed by reference to the ``sink``
-  ## parameter, the source location has to be reset, as it'd otherwise contain
-  ## a value that it no longer owns, while the rest of the code still operates
-  ## under the assumption that it owns the value.
-  if isNamed(tree, ar.v[], src):
-    let
-      markCyclic = needsMarkCyclic(ctx.graph, typ)
-      reset = needsReset(tree, ctx.cfg, ar, Lvalue src)
-
-    if not markCyclic and not reset:
-      # if the value is not something that needs to be marked as cyclic
-      # nor is the source a location that needs to be reset, we skip
-      # injecting a temporary and pass the argument directly
-      return
-
-    let tmp = c.getTemp()
-
-    c.insert(tree, at, NodePosition src, buf):
-      buf.subTree MirNode(kind: mnkRegion):
-        buf.add opParamNode(0, typ)
-        buf.genDefTemp(tmp, typ)
-
-        genMarkCyclic(buf, ctx.graph, typ, opParamNode(0, typ))
-        if reset:
-          genWasMoved(buf, ctx.graph):
-            buf.add opParamNode(0, typ)
-            undoConversions(buf, tree, src)
-            EValue(typ: buf[^1].typ)
-
-      buf.add MirNode(kind: mnkTemp, typ: typ, temp: tmp)
-
-proc insertCopy(tree: MirTree, graph: ModuleGraph, typ: PType,
-                maybeCyclic: bool, at: NodePosition, c: var Changeset) =
-  ## Generates a call to the `typ`'s ``=copy`` hook that uses the contextual
-  ## input as the source value
-  let tmp = c.getTemp()
-  c.insert(tree, at, at, buf):
-    buf.subTree MirNode(kind: mnkRegion):
-      argBlock(buf): discard
-      buf.add MirNode(kind: mnkMagic, typ: typ, magic: mDefault)
-      buf.genDefTemp(tmp, typ)
-
-      genCopy(buf, graph, typ,
-              MirNode(kind: mnkTemp, typ: typ, temp: tmp),
-              opParamNode(0, typ),
-              maybeCyclic)
-
-    buf.add MirNode(kind: mnkTemp, typ: typ, temp: tmp)
-
-proc rewriteAssignments(tree: MirTree, ctx: AnalyseCtx, ar: AnalysisResults,
-                        diags: var seq[LocalDiag], c: var Changeset) =
-  ## Rewrites assignments to relevant locations into calls to either the
-  ## ``=copy`` or ``=sink`` hook (see ``expandAsgn`` for more details),
-  ## using the previously computed ownership information to decide.
-  ##
-  ## Also injects the necessary callsite logic for arguments passed to
-  ## 'consume' argument sinks. The argument can only be consumed if it is
-  ## *owned* -- if it isn't, a temporary copy is introduced and passed to the
-  ## parameter instead. If a copy is required, a diagnostic is added to
-  ## `msgs`.
-  ##
-  ## If the ``=copy`` hook is requested but not available because it's
-  ## disabled, a diagnostic is added to `msgs`.
-  # XXX: the procedure does too much and is thus too complex. Splitting the
-  #      'consume' handling into a separate procedure would makes sense, but
-  #      would likely also be less efficient due to the required extra
-  #      (linear) tree traversal.
-  #      Another possible improvement is moving the actual hook injection
-  #      to a follow-up pass. The pass here would only inject ``mCopyAsgn`` and
-  #      ``mSinkAsgn`` magics, which the aforementioned follow-up pass then
-  #      expands into the hook calls. This would simplify the logic here a bit
-  for i, n in tree.pairs:
-    case n.kind
-    of mnkRaise, mnkDefUnpack:
-      # passing a value to the ``raise`` operation or as the initial value of
-      # a temporary used for tuple unpacking also requires consuming it
->>>>>>> ce5ff0b4
+    c.insert(tree, tree.sibling(at), source, bu):
       let
         a = bu.bindMut(tree, dest)
         b = bu.inline(tree, source)
@@ -890,10 +808,10 @@
       #   def x = _1
       #   wasMoved(name x)
       var tmp, clear: Value
-      c.insert(at, NodeInstance source, bu):
+      c.insert(tree, at, source, bu):
         (tmp, clear) = bu.destructiveMoveOperands(tree, source)
       c.replace(tree, source): tmp.node
-      c.insert(tree.sibling(at), NodeInstance source, bu):
+      c.insert(tree, tree.sibling(at), source, bu):
         genWasMoved(bu, ctx.graph, clear)
   else:
     unreachable()
@@ -921,7 +839,7 @@
       # cannot happen *after* the statement. The source location's value is
       # first assigned to a temporary and then the source is reset
       var tmp: Value
-      c.insert(stmt, NodeInstance src, bu):
+      c.insert(tree, stmt, NodePosition src, bu):
         let v = bu.bindMut(tree, NodePosition src)
         tmp = bu.materialize(v)
         genWasMoved(bu, ctx.graph, v)
@@ -931,7 +849,7 @@
         bu.use tmp
     else:
       # the reset can happen after the statement
-      c.insert(tree.sibling(stmt), NodeInstance src, bu):
+      c.insert(tree, tree.sibling(stmt), NodePosition src, bu):
         let v = bu.bindMut(tree, NodePosition src)
         genWasMoved(bu, ctx.graph, v)
 
@@ -1136,43 +1054,7 @@
         injectDestructorsInner(buf, tree, graph,
                                toOpenArray(entries, s.a, s.b))
 
-<<<<<<< HEAD
 proc lowerBranchSwitch(bu: var MirBuilder, body: MirTree, graph: ModuleGraph,
-=======
-proc injectTemporaries(tree: MirTree, c: var Changeset) =
-  ## Injects temporaries for all unnamed values requiring destruction (they
-  ## have a destructor) that escape. An unnamed value value escapes if there
-  ## exists a control-flow path where it is not consumed
-
-  # XXX: there is an issue with the current implementation that causes leaks,
-  #      see the module's doc comment
-  for i, n in tree.pairs:
-    let isMangedRValue =
-      case n.kind
-      of mnkCall, mnkMagic:
-        hasDestructor(n.typ)
-      of mnkObjConstr:
-        # there's no need to skip ``tyDistinct`` here - a ``distinct ref``
-        # can't be constructed. We also don't need to consider non-ref
-        # constructors, as the resulting value is non-owning outside of
-        # consume context.
-        # XXX: should this behaviour be explicitly put in the
-        #      specification?
-        n.typ.skipTypes(skipAliases).kind == tyRef
-      else:
-        false
-
-    if isMangedRValue and not isConsumed(tree, OpValue i):
-      # only locations can be destroyed, so we assign the value to a
-      # temporary. The destructor injection pass takes care of the rest then
-      let tmp = c.getTemp()
-      c.insert(tree, tree.sibling(i), i, buf):
-        buf.genDefTemp(tmp, n.typ)
-        buf.add MirNode(kind: mnkTemp, typ: n.typ, temp: tmp)
-
-
-proc lowerBranchSwitch(buf: var MirNodeSeq, body: MirTree, graph: ModuleGraph,
->>>>>>> ce5ff0b4
                        idgen: IdGenerator, op: Operation) =
   ## Lowers a 'switch' operation into a simple discriminant assignment plus
   ## the logic for destroying the previous branch (if necessary)
