--- conflicted
+++ resolved
@@ -1112,17 +1112,13 @@
     result.n = newNodeI(nkRecList, n.info)
   else:
     # partial object so add things to the check
-<<<<<<< HEAD
     pos += addInheritedFields(check, result)
-=======
-    addInheritedFields(c, check, pos, result)
     if not incompleteType(result):
       # this record AST represents the final addition to the object; the
       # size can be computed now
       result.size = szUncomputedSize
       result.align = szUncomputedSize
 
->>>>>>> 7aff7251
   semRecordNodeAux(c, n[2], check, pos, result.n, result)
   if n[0].kind != nkEmpty:
     # dummy symbol for `pragma`:
