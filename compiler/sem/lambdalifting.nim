#
#
#           The Nim Compiler
#        (c) Copyright 2015 Andreas Rumpf
#
#    See the file "copying.txt", included in this
#    distribution, for details about the copyright.
#

## This file implements lambda lifting for the transformator.

import
  std/[
    intsets,
    tables
  ],
  compiler/ast/[
    ast,
    astalgo,
    idents,
    renderer,
    types,
    lineinfos
  ],
  compiler/modules/[
    magicsys,
    modulegraphs
  ],
  compiler/front/[
    options,
    msgs
  ],
  compiler/sem/[
    liftdestructors,
    lowerings
  ]

# xxx: reports are a code smell meaning data types are misplaced
from compiler/ast/reports_sem import SemReport,
  reportSem
from compiler/ast/report_enums import ReportKind

discard """
  The basic approach is that captured vars need to be put on the heap and
  that the calling chain needs to be explicitly modelled. Things to consider:

  proc a =
    var v = 0
    proc b =
      var w = 2

      for x in 0..3:
        proc c = capture v, w, x
        c()
    b()

    for x in 0..4:
      proc d = capture x
      d()

  Needs to be translated into:

  proc a =
    var cl: *
    new cl
    cl.v = 0

    proc b(cl) =
      var bcl: *
      new bcl
      bcl.w = 2
      bcl.up = cl

      for x in 0..3:
        var bcl2: *
        new bcl2
        bcl2.up = bcl
        bcl2.up2 = cl
        bcl2.x = x

        proc c(cl) = capture cl.up2.v, cl.up.w, cl.x
        c(bcl2)

      c(bcl)

    b(cl)

    for x in 0..4:
      var acl2: *
      new acl2
      acl2.x = x
      proc d(cl) = capture cl.x
      d(acl2)

  Closures as interfaces:

  proc outer: T =
    var captureMe: TObject # value type required for efficiency
    proc getter(): int = result = captureMe.x
    proc setter(x: int) = captureMe.x = x

    result = (getter, setter)

  Is translated to:

  proc outer: T =
    var cl: *
    new cl

    proc getter(cl): int = result = cl.captureMe.x
    proc setter(cl: *, x: int) = cl.captureMe.x = x

    result = ((cl, getter), (cl, setter))


  For 'byref' capture, the outer proc needs to access the captured var through
  the indirection too. For 'bycopy' capture, the outer proc accesses the var
  not through the indirection.

  Possible optimizations:

  1) If the closure contains a single 'ref' and this
  reference is not re-assigned (check ``sfAddrTaken`` flag) make this the
  closure. This is an important optimization if closures are used as
  interfaces.
  2) If the closure does not escape, put it onto the stack, not on the heap.
  3) Dataflow analysis would help to eliminate the 'up' indirections.
  4) If the captured var is not actually used in the outer proc (common?),
  put it into an inner proc.

"""

# Important things to keep in mind:
# * Don't base the analysis on nkProcDef et al. This doesn't work for
#   instantiated (formerly generic) procs. The analysis has to look at nkSym.
#   This also means we need to prevent the same proc is processed multiple
#   times via the 'processed' set.
# * Keep in mind that the owner of some temporaries used to be unreliable.
# * For closure iterators we merge the "real" potential closure with the
#   local storage requirements for efficiency. This means closure iterators
#   have slightly different semantics from ordinary closures.

# ---------------- essential helpers -------------------------------------

const
  upName* = ":up" # field name for the 'up' reference
  paramName* = ":envP"
  envName* = ":env"

proc newObjConstr(typ: PType, info: TLineInfo): PNode =
  ## Creates an object construction node with no arguments for type `typ`,
  ## using `info` for source line information.
  newTreeIT(nkObjConstr, info, typ, [newNodeIT(nkType, info, typ)])

proc createClosureIterStateType(g: ModuleGraph; iter: PSym; idgen: IdGenerator): PType =
  var n = newNodeI(nkRange, iter.info)
  n.add newIntNode(nkIntLit, -1)
  n.add newIntNode(nkIntLit, 0)
  result = newType(tyRange, nextTypeId(idgen), iter)
  result.n = n
  var intType = nilOrSysInt(g)
  if intType.isNil: intType = newType(tyInt, nextTypeId(idgen), iter)
  rawAddSon(result, intType)

proc createStateField(g: ModuleGraph; iter: PSym; idgen: IdGenerator): PSym =
  result = newSym(skField, getIdent(g.cache, ":state"), nextSymId(idgen), iter, iter.info)
  result.typ = createClosureIterStateType(g, iter, idgen)

proc createEnvObj(g: ModuleGraph; idgen: IdGenerator; owner: PSym; info: TLineInfo): PType =
  result = createObj(g, idgen, owner, info, final=false)

proc getClosureIterResult*(g: ModuleGraph; iter: PSym; idgen: IdGenerator): PSym =
  if resultPos < iter.ast.len:
    result = iter.ast[resultPos].sym
  else:
    # XXX a bit hacky:
    result = newSym(skResult, getIdent(g.cache, ":result"), nextSymId(idgen), iter, iter.info, {})
    result.typ = iter.typ[0]
    incl(result.flags, sfUsed)
    iter.ast.add newSymNode(result)

proc addHiddenParam(routine: PSym, param: PSym) =
  assert param.kind == skParam
  var params = routine.ast[paramsPos]
  # -1 is correct here as param.position is 0 based but we have at position 0
  # some nkEffect node:
  param.position = routine.typ.n.len-1
  params.add newSymNode(param)
  assert sfFromGeneric in param.flags
  #echo "produced environment: ", param.id, " for ", routine.id

proc getHiddenParam(g: ModuleGraph; routine: PSym): PSym =
  let params = routine.ast[paramsPos]
  let hidden = lastSon(params)

  g.config.internalAssert(
    hidden.kind == nkSym and hidden.sym.kind == skParam and hidden.sym.name.s == paramName,
    routine.info, "internal error: could not find env param for " & routine.name.s)

  result = hidden.sym
  assert sfFromGeneric in result.flags

proc getEnvParam*(routine: PSym): PSym =
  let params = routine.ast[paramsPos]
  let hidden = lastSon(params)
  if hidden.kind == nkSym and hidden.sym.name.s == paramName:
    result = hidden.sym
    assert sfFromGeneric in result.flags

proc interestingVar(s: PSym): bool {.inline.} =
  result = s.kind in {skVar, skLet, skTemp, skForVar, skParam, skResult} and
    sfGlobal notin s.flags and
    s.typ.kind notin {tyStatic, tyTypeDesc}

proc isInnerProc(s: PSym): bool =
  if s.kind in {skProc, skFunc, skMethod, skConverter, skIterator} and s.magic == mNone:
    result = s.skipGenericOwner.kind in routineKinds

proc newAsgnStmt(le, ri: PNode, info: TLineInfo): PNode =
  # Bugfix: unfortunately we cannot use 'nkFastAsgn' here as that would
  # mean to be able to capture string literals which have no GC header.
  # However this can only happen if the capture happens through a parameter,
  # which is however the only case when we generate an assignment in the first
  # place.
  result = newNodeI(nkAsgn, info, 2)
  result[0] = le
  result[1] = ri

proc makeClosure*(g: ModuleGraph; idgen: IdGenerator; prc: PSym; env: PNode; info: TLineInfo): PNode =
  result = newNodeIT(nkClosure, info, prc.typ)
  result.add(newSymNode(prc))
  if env == nil:
    result.add(newNodeIT(nkNilLit, info, getSysType(g, info, tyNil)))
  else:
    g.config.internalAssert(env.skipConv.kind != nkClosure, info, "taking closure of closure")
    result.add(env)

  if tfHasAsgn in result.typ.flags or optSeqDestructors in g.config.globalOptions:
    prc.flags.incl sfInjectDestructors

proc interestingIterVar(s: PSym): bool {.inline.} =
  # XXX optimization: Only lift the variable if it lives across
  # yield/return boundaries! This can potentially speed up
  # closure iterators quite a bit.
  result = s.kind in {skResult, skVar, skLet, skTemp, skForVar} and sfGlobal notin s.flags

template isIterator*(owner: PSym): bool =
  owner.kind == skIterator and owner.typ.callConv == ccClosure

proc createTypeBoundOpsLL(g: ModuleGraph; refType: PType; info: TLineInfo; idgen: IdGenerator; owner: PSym) =
  if owner.kind != skMacro:
    # XXX: this breaks the IC implementation. Lambda-lifting happens as part
    #      of the backend processing, at which point the packed modules are
    #      effectively sealed and no more content must be written to them (which
    #      is what happens here).
    createTypeBoundOps(g, nil, refType.lastSon, info, idgen)
    createTypeBoundOps(g, nil, refType, info, idgen)
    if tfHasAsgn in refType.flags or optSeqDestructors in g.config.globalOptions:
      owner.flags.incl sfInjectDestructors

proc freshVarForClosureIter*(g: ModuleGraph; s: PSym; idgen: IdGenerator; owner: PSym): PNode =
<<<<<<< HEAD
  ## Adds a field corresponding to the local `s` to `owner`'s environment
  ## type.
  let envParam = getHiddenParam(g, owner)
  let obj = envParam.typ.base
  addField(obj, s, g.cache, idgen)

  var access = newSymNode(envParam)
=======
  ## Adds a unique field to `owner`'s environment type, using the name, type,
  ## and ``.cursor`` information from the local `s`.
  let
    envParam = getHiddenParam(g, owner)
    obj = envParam.typ.base
>>>>>>> 4df8b0bb
  assert obj.kind == tyObject

  let field = addUnmappedField(obj, s, g.cache, idgen)
  result = rawIndirectAccess(newSymNode(envParam), field, s.info)

# ------------------ new stuff -------------------------------------------

type
  DetectionPass = object
    ## Acts as the accumulator for the detection pass. That is, the pass
    ## gathers information into an instance of ``DetectionPass``.
    graph: ModuleGraph
    root: PSym
      ## the symbol of the *root* procedure. It is the one for which we're
      ## gathering the set of locals that need to be lifted

    processed, marker: IntSet
    capturedVars: seq[PSym]
      ## all local variables and parameters that need to be lifted into
      ## the generated environment
    usedInner: seq[PSym]
      ## all used inner closure routines defined directly in root. We cannot
      ## gather these by simply looking for procdef nodes, as we'd miss
      ## instances of generic routines then

    accessOuter: bool
      ## whether the root routine accesses an outer local
    requireUp: bool
      ## whether an 'up' field is required in the environment lifted for the
      ## root. This is the case when a inner routine needs access to some of
      ## the root's parent environment

    closureProcCalled: bool
      ## indicates whether some inner, non-iterator routine that uses the
      ## .closure calling convention and is defined in root is called
      ## somewhere

proc initDetectionPass(g: ModuleGraph; fn: PSym; idgen: IdGenerator): DetectionPass =
  result.graph = g
  result.root = fn
  result.processed = initIntSet()
  result.marker = initIntSet()
  result.processed.incl(fn.id)

proc createUpField(c: DetectionPass; idgen: IdGenerator,
                   dest, dep: PType; info: TLineInfo) =
  # The assumption here is that gcDestructors means we cannot deal
  # with cycles properly, so it's better to produce a weak ref (=ptr) here.
  # This seems to be generally correct but since it's a bit risky it's disabled
  # for now.
  # XXX This is wrong for the 'hamming' test, so remove this logic again.
  let
    fieldType = dep
    upIdent = getIdent(c.graph.cache, upName)

  c.graph.config.internalAssert(
    lookupInRecord(dest.n, upIdent) == nil,
    info, "'up' field already exists")

  let result = newSym(skField, upIdent, nextSymId(idgen), dest.owner, dest.owner.info)
  result.typ = fieldType
  if isDefined(c.graph.config, "nimCycleBreaker"):
    # see the comment regarding the weak ref above
    result.flags.incl sfCursor
  rawAddField(dest, result)

discard """
There are a couple of possibilities of how to implement closure
iterators that capture outer variables in a traditional sense
(aka closure closure iterators).

1. Transform iter() to  iter(state, capturedEnv). So use 2 hidden
   parameters.
2. Add the captured vars directly to 'state'.
3. Make capturedEnv an up-reference of 'state'.

We do (3) here because (2) is obviously wrong and (1) is wrong too.
Consider:

  proc outer =
    var xx = 9

    iterator foo() =
      var someState = 3

      proc bar = echo someState
      proc baz = someState = 0
      baz()
      bar()

"""

proc addClosureParam(graph: ModuleGraph, idgen: IdGenerator; fn: PSym; t: PType, info: TLineInfo) =
  assert fn.typ.callConv == ccClosure
  graph.config.internalAssert(getEnvParam(fn) == nil, fn.info):
    "internal error: environment parameter already added"

  let cp = newSym(skParam, getIdent(graph.cache, paramName), nextSymId(idgen), fn, fn.info)
  incl(cp.flags, sfFromGeneric)
  cp.typ = t
  addHiddenParam(fn, cp)

proc detectCapturedVars(n: PNode; owner: PSym; c: var DetectionPass) =
  ## Traverses the AST `n` and accumulates information required by the later
  ## transformation pass into `c`. Nothing is modified yet.
  case n.kind
  of nkSym:
    let
      s = n.sym
      interestingProc = isInnerProc(s) and s.typ.callConv == ccClosure

    if interestingProc and not c.processed.containsOrIncl(s.id):
      # the inner routine uses the closure calling convention, which
      # indicates that it *might* close over something (note that
      # semantic analysis makes sure that all routines closing over
      # something *must* use the ``closure`` calling convention). Scan the
      # routine for entities of `owner` it closes over, but only if we
      # haven't done so already
      detectCapturedVars(getBody(c.graph, s), s, c)

    let ow = s.skipGenericOwner
    if ow == owner:
      # also mark local variables of the iterator we're analysing (``c.root``)
      # as captured. This is so that they're also lifted into the environment
      # XXX: it's probably a better idea to move this step into the
      #      ``closureiters`` pass, as it would allow for only lifting locals
      #      that survive across yields, and we also wouldn't need
      #      ``freshVarForClosureIter`` then
      if owner == c.root and owner.isIterator and interestingIterVar(s) and
         not c.marker.containsOrIncl(s.id):
        c.capturedVars.add s
    elif interestingProc or interestingVar(s):
      # something eligible for capturing is accessed. Note that creating a
      # closure (by using the symbol of a closure routine) also means that a
      # local is accessed: the local storing the environment
      if ow == c.root:
        if interestingVar(s) and not c.marker.containsOrIncl(s.id):
          # a local defined in the root routine is accessed from an inner
          # routine -> it needs to be lifted
          c.capturedVars.add s
      elif isOwnedBy(c.root, ow):
        # usage of a local that's defined outside the root routine -> the root
        # routine requires access to some outer procedure's environment
        if owner == c.root:
          # the root routine uses a local defined in an outer scope
          c.accessOuter = true
        else:
          # some inner routine uses a local defined in a scope that's
          # outside the root routine
          c.requireUp = true

    if ow == c.root and interestingProc and not c.marker.containsOrIncl(s.id):
      if not s.isIterator:
        # problem: a non-iterator with the closure calling convention doesn't
        # imply that the procedure captures anything. If it doesn't, we still
        # need to add a hidden environment parameter for it. While we could
        # use some type like ``ref int`` to signal that it's a fake environment
        # type, that would further complicate things, so instead, we force
        # the allocation of a possibly empty environment object.
        c.closureProcCalled = true

      c.usedInner.add s

  of nkWithoutSons - nkSym, nkTypeSection, nkCommentStmt,
     nkTypeOfExpr, nkMixinStmt, nkBindStmt, routineDefs - nkIteratorDef:
    discard
  of nkLambdaKinds, nkIteratorDef:
    if n.typ != nil:
      # a lambda expression; it combines *definition* and *usage*
      detectCapturedVars(n[namePos], owner, c)
  of nkReturnStmt:
    detectCapturedVars(n[0], owner, c)
  of nkNimNodeLit:
    discard "skip node literals as they're data not code"
  of nkIdentDefs:
    # don't traverse the type slot
    detectCapturedVars(n[0], owner, c)
    detectCapturedVars(n[2], owner, c)
  else:
    for it in n.items:
      detectCapturedVars(it, owner, c)

proc produceEnvType(c: DetectionPass, idgen: IdGenerator, prc: PSym, info: TLineInfo): PType =
  ## Produces the environment type for routine `prc`, using the information
  ## previously gathered by ``detectCapturedVars``.
  result = newType(tyRef, nextTypeId(idgen), prc)
  let obj = createEnvObj(c.graph, idgen, prc, info)

  if prc.isIterator:
    # iterators require an additional state field, and we add it
    # here already. Note that the "state" field has to be the *first*
    # field; this allows for simple lookup later on
    rawAddField(obj, createStateField(c.graph, prc, idgen))

  if c.requireUp:
    # if an up-reference is required, earlier processing made sure that
    # `prc` has the type already added as the hidden environment parameter,
    # meaning that we can safely query it here
    createUpField(c, idgen, obj, getHiddenParam(c.graph, prc).typ, info)

  # TODO: re-use the 'up' type if it's the only field in the environment
  for it in c.capturedVars.items:
    addField(obj, it, c.graph.cache, idgen)

  rawAddSon(result, obj)

  if not prc.isIterator:
    # do **not** lift the type-bound operators for the environment type of
    # iterators here. It's, unfortunately, still modified past this
    # point, and lifting the operators here would result in fields being
    # skipped
    createTypeBoundOpsLL(c.graph, result, prc.info, idgen, prc)

proc prepareInnerRoutines(d: DetectionPass, idgen: IdGenerator, env: PType, info: TLineInfo) =
  ## Adds `env` as the hidden parameter type to all inner routines defined
  ## directly in `root`. `d` must have been populated by ``detectCapturedVars``
  ## already.
  for it in d.usedInner.items:
    addClosureParam(d.graph, idgen, it, env, info)

type
  LiftingPass = object
    ## Contextual information for the transformation pass.
    owner: PSym  ## the routine the pass is run for
    env: PType   ## the local environment's ``ref`` type
    envSym: PSym ## the symbol of the local (or parameter) to access the local
                 ## environment through

    capturedVars: IntSet
      ## the set of locals variables and parameters that were lifted into the
      ## local environment

func initLiftingPass(d: sink DetectionPass, envSym: PSym): LiftingPass =
  ## Creates an instance of the ``LiftingPass`` from `d` and `envSym`.
  result = LiftingPass(owner: d.root, env: envSym.typ, envSym: envSym,
                       capturedVars: move d.marker)

proc accessViaEnvParam(g: ModuleGraph; n: PNode; owner: PSym): PNode =
  let s = n.sym
  # Type based expression construction for simplicity:
  let envParam = getHiddenParam(g, owner)
  g.config.internalAssert(not envParam.isNil, n.info, "internal error: environment misses: " & s.name.s)
  var access = newSymNode(envParam)
  while true:
    let obj = access.typ[0]
    assert obj.kind == tyObject
    let field = getFieldFromObj(obj, s)
    if field != nil:
      return rawIndirectAccess(access, field, n.info)
    let upField = lookupInRecord(obj.n, getIdent(g.cache, upName))
    g.config.internalAssert(upField != nil, n.info, "internal error: environment misses: " & s.name.s)
    access = rawIndirectAccess(access, upField, n.info)

proc newEnvVar(cache: IdentCache; owner: PSym; typ: PType; info: TLineInfo; idgen: IdGenerator): PSym =
  var v = newSym(skVar, getIdent(cache, envName), nextSymId(idgen), owner, info)
  v.flags = {sfShadowed, sfGeneratedOp}
  v.typ = typ
  result = v

proc getUpViaParam(g: ModuleGraph; owner: PSym): PNode =
  let p = getHiddenParam(g, owner)
  result = p.newSymNode
  if owner.isIterator:
    let upField = lookupInRecord(p.typ.skipTypes({tyRef, tyPtr}).n, getIdent(g.cache, upName))
    g.config.internalAssert(upField != nil, owner.info, "could not find up reference for closure iter")
    result = rawIndirectAccess(result, upField, p.info)

proc rawClosureCreation(graph: ModuleGraph, idgen: IdGenerator,
                        c: LiftingPass; info: TLineInfo): PNode =
  ## Generates and returns the AST for allocating and setting up an instance
  ## of `owner`'s lifted local environment.
  result = newNodeI(nkStmtList, c.owner.info)

  var env: PNode
  if c.owner.isIterator:
    env = newSymNode(c.envSym)
  else:
    env = newSymNode(c.envSym)
    let v = newTreeI(nkVarSection, env.info):
      newIdentDefs(env, newObjConstr(env.typ, info))
    result.add(v)

    # add assignment statements for captured parameters:
    for i in 1..<c.owner.typ.n.len:
      let local = c.owner.typ.n[i].sym
      if local.id in c.capturedVars:
        let fieldAccess = indirectAccess(env, local, env.info)
        # add ``env.param = param``
        result.add(newAsgnStmt(fieldAccess, newSymNode(local), env.info))
        if c.owner.kind != skMacro:
          createTypeBoundOps(graph, nil, fieldAccess.typ, env.info, idgen)
        if tfHasAsgn in fieldAccess.typ.flags or optSeqDestructors in graph.config.globalOptions:
          c.owner.flags.incl sfInjectDestructors

  let upField = lookupInRecord(
    env.typ.base.n, getIdent(graph.cache, upName))

  if upField != nil:
    let up = getUpViaParam(graph, c.owner)
    graph.config.internalAssert(
      up != nil and upField.typ.base == up.typ.base,
      env.info, "internal error: cannot create up reference")

    result.add(newAsgnStmt(rawIndirectAccess(env, upField, env.info), up, env.info))

proc accessViaEnvVar(n: PNode; c: LiftingPass): PNode =
  let access = newSymNode(c.envSym)
  let field = getFieldFromObj(access.typ.base, n.sym)
  assert field != nil, "internal error: not part of closure object type"
  result = rawIndirectAccess(access, field, n.info)

proc accessEnv(available: PSym, wanted: PType, info: TLineInfo,
               graph: ModuleGraph): PNode =
  ## Generates the AST for accessing through `available` the environment
  ## identified by `wanted` which must be reachable from the current context.
  # walk up the stack formed by the 'up' fields until we reach one that is of
  # type `wanted`
  result = newSymNode(available)
  while result.typ != wanted:
    let obj = result.typ.base
    assert obj.kind == tyObject
    let upField = lookupInRecord(obj.n, getIdent(graph.cache, upName))
    graph.config.internalAssert(upField != nil, info):
      "internal error: no environment found"
    result = rawIndirectAccess(result, upField, info)

proc getStateField*(g: ModuleGraph; owner: PSym): PSym =
  getHiddenParam(g, owner).typ.base.n[0].sym

proc symToClosure(n: PNode; graph: ModuleGraph; idgen: IdGenerator;
                  c: LiftingPass): PNode =
  let
    s = n.sym
    owner = c.owner

  assert not s.isIterator, "too early"
  if s == owner:
    # recursive calls go through (lambda, hiddenParam):
    let available = getHiddenParam(graph, owner)
    result = makeClosure(graph, idgen, s, newSymNode(available), n.info)
  elif s.skipGenericOwner == owner:
    # direct dependency, so use the outer's env variable:
    result = makeClosure(graph, idgen, s, newSymNode(c.envSym), n.info)
  else:
    # ugh: call through some other inner proc;
    let
      wanted = getHiddenParam(graph, s).typ
      access = accessEnv(getHiddenParam(graph, owner), wanted, n.info, graph)
    result = makeClosure(graph, idgen, s, access, n.info)

proc transformedAccess(n: PNode, graph: ModuleGraph, idgen: IdGenerator, c: LiftingPass): PNode =
  let s = n.sym
  if isInnerProc(s):
    # don't transform closure iterator usages yet; we don't know the
    # proper environment types at this point
    if s.typ.callConv == ccClosure and not s.isIterator:
      result = symToClosure(n, graph, idgen, c)
    else:
      result = n
  elif s.id in c.capturedVars:
    # something that was lifted into the local environment
    if c.owner.isIterator:
      result = accessViaEnvParam(graph, n, c.owner)
    else:
      result = accessViaEnvVar(n, c)
  elif s.owner != c.owner and interestingVar(s):
    # access to some outer local
    result = accessViaEnvParam(graph, n, c.owner)
  else:
    result = n

proc liftCapturedVars(n: PNode, graph: ModuleGraph, idgen: IdGenerator,
                      c: LiftingPass): PNode =
  ## Recursively transforms the AST `n` according to the context provided
  ## with `c`. Usages and definitions of locals are transformed into an
  ## environment field access, and usages of closure routines (except for
  ## iterators) are transformed into closure construction expressions.
  ##
  ## In addition, the current enivornment (which can either be the root
  ## routines local environment or some outer environment) is added as the
  ## hidden parameter to each closure routine defined in the root
  ## routine.
  ##
  ## `n` is assumed to be owned, and is thus modified in-place.
  result = n
  case n.kind
  of nkSym:
    # note that we're ignoring whether we're in a definition or usage
    # context here. This means that code like ``var env.x = 0`` will be
    # generated, but that's okay; these are transformed into normal
    # assignments at a later point
    result = transformedAccess(n, graph, idgen, c)
  of nkWithoutSons - nkSym, nkTypeSection, nkMixinStmt, nkBindStmt,
     routineDefs - {nkIteratorDef}:
    discard
  of nkClosure:
    if n[1].kind == nkNilLit:
      n[0] = liftCapturedVars(n[0], graph, idgen, c)
      let x = n[0].skipConv
      if x.kind == nkClosure:
        #localReport(n.info, "internal error: closure to closure created")
        # now we know better, so patch it:
        n[0] = x[0]
        n[1] = x[1]
  of nkLambdaKinds, nkIteratorDef:
    let s = n[namePos].sym
    if n.typ != nil and s.typ.callConv == ccClosure:
      # a lambda expression that yields a closure
      result = newSymNode(s, n.info)
      # turn into a closure construction expression already
      # (if possible):
      result = transformedAccess(result, graph, idgen, c)

  of nkHiddenStdConv:
    if n.len == 2:
      n[1] = liftCapturedVars(n[1], graph, idgen, c)
      if n[1].kind == nkClosure: result = n[1]
  of nkReturnStmt:
    if n[0].kind in {nkAsgn, nkFastAsgn}:
      # let's not touch the LHS in order to make the lifting pass
      # correct when `result` is lifted
      n[0][1] = liftCapturedVars(n[0][1], graph, idgen, c)
    else:
      n[0] = liftCapturedVars(n[0], graph, idgen, c)
  of nkIdentDefs:
    assert n.len == 3
    n[0] = liftCapturedVars(n[0], graph, idgen, c)
    # don't process the type slot
    n[2] = liftCapturedVars(n[2], graph, idgen, c)
  of nkTypeOfExpr:
    result = n
  else:
    if c.owner.isIterator:
      if nfLL in n.flags:
        # special case 'when nimVm' due to bug #3636:
        # XXX: this means that the ``when nimVm`` branch is not transformed for
        #      closure iterators!
        n[1] = liftCapturedVars(n[1], graph, idgen, c)
        return

    for i in 0..<n.len:
      n[i] = liftCapturedVars(n[i], graph, idgen, c)

# ------------------ old stuff -------------------------------------------

proc liftIterToProc*(g: ModuleGraph; fn: PSym; body: PNode; ptrType: PType;
                     idgen: IdGenerator): PNode =
  var d = initDetectionPass(g, fn, idgen)
  detectCapturedVars(body, fn, d)

  for it in d.capturedVars.items:
    addField(ptrType.base, it, g.cache, idgen)

  addClosureParam(g, idgen, fn, ptrType, fn.info)
  var c = initLiftingPass(d, getHiddenParam(g, fn))
  result = liftCapturedVars(body, g, idgen, c)

proc liftLambdas*(g: ModuleGraph; fn: PSym, body: PNode;
                  idgen: IdGenerator): tuple[body: PNode, env: PSym] =
  ## Performs multiple things:
  ## * produce an object type that contains all local variables and
  ##   parameters of `fn` (with body `body`) that inner routines close
  ##   over
  ## * injects the AST for setting up an instance of the environment
  ## * rewrites definitions and usages of the lifted local variables into
  ##   an environment field access (but only those directly in `body`; the
  ##   bodies of inner routines are not modified)
  ## * rewrites usages of ``.closure`` routine symbols into closure
  ##   construction expressions (i.e., ``nkClosure``). Because of a phase-
  ##   ordering problem, this step is skipped for symbols of closure
  ##   iterators
  ## * adds the produced environment type as a hidden parameter to all
  ##   inner routines defined *directly* in `body` (transitive inner
  ##   routines are not modified)
  ##
  ## If `fn` closes over some outer locals itself, it is required that the
  ## environment type through which all closed-over locals are accessible
  ## is present as `fn`'s hidden parameter.
  ##
  ## In the case of closure iterators, the body of the generated environment
  ## type is not yet final -- both ``transf`` and the ``closureiters`` pass
  ## still append to it.
  if fn.isIterator:
    g.config.internalAssert(sfForward notin fn.flags)

    var d = initDetectionPass(g, fn, idgen)
    detectCapturedVars(body, fn, d)

    # iterators take their own environment as the parameter, so if the iterator
    # accesses some outer local, we also need an 'up' parameter
    d.requireUp = d.requireUp or d.accessOuter

    # we always need to produce an environment type, even if currently empty
    let t = produceEnvType(d, idgen, fn, fn.info)

    # if the iterator has a hidden environment parameter already, then it's
    # of the wrong type -- it currently has the type of some some outer
    # routines's environment, but it has to be the iterator's environment
    # type. This patching has to  happen *before* transforming the body below.
    var param = getEnvParam(fn)
    if param.isNil:
      addClosureParam(g, idgen, fn, t, fn.info)
      param = getHiddenParam(g, fn)
    else:
      param.typ = t # replace with the correct type

    prepareInnerRoutines(d, idgen, t, fn.info)
    # the environment instance is not setup here; that's done at the iterator's
    # callsite
    result.body = liftCapturedVars(body, g, idgen, initLiftingPass(d, param))
    result.env = param
  elif body.kind != nkEmpty:
    assert fn.typ.callConv != ccClosure or getEnvParam(fn) != nil,
      "missing environment parameter"

    var d = initDetectionPass(g, fn, idgen)
    detectCapturedVars(body, fn, d)

    if d.requireUp or d.accessOuter or d.closureProcCalled or
       d.capturedVars.len > 0:
      let t = produceEnvType(d, idgen, fn, fn.info)
      prepareInnerRoutines(d, idgen, t, fn.info)

      let
        c = initLiftingPass(d, newEnvVar(g.cache, fn, t, fn.info, idgen))
        transformed = liftCapturedVars(body, g, idgen, c)

      # XXX: if only the outer environment needs to be passed to inner
      #      routines and nothing in `fn` itself needs to be lifted,
      #      then we don't need a dedicated environment that stores just
      #      the up reference
      if d.requireUp or d.closureProcCalled or d.capturedVars.len > 0:
        result.body = rawClosureCreation(g, idgen, c, body.info)
        result.body.add transformed
      else:
        result.body = transformed

      result.env = c.envSym
    else:
      # nothing to do
      result = (body, nil)
  else:
    # a routine prototype or otherwise empty routine -> nothing to do
    result = (body, nil)

proc liftLambdasForTopLevel*(module: PSym, body: PNode): PNode =
  # XXX implement it properly
  result = body

proc liftIterSym*(g: ModuleGraph; n: PNode; idgen: IdGenerator; owner, currEnv: PSym): PNode =
  ## Transforms  ``(iter)``  to  ``(iter, newClosure[iter]())``.
  ## This cannot happen as part of ``liftCapturedVars``, as the iterator's
  ## environment type is not available at that point.
  let iter = n.sym
  assert iter.isIterator

  let
    hp = getHiddenParam(g, iter)
    envTyp = hp.typ # the environment's ``ref`` type
    constr = newObjConstr(envTyp, n.info)

  let upField = lookupInRecord(envTyp.base.n, getIdent(g.cache, upName))
  if upField != nil:
    # the iterator has an 'up' field, and we have to initialize it here
    let access = accessEnv(currEnv, upField.typ, n.info, g)
    constr.add newTree(nkExprColonExpr, [newSymNode(upField), access])

  result = makeClosure(g, idgen, iter, constr, n.info)

proc ensureEnvParam*(graph: ModuleGraph, idgen: IdGenerator, prc: PSym) =
  ## Problem: top-level anonymous expression can explicitly use the .closure
  ## calling convention (which doesn't make sense, really). All .closure
  ## procedures need a hidden environment paramater, and so ``ensureEnvParam``
  ## adds an empty one.
  assert not prc.isIterator
  assert prc.typ.callConv == ccClosure
  assert prc.skipGenericOwner.kind == skModule

  let t = newType(tyRef, nextTypeId(idgen), prc)
  t.rawAddSon createEnvObj(graph, idgen, prc, prc.info)
  addClosureParam(graph, idgen, prc, t, prc.info)

# ------------------- iterator transformation --------------------------------

proc liftForLoop*(g: ModuleGraph; body: PNode; idgen: IdGenerator; owner: PSym): PNode =
  # problem ahead: the iterator could be invoked indirectly, but then
  # we don't know what environment to create here:
  #
  # iterator count(): int =
  #   yield 0
  #
  # iterator count2(): int =
  #   var x = 3
  #   yield x
  #   inc x
  #   yield x
  #
  # proc invoke(iter: iterator(): int) =
  #   for x in iter(): echo x
  #
  # --> When to create the closure? --> for the (count) occurrence!
  discard """
      for i in foo(): ...

    Is transformed to:

      let cl = createClosure()
      while true:
        let i = cl()
        if (finished(cl)):
          break
        ...
    """
  if not (body.kind == nkForStmt and body[^2].kind in nkCallKinds):
    localReport(g.config, body, reportSem rsemIgnoreInvalidForLoop)
    return body
  var call = body[^2]

  result = newNodeI(nkStmtList, body.info)

  var op = call[0]
  if op.kind == nkClosure:
    # this is the symbol of a closure iterator that was transformed into a
    # closure setup expression. We assign the created closure to a new
    # local and replace the callee part with said local
    let
      orig = op
      callee = newSym(skLet, op[0].sym.name, nextSymId(idgen), owner, op.info)
    callee.typ = op.typ

    if owner.isIterator:
      # meh, we have to add the local to the environment; it might be used
      # across yields
      op = freshVarForClosureIter(g, callee, idgen, owner)
    else:
      op = newSymNode(callee, orig.info)

    result.add newTree(nkLetSection, [newIdentDefs(op, orig)])

    # update the call expression:
    call[0] = op

  var loopBody = newNodeI(nkStmtList, body.info, 3)
  var whileLoop = newNodeI(nkWhileStmt, body.info, 2)
  whileLoop[0] = newIntTypeNode(1, getSysType(g, body.info, tyBool))
  whileLoop[1] = loopBody
  result.add whileLoop

  # setup loopBody:
  # gather vars in a tuple:
  var v2 = newNodeI(nkLetSection, body.info)
  var vpart = newNodeI(if body.len == 3: nkIdentDefs else: nkVarTuple, body.info)
  for i in 0..<body.len-2:
    if body[i].kind == nkSym:
      body[i].sym.transitionToLet()
    vpart.add body[i]

  vpart.add newNodeI(nkEmpty, body.info) # no explicit type
  vpart.add call
  v2.add vpart

  loopBody[0] = v2
  let
    finishedPrc = getSysMagic(g, body.info, "finished", mFinished)
    bs = newTreeIT(nkCall, body.info, getSysType(g, body.info, tyBool),
                   newSymNode(finishedPrc), call[0])

  let ibs = newNodeI(nkIfStmt, body.info)
  let elifBranch = newNodeI(nkElifBranch, body.info)
  elifBranch.add(bs)

  let br = newNodeI(nkBreakStmt, body.info)
  br.add(g.emptyNode)

  elifBranch.add(br)
  ibs.add(elifBranch)

  loopBody[1] = ibs
  loopBody[2] = body[^1]

proc finishClosureIterator*(g: ModuleGraph, idgen: IdGenerator, iter: PSym) =
  ## Creates the type-bound operators for the iterator's hidden environment
  ## parameter type.
  createTypeBoundOpsLL(g, getHiddenParam(g, iter).typ, iter.info, idgen, iter)<|MERGE_RESOLUTION|>--- conflicted
+++ resolved
@@ -259,21 +259,11 @@
       owner.flags.incl sfInjectDestructors
 
 proc freshVarForClosureIter*(g: ModuleGraph; s: PSym; idgen: IdGenerator; owner: PSym): PNode =
-<<<<<<< HEAD
-  ## Adds a field corresponding to the local `s` to `owner`'s environment
-  ## type.
-  let envParam = getHiddenParam(g, owner)
-  let obj = envParam.typ.base
-  addField(obj, s, g.cache, idgen)
-
-  var access = newSymNode(envParam)
-=======
   ## Adds a unique field to `owner`'s environment type, using the name, type,
   ## and ``.cursor`` information from the local `s`.
   let
     envParam = getHiddenParam(g, owner)
     obj = envParam.typ.base
->>>>>>> 4df8b0bb
   assert obj.kind == tyObject
 
   let field = addUnmappedField(obj, s, g.cache, idgen)
