#
#
#           The Nim Compiler
#        (c) Copyright 2015 Andreas Rumpf
#
#    See the file "copying.txt", included in this
#    distribution, for details about the copyright.
#

import
  std/[os, strutils, strtabs, sets, tables, packedsets],
  compiler/utils/[prefixmatches, pathutils, platform],
  compiler/ast/[lineinfos],
  compiler/modules/nimpaths

import compiler/front/in_options
export in_options

when not FileSystemCaseSensitive:
  from compiler/utils/strutils2 import toLowerAscii
from terminal import isatty
from times import utc, fromUnix, local, getTime, format, DateTime
from std/private/globs import nativeToUnixPath

from compiler/ast/ast_types import
  TNodeKind,  # used in conversion from `ParsedNode` to `PNode`
  TNodeFlag,  # used in conversion from `ParsedNode` to `PNode`
  `comment=`, # used in conversion from `ParsedNode` to `PNode`
  NodeId,     # used as a reportId/diagId proxy
  PNode,      # because of reports, more leakage
  PSym,       # Contextual details of the instantiation stack optionally refers
              # to the used symbol
  PAstDiag    # used to bridge ast diags to legacy reports

# xxx: legacy Reports to be removed
import compiler/ast/report_enums
from compiler/ast/reports import
  Report,
  wrap,
  kind, severity,
  ReportTypes

const
  hasTinyCBackend* = defined(tinyc)
  useEffectSystem* = true
  useWriteTracking* = false
  copyrightYear* = "2022"
  nimEnableCovariance* = defined(nimEnableCovariance)

const
  harmlessOptions* = {optForceFullMake, optNoLinking, optRun, optUseColors, optStdout}
  genSubDir* = RelativeDir"nimskullcache"
  # XXX: |Nimskull| extensions and config files
  NimExt* = "nim"
  RodExt* = "rod"
  HtmlExt* = "html"
  JsonExt* = "json"
  TagsExt* = "tags"
  TexExt* = "tex"
  IniExt* = "ini"
  DefaultConfig* = RelativeFile"nim.cfg"
  DefaultConfigNims* = RelativeFile"config.nims"
  DocConfig* = RelativeFile"nimdoc.cfg"
  DocTexConfig* = RelativeFile"nimdoc.tex.cfg"
  htmldocsDir* = htmldocsDirname.RelativeDir
  docRootDefault* = "@default" # using `@` instead of `$` to avoid shell quoting complications
  spellSuggestSecretSauce* = -1

const
  cmdBackends* = {cmdCompileToC, cmdCompileToJS, cmdCompileToVM, cmdCrun}
  cmdDocLike* = {cmdDoc, cmdDoc2tex, cmdJsondoc, cmdCtags, cmdBuildindex}

type
  ReportSet* = object
    ids: PackedSet[uint32]

  MsgConfig* = object ## does not need to be stored in the incremental cache
    trackPos*: TLineInfo
    trackPosAttached*: bool ## whether the tracking position was attached to
                            ## some close token.

    errorOutputs*: TErrorOutputs ## Allowed output streams for messages.
    # REFACTOR this field is mostly touched in sem for 'performance'
    # reasons - don't write out error messages when compilation failed,
    # don't generate list of call candidates when `compiles()` fails and so
    # on. This should be replaced with `.inTryExpr` or something similar,
    # and let the reporting hook deal with all the associated heuristics.

    msgContext*: seq[tuple[info: TLineInfo, detail: PSym]] ## \ Contextual
    ## information about instantiation stack - "template/generic
    ## instantiation of" message is constructed from this field. Right now
    ## `.detail` field is only used in the `sem.semMacroExpr()`,
    ## `seminst.generateInstance()` and `semexprs.semTemplateExpr()`. In
    ## all other cases this field is left empty (SemReport is `skUnknown`)
    writtenSemReports*: ReportSet
    lastError*: TLineInfo
    filenameToIndexTbl*: Table[string, FileIndex]
    rawPathToIndexTbl*: Table[string, FileIndex] ## maps non-canonicalized
    ## paths of known-files to the corresponding file index
    fileInfos*: seq[TFileInfo] ## Information about all known source files
    ## is stored in this field - full/relative paths, list of line etc.
    ## (For full list see `TFileInfo`)
    systemFileIdx*: FileIndex

  TCmdLinePass* = enum
    passCmd1,                 # first pass over the command line
    passCmd2,                 # second pass over the command line
    passPP                    # preprocessor called processCommand()

proc initMsgConfig*(): MsgConfig =
  result.msgContext = @[]
  result.lastError = unknownLineInfo
  result.filenameToIndexTbl = initTable[string, FileIndex]()
  result.fileInfos = @[]
  result.errorOutputs = {eStdOut, eStdErr}
  result.filenameToIndexTbl["???"] = FileIndex(-1)
  result.rawPathToIndexTbl = initTable[string, FileIndex]()

func incl*(s: var ReportSet, id: NodeId) = s.ids.incl uint32(id)
func contains*(s: var ReportSet, id: NodeId): bool = s.ids.contains uint32(id)

type
  NimVer* = tuple[major: int, minor: int, patch: int]
  TStringSeq* = seq[string]

  IdeCmd* = enum
    ideNone, ideSug, ideCon, ideDef, ideUse, ideDus, ideChk, ideMod,
    ideHighlight, ideOutline, ideKnown, ideMsg, ideProject

  CfileFlag* {.pure.} = enum
    Cached,    ## no need to recompile this time
    External   ## file was introduced via .compile pragma

  Cfile* = object
    nimname*: string           ## Original name of the nim file, constructed
                               ## from the module name.
    cname*, obj*: AbsoluteFile
    flags*: set[CfileFlag]
    customArgs*: string

  CfileList* = seq[Cfile]

  SuggestFlag* {.pure.} = enum
    deprecated = 1
<<<<<<< HEAD
=======
    isGlobal = 2
>>>>>>> c79520f3

  Suggest* = ref object
    section*: IdeCmd
    qualifiedPath*: seq[string]
    name*: string ## display name
    filePath*: string
    line*: int                  ## Starts at 1
    column*: int                ## Starts at 0
    doc*: string                ## Unescaped documentation string
    forth*: string              ## type
    quality*: range[0..100]     ## matching quality
    contextFits*: bool          ## type/non-type context matches
    prefix*: PrefixMatch
    symkind*: byte
    scope*:int
    localUsages*, globalUsages*: int # usage counters
    tokenLen*: int
    flags*: set[SuggestFlag]

  Suggestions* = seq[Suggest]

  StdOrrKind* = enum
    stdOrrStdout
    stdOrrStderr

  MsgFlag* = enum  ## flags altering msgWriteln behavior
    msgStdout,     ## force writing to stdout, even stderr is default
    msgNoUnitSep   ## the message is a complete "paragraph".
  MsgFlags* = set[MsgFlag]

  TErrorHandling* = enum
    doDefault ## Default action, custom report hook can return this in
              ## order for automatic handing to decide appropriate
              ## reaction.
    doNothing ## Don't do anything
    doAbort   ## Immediately abort compilation
    doRaise   ## Raise recoverable error

  ProjectInputMode* = enum
    pimStdin ## the contents of the main module are provided by stdin
    pimCmd   ## the contents of the main module are provided by a command-line
             ## argument
    pimFile  ## the main module is a file

  ReportHook* = proc(conf: ConfigRef, report: Report): TErrorHandling {.closure.}

  HackController* = object
    ## additional configuration switches to control the behavior of the
    ## debug printer. Most of them are for compiler debugging, and for now
    ## they can't be set up from the cli/defines - in the future this will
    ## be changed. For now you can just edit `defaultHackController` value
    ## in this module as you see fit.
    semStack*: bool       ## Show `| context` entries in the call tracer
    reportInTrace*: bool  ## Error messages are shown with matching indentation
                          ## if report was triggered during execution of the
                          ## sem trace
    semTraceData*: bool   ## For each sem step show processed data, or only
                          ## procedure calls.
    bypassWriteHookForTrace*: bool ## Output trace reports directly into
    ## the `echo` instead of going through the `ConfigRef.writeln` hook.
    ## This is useful for environments such as nimsuggest, which discard
    ## the output.

  ConfigRef* {.acyclic.} = ref object
    ## every global configuration fields marked with '*' are subject to the
    ## incremental compilation mechanisms (+) means "part of the dependency"

    # active configuration handling
    active*: CurrentConf

    spellSuggestMax*: int ## max number of spelling suggestions for typos

    # 'active' configuration end

    # Set and only read for `testCompileOptionArg`, so not sure if this is
    # 'active' configuration
    verbosity*: CompilerVerbosity     ## how verbose the compiler is

    # 'arguments' aka a single string aka 'joining strings for external
    # program is bad'
    arguments*: string ## the arguments to be passed to the program that
                       ## should be run

    linesCompiled*: int   # all lines that have been compiled
    m*: MsgConfig
    unitSep*: string ## Unit separator between compiler messages
    evalTemplateCounter*: int ## Template instantiation depth used to guard
    ## against infinite expansion recursion
    exitcode*: int8

    hintProcessingDots*: bool ## true for dots, false for filenames

    lastCmdTime*: float       ## Start of the last compiler commmand - set
    ## in the `main.mainCommand` and then read to generate 'successX'
    ## message

    headerFile*: string
    ideCmd*: IdeCmd
    oldNewlines*: bool

    mainPackageId*: int
    errorCounter*: int
    hintCounter*: int
    warnCounter*: int
    errorMax*: int ## Maximum number of errors before compilation will be terminated
    maxLoopIterationsVM*: int ## VM: max iterations of all loops

    packageCache*: StringTableRef      ## absolute path -> absolute path

    jsonBuildFile*: AbsoluteFile
    nimStdlibVersion*: NimVer
    cfileSpecificOptions*: StringTableRef ## File specific compilation options for C backend.
    ## Modified by `{.localPassc.}`
    inputMode*: ProjectInputMode    ## how the main module is sourced
    lastMsgWasDot*: set[StdOrrKind] ## the last compiler message was a single '.'
    projectMainIdx*: FileIndex      ## the canonical path id of the main module
    commandLineSrcIdx*: FileIndex   ## used by `commands` to base paths off for
                                    ## path, lib, and other additions; default
                                    ## to `lineinfos.commandLineIdx` and
                                    ## altered by `nimconf` as needed
    command*: string                ## the main command (e.g. cc, check, scan, etc)
    commandArgs*: seq[string]       ## any arguments after the main command
    commandLine*: string
    extraCmds*: seq[string]        ## for writeJsonBuildInstructions
    keepComments*: bool            ## whether the parser needs to keep comments
    docSeeSrcUrl*: string          ## if empty, no seeSrc will be
    ## generated. The string uses the formatting variables `path` and
    ## `line`.
    docRoot*: string ## see nim --fullhelp for --docRoot
    docCmd*: string ## see nim --fullhelp for --docCmd

    configFiles*: seq[AbsoluteFile] ## List of config files that have been
    ## processed during compilation.

    externalToLink*: seq[string]  ## files to link in addition to the file
    ## we compiled. Modified by the `{.link.}` pragma and `--link`
    ## command-line flag.
    linkOptions*: string ## Additional linking options, modified by the
    ## `{.passl.}` pragma
    compileOptions*: string ## Additional compilation options, modified by
    ## the `{.passc.}` pragma
    cCompilerPath*: string
    toCompile*: CfileList         # (*)
    suggestionResultHook*: proc (result: Suggest) {.closure.}
    suggestMaxResults*: int
    lastLineInfo*: TLineInfo
    writelnHook*: proc(
      conf: ConfigRef,
      output: string,
      flags: MsgFlags
    ) {.closure.} ## All
    ## textual output from the compiler goes through this callback.
    writeHook*: proc(conf: ConfigRef, output: string, flags: MsgFlags) {.closure.}
    structuredReportHook*: ReportHook
      ## callback that is invoked when an enabled report is passed to report
      ## handling. The callback is meant to handle rendering/displaying of
      ## the report
    astDiagToLegacyReport*: proc(conf: ConfigRef, d: PAstDiag): Report
    setMsgFormat*: proc(config: ConfigRef, fmt: MsgFormatKind) {.closure.}
      ## callback that sets the message format for legacy reporting, needs to
      ## set before CLI handling, because reports are just that awful
    hack*: HackController ## Configuration values for debug printing
    when defined(nimDebugUtils):
      debugUtilsStack*: seq[string] ## which proc name to stop trace output
      ## len is also used for output indent level

    when defined(nimDebugUnreportedErrors):
      unreportedErrors*: OrderedTable[NodeId, PNode]

const 
  IdeLocCmds* = {ideSug, ideCon, ideDef, ideUse, ideDus}
    ## IDE commands requiring source locations, related `MsgConfig.trackPos`

template `[]`*(conf: ConfigRef, idx: FileIndex): TFileInfo =
  conf.m.fileInfos[idx.uint32]

template passField(fieldname, fieldtype: untyped): untyped =
  template `fieldname`*(conf: ConfigRef): fieldtype =
    conf.active.fieldname

  template `fieldname=`*(conf: ConfigRef, val: fieldtype) =
    conf.active.fieldname = val

template passSetField(fieldname, fieldtype, itemtype: untyped): untyped =
  passField(fieldname, fieldtype)

  template incl*(conf: ConfigRef, item: itemtype | fieldtype) =
    conf.active.fieldname.incl item

  template excl*(conf: ConfigRef, item: itemtype | fieldtype) =
    conf.active.fieldname.excl item

template passStrTableField(fieldname: untyped): untyped =
  passField(fieldname, StringTableRef)

  template `fieldname Set`*(conf: ConfigRef, key: string, value: string) =
    conf.active.fieldname[key] = value

  template `fieldname Get`*(conf: ConfigRef, key: string): string =
    conf.active.fieldname[key]

  template `fieldname Del`*(conf: ConfigRef, key: string) =
    conf.active.fieldname.del key

template passSeqField(fieldname, itemtype: untyped): untyped =
  passField(fieldname, seq[itemtype])
  template `fieldname Add`*(conf: ConfigRef, item: itemtype | seq[itemtype]) =
    conf.active.fieldname.add item

passField backend,            TBackend
passField symbolFiles,        SymbolFilesOption
passField prefixDir,          AbsoluteDir
passField libpath,            AbsoluteDir
passField nimcacheDir,        AbsoluteDir
passField target,             Target
passField cppDefines,         HashSet[string]
passField cmd,                Command
passField selectedGC,         TGCMode
passField exc,                ExceptionSystem
passField cCompiler,          TSystemCC
passField filenameOption,     FilenameOption
passField numberOfProcessors, int
passField outFile,            RelativeFile
passField outDir,             AbsoluteDir
passField depfile,            AbsoluteFile
passField projectPath,        AbsoluteDir
passField projectName,        string
passField projectFull,        AbsoluteFile

passSeqField implicitImports,   string
passSeqField implicitIncludes,  string
passSeqField cIncludes,         AbsoluteDir
passSeqField cLibs,             AbsoluteDir
passSeqField cLinkedLibs,       string
passSeqField linkOptionsCmd,    string
passSeqField compileOptionsCmd, string
passSeqField nimblePaths,       AbsoluteDir
passSeqField searchPaths,       AbsoluteDir
passSeqField lazyPaths,         AbsoluteDir

passSetField localOptions,   TOptions,           TOption
passSetField globalOptions,  TGlobalOptions,     TGlobalOption
passSetField features,       set[Feature],       Feature

passStrTableField dllOverrides
passStrTableField configVars
passStrTableField symbols
passStrTableField macrosToExpand
passStrTableField arcToExpand


proc defineSymbol*(conf: ConfigRef, symbol: string, value: string = "true") =
  conf.symbolsSet(symbol, value)

proc undefSymbol*(conf: ConfigRef; symbol: string) =
  conf.symbolsDel(symbol)

iterator definedSymbolNames*(conf: ConfigRef): string =
  for key, val in pairs(conf.symbols):
    yield key

proc countDefinedSymbols*(conf: ConfigRef): int =
  conf.symbols.len

template changed(conf: ConfigRef, s: ConfNoteSet, body: untyped) =
  # Template for debugging purposes - single place to track all changes in
  # the enabled note sets.
  when defined(debug):
    let before = conf.active.noteSets[s]
    body
    let after = conf.active.noteSets[s]

    # let n = rintMsgOrigin
    # if (n in before) != (n in after):
    #   if n notin after:
    #     writeStackTrace()
    #     echo "changed conf $# -> $#" % [$(n in before), $(n in after)]

  else:
    body

proc incl*(conf: ConfigRef, nset: ConfNoteSet, note: ReportKind) =
  ## Include report kind in specified note set
  changed(conf, nset):
    conf.active.noteSets[nset].incl note

proc excl*(conf: ConfigRef, nset: ConfNoteSet, note: ReportKind) =
  ## Exclude report kind from the specified note set
  changed(conf, nset):
    conf.active.noteSets[nset].excl note

proc asgn*(conf: ConfigRef, nset: ConfNoteSet, notes: ReportKinds) =
  ## Assign to specified note set
  changed(conf, nset):
    conf.active.noteSets[nset] = notes

proc asgn*(conf: ConfigRef, sto, sfrom: ConfNoteSet) =
  ## Assign between two specified note sets
  conf.active.noteSets[sto] = conf.active.noteSets[sfrom]

proc flip*(
  conf: ConfigRef, nset: ConfNoteSet, note: ReportKind, state: bool) =
  ## Include or exlude node from the specified note set based on the
  ## `state`
  if state:
    conf.incl(nset, note)
  else:
    conf.excl(nset, note)

func options*(conf: ConfigRef): TOptions =
  ## Get list of active local options
  result = conf.localOptions

template changedOpts(conf: ConfigRef, body: untyped) =
  when defined(debug):
    let before = conf.localOptions
    body
    let after = conf.localOptions
    let removed = (optHints in before) and (optHints notin after)

  else:
    body

proc `options=`*(conf: ConfigRef, opts: TOptions) =
  ## Assign to list of active local options
  changedOpts(conf):
    conf.localOptions = opts

proc modifiedyNotes*(conf: ConfigRef): ReportKinds =
  ## Get list of reports modified from the command line or config
  conf.active.noteSets[cnModifiedy]

proc cmdlineNotes*(conf: ConfigRef): ReportKinds =
  ## Get list of report filters modified from the command line
  conf.active.noteSets[cnCmdline]

proc foreignPackageNotes*(conf: ConfigRef): ReportKinds =
  ## Get list of reports for foreign packages
  conf.active.noteSets[cnForeign]

proc notes*(conf: ConfigRef): ReportKinds =
  ## Get list of active notes
  conf.active.noteSets[cnCurrent]

proc warningAsErrors*(conf: ConfigRef): ReportKinds =
  ## Get list of warning notes that are treated like errors
  conf.active.noteSets[cnWarnAsError]

proc hintsAsErrors*(conf: ConfigRef): ReportKinds =
  ## Get list of hint notes that are treated like errors
  conf.active.noteSets[cnHintAsError]

proc mainPackageNotes*(conf: ConfigRef): ReportKinds =
  ## Get list of notes for main package
  conf.active.noteSets[cnMainPackage]

proc `modifiedyNotes=`*(conf: ConfigRef, nset: ReportKinds) =
  ## Set list of notes modified from the cli/config
  conf.asgn cnModifiedy, nset

proc `cmdlineNotes=`*(conf: ConfigRef, nset: ReportKinds) =
  ## Set list of notes modified from the CLI
  conf.asgn cnCmdline, nset

proc `foreignPackageNotes=`*(conf: ConfigRef, nset: ReportKinds) =
  ## Set list of notes for foreign packages
  conf.asgn cnForeign, nset

proc `notes=`*(conf: ConfigRef, nset: ReportKinds) =
  ## Set list of active notes
  conf.asgn cnCurrent, nset

proc `warningAsErrors=`*(conf: ConfigRef, nset: ReportKinds) =
  ## Set list of warning notes to be treated as errors
  conf.asgn cnWarnAsError, nset

proc `hintsAsErrors=`*(conf: ConfigRef, nset: ReportKinds) =
  ## Set list of hint notes that are treated like erorrs
  conf.asgn cnHintAsError, nset

proc `mainPackageNotes=`*(conf: ConfigRef, nset: ReportKinds) =
  ## Set list of notes for main package
  conf.asgn cnMainPackage, nset

proc writelnHook*(conf: ConfigRef, msg: string, flags: MsgFlags = {}) =
  ## Write string using writeln hook
  conf.writelnHook(conf, msg, flags)

proc writeHook*(conf: ConfigRef, msg: string, flags: MsgFlags = {}) =
  ## Write string using write hook
  conf.writeHook(conf, msg, flags)

proc writeln*(conf: ConfigRef, args: varargs[string, `$`]) =
  ## writeln hook overload for varargs
  writelnHook(conf, args.join(""))

proc write*(conf: ConfigRef, args: varargs[string, `$`]) =
  ## write hook overload for varargs
  writeHook(conf, args.join(""))

proc setReportHook*(conf: ConfigRef, hook: ReportHook) =
  ## Set active report hook. Must not be nil
  assert hook != nil
  conf.structuredReportHook = hook

proc getReportHook*(conf: ConfigRef): ReportHook =
  ## Get active report hook
  conf.structuredReportHook

proc report*(conf: ConfigRef, inReport: Report): TErrorHandling =
  ## Write `inReport`
  assert inReport.kind != repNone, "Cannot write out empty report"
  assert(conf.structuredReportHook != nil,
         "Cannot write report with empty report hook")
  return conf.structuredReportHook(conf, inReport)

proc canReport*(conf: ConfigRef, id: NodeId): bool =
  ## Check whether report with given ID can actually be written out, or it
  ## has already been seen. This check is used to prevent multiple reports
  ## from the `nkError` node.
  id notin conf.m.writtenSemReports

proc canReport*(conf: ConfigRef, node: PNode): bool =
  ## Check whether `nkError` node can be reported
  # conf.canReport(node.nodeId)
  true # xxx: short circuit this nonsense

template report*[R: ReportTypes](
    conf: ConfigRef, inReport: R): TErrorHandling =
  ## Pass structured report object into `conf.structuredReportHook`,
  ## converting to `Report` variant and updaing instantiation info.
  report(conf, wrap(inReport, instLoc()))

template report*[R: ReportTypes](
    conf: ConfigRef, tinfo: TLineInfo, inReport: R): TErrorHandling =
  ## Write out new report, updating it's location info using `tinfo` and
  ## it's instantiation info with `instantiationInfo()` of the template.
  report(conf, wrap(inReport, instLoc(), tinfo))

# REFACTOR: we shouldn't need to dig into the internalReport and query severity
#           directly
from compiler/ast/reports_internal import severity

func isCompilerFatal*(conf: ConfigRef, report: Report): bool =
  ## Check if report stores fatal compilation error
  report.category == repInternal and
  report.internalReport.severity() == rsevFatal or
  report.kind == rextCmdRequiresFile

func severity*(conf: ConfigRef, report: ReportTypes | Report): ReportSeverity =
  # style checking is a hint by default, but can be globally overriden to
  # be treated as error via `--styleCheck:error`, and this is handled in
  # the different configuration as hints/warnings as errors
  if report.kind in repLinterKinds and optStyleError in conf.globalOptions:
    result = rsevError
  else:
    result = report.severity(conf.warningAsErrors + conf.hintsAsErrors)

func isCodeError*(conf: ConfigRef, report: Report): bool =
  ## Check if report stores a regular code error, or warning/hint that has
  ## been configured to be treated as error under "warningAsError"
  conf.severity(report) == rsevError

func ignoreMsgBecauseOfIdeTools(conf: ConfigRef, msg: ReportKind): bool =
  msg notin (repErrorKinds + repFatalKinds) and
  conf.cmd == cmdIdeTools and
  optIdeDebug notin conf.globalOptions

func useColor*(conf: ConfigRef): bool =
  optUseColors in conf.globalOptions

proc parseNimVersion*(a: string): NimVer =
  # could be moved somewhere reusable
  if a.len > 0:
    let b = a.split(".")
    assert b.len == 3, a
    template fn(i) = result[i] = b[i].parseInt # could be optimized if needed
    fn(0)
    fn(1)
    fn(2)

proc assignIfDefault*[T](result: var T, val: T, def = default(T)) =
  ## if `result` was already assigned to a value (that wasn't `def`), this is a noop.
  if result == def: result = val

template setErrorMaxHighMaybe*(conf: ConfigRef) =
  ## do not stop after first error (but honor --errorMax if provided)
  assignIfDefault(conf.errorMax, high(int))

proc setNoteDefaults*(conf: ConfigRef, note: ReportKind, enabled = true) =
  template fun(op) =
    conf.op cnCurrent, note
    conf.op cnMainPackage, note
    conf.op cnForeign, note

  if enabled: fun(incl) else: fun(excl)

proc setNote*(conf: ConfigRef, note: ReportKind, enabled = true) =
  ## see also `prepareConfigNotes` which sets notes
  if note notin conf.cmdlineNotes:
    if enabled:
      incl(conf, cnCurrent, note)

    else:
      excl(conf, cnCurrent, note)

proc hasHint*(conf: ConfigRef, note: ReportKind): bool =
  # ternary states instead of binary states would simplify logic
  if optHints notin conf.options:
    false
  elif note in {rextConf, rsemProcessing}:
    # could add here other special notes like hintSource
    # these notes apply globally.
    note in conf.mainPackageNotes
  else:
    note in conf.notes

proc hasWarn*(conf: ConfigRef, note: ReportKind): bool {.inline.} =
  ## Check if warnings are enabled and specific report kind is contained in
  ## the notes
  optWarns in conf.options and note in conf.notes

func isEnabled*(conf: ConfigRef, report: ReportKind): bool =
  ## Check whether report kind is allowed to be generated by the compiler.
  ## Uses `options.hasHint`, `options.hasWarn` to check whether particular
  ## report is enabled, otherwise use query global/local options.

  # Reports related to experimental features and inconsistent CLI flags
  # (such as `--styleCheck` which controls both CLI flags and hints) are
  # checked for with higher priority
  case report
  of repNilcheckKinds:
    strictNotNil in conf.features
  of rdbgVmExecTraceMinimal:
    conf.active.isVmTrace
  of rlexLinterReport, rsemLinterReport, rsemLinterReportUse:
    # Regular linter report is enabled if style check is either hint or
    # error, AND not `usages`
    {optStyleHint, optStyleError} * conf.globalOptions != {}
  else:
    case report
    # All other reports follow default hint category handing:
    of repHintKinds:                 conf.hasHint(report)
    of repWarningKinds:              conf.hasWarn(report)
    of repErrorKinds, repFatalKinds: true
    of repTraceKinds:
      # Semantic trace kinds are enabled by default and probably should
      # not be changed - but these reports might (in theory) be
      # modified at runtime.
      report in conf.notes
    else:
      (report in conf.notes) and
        not ignoreMsgBecauseOfIdeTools(conf, report)

func isEnabled*(conf: ConfigRef, report: Report): bool =
  ## Macro expansion configuration is done via `--expandMacro=name`
  ## configuration, and requires full report information to check.
  report.kind == rsemExpandMacro and
    conf.macrosToExpand.hasKey(report.semReport.sym.name.s) or
    conf.isEnabled(report.kind)

type
  ReportWritabilityKind* = enum
    writeEnabled
    writeDisabled
    writeForceEnabled

func writabilityKind*(conf: ConfigRef, r: Report): ReportWritabilityKind =
  let compTimeCtx = conf.m.errorOutputs == {}
    ## indicates whether we're in a `compiles` or `constant expression
    ## evaluation` context. `sem` and `semexprs` in particular will clear
    ## `conf.m.errorOutputs` as a signal for this. For more details see the
    ## comment for `MsgConfig.errorOutputs`.
  if r.category == repDebug and compTimeCtx:
    # Force write of the report messages using regular stdout if compTimeCtx
    # is enabled
    writeForceEnabled
  elif compTimeCtx:
    # Or we are in the special hack mode for `compiles()` processing
    # Return without writing
    writeDisabled
  else:
    writeEnabled

const
  oldExperimentalFeatures* = {dotOperators, callOperator}

  ChecksOptions* = {optObjCheck, optFieldCheck, optRangeCheck,
    optOverflowCheck, optBoundsCheck, optAssert, optNaNCheck, optInfCheck,
    optStyleCheck}

  DefaultOptions* = {optObjCheck, optFieldCheck, optRangeCheck,
    optBoundsCheck, optOverflowCheck, optAssert, optWarns,
    optHints, optStackTrace, optLineTrace, # consider adding `optStackTraceMsgs`
    optTrMacros, optStyleCheck, optCursorInference}
  DefaultGlobalOptions* = {optThreadAnalysis, optExcessiveStackTrace}

proc getSrcTimestamp(): DateTime =
  try:
    utc(fromUnix(parseInt(getEnv("SOURCE_DATE_EPOCH", "not a number"))))
  except ValueError:
    # Environment variable malformed.
    # https://reproducible-builds.org/specs/source-date-epoch/: "If the
    # value is malformed, the build process SHOULD exit with a non-zero
    # error code", which this doesn't do. This uses local time, because
    # that maintains compatibility with existing usage.
    utc getTime()

proc getDateStr*(): string =
  result = format(getSrcTimestamp(), "yyyy-MM-dd")

proc getClockStr*(): string =
  result = format(getSrcTimestamp(), "HH:mm:ss")

template newPackageCache*(): untyped =
  newStringTable(when FileSystemCaseSensitive:
                   modeCaseInsensitive
                 else:
                   modeCaseSensitive)

proc isDefined*(conf: ConfigRef; symbol: string): bool

const defaultHackController = HackController(
  semStack: off,
  reportInTrace: off,
  semTraceData: on,
  bypassWriteHookForTrace: true
)

proc computeNotesVerbosity(): tuple[
    main: array[CompilerVerbosity, ReportKinds],
    foreign: ReportKinds,
    base: ReportKinds
  ] =
  ## Create configuration sets for the default compilation report verbosity

  # Mandatory reports - cannot be turned off, present in all verbosity
  # settings
  result.base = (repErrorKinds + repInternalKinds)

  # Somewhat awkward handling - stack trace report cannot be error (because
  # actual error report must follow), so it is a hint-level report (can't
  # be debug because it is a user-facing, can't be "trace" because it is
  # not for compiler developers use only)
  result.base.incl {rvmStackTrace}

  when defined(debugOptions):
    # debug report for transition of the configuration options
    result.base.incl {rdbgOptionsPush, rdbgOptionsPop}

  when defined(nimVMDebugExecute):
    result.base.incl {
      rdbgVmExecTraceFull # execution of the generated code listings
    }

  result.main[compVerbosityMax] =
    result.base + repWarningKinds + repHintKinds - {
    rsemObservableStores,
    rsemResultUsed,
    rsemAnyEnumConvert,
    rbackLinking,

    rbackLinking,
    rbackCompiling,
    rcmdLinking,
    rcmdCompiling,

    rintErrKind
  }

  if defined(release):
    result.main[compVerbosityMax].excl rintStackTrace

  result.main[compVerbosityHigh] = result.main[compVerbosityMax] - {
    rsemUninit,
    rsemExtendedContext,
    rsemProcessingStmt,
    rsemWarnGcUnsafe,
    rextConf,
  }

  result.main[compVerbosityDefault] = result.main[compVerbosityHigh] -
    repPerformanceHints -
    {
      rsemProveField,
      rsemErrGcUnsafe,
      rsemHintLibDependency,
      rsemGlobalVar,

      rintMsgOrigin,

      rextPath,

      rlexSourceCodeFilterOutput,
    }

  result.main[compVerbosityMin] = result.main[compVerbosityDefault] - {
    rintSuccessX,
    rextConf,
    rsemProcessing,
    rsemPattern,
    rcmdExecuting,
    rbackLinking,
  }

  result.foreign = result.base + {
    rsemProcessing,
    rsemUserHint,
    rsemUserWarning,
    rsemUserHint,
    rsemUserWarning,
    rsemUserError,
    rintQuitCalled,
    rsemImplicitObjConv
  }

  for idx, n in @[
    result.foreign,
    # result.base,
    result.main[compVerbosityMax],
    result.main[compVerbosityHigh],
    result.main[compVerbosityDefault],
    result.main[compVerbosityMin],
  ]:
    assert rbackLinking notin n
    assert rsemImplicitObjConv in n, $idx
    assert rvmStackTrace in n, $idx

const
  NotesVerbosity* = computeNotesVerbosity()

proc initConfigRefCommon(conf: ConfigRef) =
  conf.symbols = newStringTable(modeStyleInsensitive)
  conf.selectedGC = gcUnselected
  conf.verbosity = compVerbosityDefault
  conf.hintProcessingDots = true
  conf.options = DefaultOptions
  conf.globalOptions = DefaultGlobalOptions
  conf.filenameOption = foAbs
  conf.foreignPackageNotes = NotesVerbosity.foreign
  conf.notes = NotesVerbosity.main[conf.verbosity]
  conf.hack = defaultHackController
  conf.mainPackageNotes = NotesVerbosity.main[conf.verbosity]
  when defined(nimDebugUtils):
    # ensures that `nimDebugUtils` is defined for the compiled code so it can
    # access the `system.nimCompilerDebugRegion` template
    if not conf.symbols.hasKey("nimDebugUtils"):
      conf.symbols["nimDebugUtils"] = ""

proc newConfigRef*(hook: ReportHook): ConfigRef =
  result = ConfigRef(
    structuredReportHook: hook,
    m: initMsgConfig(),
    headerFile: "",
    packageCache: newPackageCache(),
    cfileSpecificOptions: newStringTable(modeCaseSensitive),
    inputMode: pimFile,
    projectMainIdx: FileIndex(0'i32), # the canonical path id of the main module
    command: "", # the main command (e.g. cc, check, scan, etc)
    commandArgs: @[], # any arguments after the main command
    commandLine: "",
    commandLineSrcIdx: commandLineIdx, # set the command line as the source
    keepComments: true, # whether the parser needs to keep comments
    docSeeSrcUrl: "",
    active: CurrentConf(
      backend:        backendInvalid,
      cppDefines:     initHashSet[string](),
      features:       {},
      cCompiler:      ccGcc,
      macrosToExpand: newStringTable(modeStyleInsensitive),
      arcToExpand:    newStringTable(modeStyleInsensitive),
      configVars:     newStringTable(modeStyleInsensitive),
      dllOverrides:   newStringTable(modeCaseInsensitive),
      outFile:        RelativeFile"",
      outDir:         AbsoluteDir"",
    ),
    suggestMaxResults: 10_000,
    maxLoopIterationsVM: 10_000_000,
    spellSuggestMax: spellSuggestSecretSauce,
  )
  initConfigRefCommon(result)

  # xxx: do a silly dance because the APIs are dumb
  var target = result.target
  setTargetFromSystem(target)
  result.target = target

  # enable colors by default on terminals
  if terminal.isatty(stderr):
    incl(result, optUseColors)

proc newPartialConfigRef*(): ConfigRef =
  ## create a new ConfigRef that is only good enough for error reporting.
  result = ConfigRef()
  initConfigRefCommon(result)

proc cppDefine*(c: ConfigRef; define: string) =
  c.active.cppDefines.incl define

proc getStdlibVersion*(conf: ConfigRef): NimVer =
  if conf.nimStdlibVersion == (0,0,0):
    let s = conf.symbols.getOrDefault("nimVersion", "")
    conf.nimStdlibVersion = s.parseNimVersion
  result = conf.nimStdlibVersion

proc isDefined*(conf: CurrentConf; symbol: string): bool =
  if conf.symbols.hasKey(symbol):
    result = true
  elif cmpIgnoreStyle(symbol, CPU[conf.target.targetCPU].name) == 0:
    result = true
  elif cmpIgnoreStyle(symbol, platform.OS[conf.target.targetOS].name) == 0:
    result = true
  else:
    case symbol.normalize
    of "x86": result = conf.target.targetCPU == cpuI386
    of "itanium": result = conf.target.targetCPU == cpuIa64
    of "x8664": result = conf.target.targetCPU == cpuAmd64
    of "posix", "unix":
      result = conf.target.targetOS in {osLinux, osMorphos, osSkyos, osIrix, osPalmos,
                            osQnx, osAtari, osAix,
                            osHaiku, osVxWorks, osSolaris, osNetbsd,
                            osFreebsd, osOpenbsd, osDragonfly, osMacosx, osIos,
                            osAndroid, osNintendoSwitch, osFreeRTOS, osCrossos}
    of "linux":
      result = conf.target.targetOS in {osLinux, osAndroid}
    of "bsd":
      result = conf.target.targetOS in {osNetbsd, osFreebsd, osOpenbsd, osDragonfly, osCrossos}
    of "freebsd":
      result = conf.target.targetOS in {osFreebsd, osCrossos}
    of "emulatedthreadvars":
      result = platform.OS[conf.target.targetOS].props.contains(ospLacksThreadVars)
    of "msdos": result = conf.target.targetOS == osDos
    of "mswindows", "win32": result = conf.target.targetOS == osWindows
    of "macintosh":
      result = conf.target.targetOS in {osMacos, osMacosx, osIos}
    of "osx", "macosx":
      result = conf.target.targetOS in {osMacosx, osIos}
    of "sunos": result = conf.target.targetOS == osSolaris
    of "nintendoswitch":
      result = conf.target.targetOS == osNintendoSwitch
    of "freertos", "lwip":
      result = conf.target.targetOS == osFreeRTOS
    of "littleendian": result = CPU[conf.target.targetCPU].endian == littleEndian
    of "bigendian": result = CPU[conf.target.targetCPU].endian == bigEndian
    of "cpu8": result = CPU[conf.target.targetCPU].bit == 8
    of "cpu16": result = CPU[conf.target.targetCPU].bit == 16
    of "cpu32": result = CPU[conf.target.targetCPU].bit == 32
    of "cpu64": result = CPU[conf.target.targetCPU].bit == 64
    of "nimrawsetjmp":
      result = conf.target.targetOS in {osSolaris, osNetbsd, osFreebsd, osOpenbsd,
                            osDragonfly, osMacosx}
    else: discard

proc isDefined*(conf: ConfigRef, symbol: string): bool =
  conf.active.isDefined(symbol)

proc getDefined*(conf: ConfigRef, sym: string): string =
  conf.symbols[sym]

template quitOrRaise*(conf: ConfigRef, msg = "") =
  # xxx in future work, consider whether to also intercept `msgQuit` calls
  if conf.isDefined("nimDebug"):
    doAssert false, msg
  else:
    quit(msg) # quits with QuitFailure

proc importantComments*(conf: ConfigRef): bool {.inline.} = conf.cmd in cmdDocLike + {cmdIdeTools}

template compilationCachePresent*(conf: ConfigRef): untyped =
  false
#  conf.symbolFiles in {v2Sf, writeOnlySf}

template optPreserveOrigSource*(conf: ConfigRef): untyped =
  optEmbedOrigSrc in conf.globalOptions

proc mainCommandArg*(conf: ConfigRef): string =
  ## This is intended for commands like check or parse
  ## which will work on the main project file unless
  ## explicitly given a specific file argument
  if conf.commandArgs.len > 0:
    result = conf.commandArgs[0]
  else:
    result = conf.projectName

proc existsConfigVar*(conf: ConfigRef; key: string): bool =
  result = hasKey(conf.configVars, key)

proc getConfigVar*(conf: ConfigRef; key: string, default = ""): string =
  result = conf.configVars.getOrDefault(key, default)

proc setConfigVar*(conf: ConfigRef; key, val: string) =
  conf.configVars[key] = val

proc getOutFile*(conf: ConfigRef; filename: RelativeFile, ext: string): AbsoluteFile =
  # explains regression https://github.com/nim-lang/Nim/issues/6583#issuecomment-625711125
  # Yet another reason why "" should not mean ".";  `""/something` should raise
  # instead of implying "" == "." as it's bug prone.
  doAssert conf.outDir.string.len > 0
  result = conf.outDir / changeFileExt(filename, ext)

proc absOutFile*(conf: ConfigRef): AbsoluteFile =
  doAssert not conf.outDir.isEmpty
  doAssert not conf.outFile.isEmpty
  result = conf.outDir / conf.outFile
  when defined(posix):
    if dirExists(result.string): result.string.add ".out"

proc prepareToWriteOutput*(conf: ConfigRef): AbsoluteFile =
  ## Create the output directory and returns a full path to the output file
  result = conf.absOutFile
  createDir result.string.parentDir

proc getPrefixDir*(conf: ConfigRef): AbsoluteDir =
  ## Gets the prefix dir, usually the parent directory where the binary
  ## resides.
  ##
  ## This is overridden by some tools (namely nimsuggest) via the
  ## ``conf.prefixDir`` field. This should resolve to root of nim sources,
  ## whether running nim from a local clone or using installed nim, so that
  ## these exist: `result/doc/advopt.txt` and `result/lib/system.nim`
  if not conf.prefixDir.isEmpty:
    result = conf.prefixDir
  else:
    result = AbsoluteDir splitPath(getAppDir()).head

proc setDefaultLibpath*(conf: ConfigRef) =
  ## set default value (can be overwritten):
  if conf.libpath.isEmpty:
    # choose default libpath:
    var prefix = getPrefixDir(conf)
    when defined(posix):
      if prefix == AbsoluteDir"/usr":
        conf.libpath = AbsoluteDir"/usr/lib/nim"
      elif prefix == AbsoluteDir"/usr/local":
        conf.libpath = AbsoluteDir"/usr/local/lib/nim"
      else:
        conf.libpath = prefix / RelativeDir"lib"
    else:
      conf.libpath = prefix / RelativeDir"lib"

    # Special rule to support other tools (nimble) which import the compiler
    # modules and make use of them.
    let realNimPath = findExe("nim")
    # Find out if $nim/../../lib/system.nim exists.
    let parentNimLibPath = realNimPath.parentDir.parentDir / "lib"
    if not fileExists(conf.libpath.string / "system.nim") and
        fileExists(parentNimLibPath / "system.nim"):
      conf.libpath = AbsoluteDir parentNimLibPath

proc canonicalizePath*(conf: ConfigRef; path: AbsoluteFile): AbsoluteFile =
  result = AbsoluteFile path.string.expandFilename

proc setFromProjectName*(conf: ConfigRef; projectName: string) =
  try:
    conf.projectFull = canonicalizePath(conf, AbsoluteFile projectName)
  except OSError:
    conf.projectFull = AbsoluteFile projectName
  let p = splitFile(conf.projectFull)
  let dir = if p.dir.isEmpty: AbsoluteDir getCurrentDir() else: p.dir
  conf.projectPath = AbsoluteDir canonicalizePath(conf, AbsoluteFile dir)
  conf.projectName = p.name

proc removeTrailingDirSep*(path: string): string =
  if (path.len > 0) and (path[^1] == DirSep):
    result = substr(path, 0, path.len - 2)
  else:
    result = path

proc toCChar*(c: char; result: var string) {.inline.} =
  case c
  of '\0'..'\x1F', '\x7F'..'\xFF':
    result.add '\\'
    result.add toOctal(c)
  of '\'', '\"', '\\', '?':
    result.add '\\'
    result.add c
  else:
    result.add c

proc makeCString*(s: string): string =
  result = newStringOfCap(int(s.len.toFloat * 1.1) + 1)
  result.add("\"")
  for i in 0..<s.len:
    # line wrapping of string litterals in cgen'd code was a bad idea, e.g. causes: bug #16265
    # It also makes reading c sources or grepping harder, for zero benefit.
    # const MaxLineLength = 64
    # if (i + 1) mod MaxLineLength == 0:
    #   res.add("\"\L\"")
    toCChar(s[i], result)
  result.add('\"')

proc newFileInfo(fullPath: AbsoluteFile, projPath: RelativeFile): TFileInfo =
  result.fullPath = fullPath
  #shallow(result.fullPath)
  result.projPath = projPath
  #shallow(result.projPath)
  result.shortName = fullPath.extractFilename
  result.quotedName = result.shortName.makeCString
  result.quotedFullName = fullPath.string.makeCString
  result.lines = @[]

proc canonicalCase(path: var string) =
  ## the idea is to only use this for checking whether a path is already in
  ## the table but otherwise keep the original case
  when FileSystemCaseSensitive: discard
  else: toLowerAscii(path)

proc fileInfoKnown*(conf: ConfigRef; filename: AbsoluteFile): bool =
  var
    canon: AbsoluteFile
  try:
    canon = canonicalizePath(conf, filename)
  except OSError:
    canon = filename
  canon.string.canonicalCase
  result = conf.m.filenameToIndexTbl.hasKey(canon.string)

proc fileInfoIdx*(conf: ConfigRef; filename: AbsoluteFile; isKnownFile: var bool): FileIndex =
  result = conf.m.rawPathToIndexTbl.getOrDefault(filename.string, InvalidFileIdx)
  if result != InvalidFileIdx:
    return
  var
    canon: AbsoluteFile
    pseudoPath = false

  try:
    canon = canonicalizePath(conf, filename)
  except OSError:
    canon = filename
    # The compiler uses "filenames" such as `command line` or `stdin`
    # This flag indicates that we are working with such a path here
    pseudoPath = true

  var canon2 = canon.string
  canon2.canonicalCase

  if conf.m.filenameToIndexTbl.hasKey(canon2):
    isKnownFile = true
    result = conf.m.filenameToIndexTbl[canon2]
  else:
    isKnownFile = false
    result = conf.m.fileInfos.len.FileIndex
    #echo "ID ", result.int, " ", canon2
    conf.m.fileInfos.add(newFileInfo(canon, if pseudoPath: RelativeFile filename
                                            else: relativeTo(canon, conf.projectPath)))
    conf.m.filenameToIndexTbl[canon2] = result

  conf.m.rawPathToIndexTbl[filename.string] = result

proc fileInfoIdx*(conf: ConfigRef; filename: AbsoluteFile): FileIndex =
  var dummy: bool
  result = fileInfoIdx(conf, filename, dummy)

proc newLineInfo*(conf: ConfigRef; filename: AbsoluteFile, line, col: int): TLineInfo {.inline.} =
  result = newLineInfo(fileInfoIdx(conf, filename), line, col)

proc disableNimblePath*(conf: ConfigRef) =
  conf.incl optNoNimblePath
  conf.lazyPaths = @[]
  conf.nimblePaths = @[]

proc clearNimblePath*(conf: ConfigRef) =
  conf.lazyPaths = @[]
  conf.nimblePaths = @[]

include compiler/modules/packagehandling

proc getOsCacheDir(): string =
  when defined(posix):
    result = getEnv("XDG_CACHE_HOME", getHomeDir() / ".cache") / "nimskull"
  else:
    result = getHomeDir() / genSubDir.string

proc getNimcacheDir*(conf: CurrentConf): AbsoluteDir =
  proc nimcacheSuffix(conf: CurrentConf): string =
    if conf.cmd == cmdCheck: "_check"
    elif isDefined(conf, "release") or isDefined(conf, "danger"): "_r"
    else: "_d"

  # XXX projectName should always be without a file extension!
  result = if not conf.nimcacheDir.isEmpty:
             conf.nimcacheDir
           elif conf.backend == backendJs:
             if conf.outDir.isEmpty:
               conf.projectPath / genSubDir
             else:
               conf.outDir / genSubDir
           else:
            AbsoluteDir(getOsCacheDir() / splitFile(conf.projectName).name &
               nimcacheSuffix(conf))

proc getNimcacheDir*(conf: ConfigRef): AbsoluteDir =
  conf.active.getNimcacheDir()

proc pathSubs*(conf: ConfigRef; p, config: string): string =
  ## Substitute text `p` with configuration paths, such as project name,
  ## nim cache directory, project directory etc. `config` is an argument of
  ## the configuration file path in case `$config` template is used.
  let home = removeTrailingDirSep(os.getHomeDir())
  result = unixToNativePath(p % [
    "nim", getPrefixDir(conf).string,
    "lib", conf.libpath.string,
    "home", home,
    "config", config,
    "projectname", conf.projectName,
    "projectpath", conf.projectPath.string,
    "projectdir", conf.projectPath.string,
    "nimcache", getNimcacheDir(conf).string]).expandTilde

iterator nimbleSubs*(conf: ConfigRef; p: string): string =
  ## Iterate over possible interpolations of the path string `p` and known
  ## package directories.
  let pl = p.toLowerAscii
  if "$nimblepath" in pl or "$nimbledir" in pl:
    for i in countdown(conf.nimblePaths.len-1, 0):
      let nimblePath = removeTrailingDirSep(conf.nimblePaths[i].string)
      yield p % ["nimblepath", nimblePath, "nimbledir", nimblePath]
  else:
    yield p

proc toGeneratedFile*(
    conf: CurrentConf | ConfigRef,
    path: AbsoluteFile,
    ext: string
  ): AbsoluteFile =
  ## converts "/home/a/mymodule.nim", "rod" to "/home/a/nimskullcache/mymodule.rod"
  result = getNimcacheDir(conf) / RelativeFile(
    path.string.splitPath.tail.changeFileExt(ext))

proc completeGeneratedFilePath*(conf: ConfigRef; f: AbsoluteFile,
                                createSubDir: bool = true): AbsoluteFile =
  let subdir = getNimcacheDir(conf.active)
  if createSubDir:
    try:
      createDir(subdir.string)
    except OSError:
      conf.quitOrRaise "cannot create directory: " & subdir.string
  result = subdir / RelativeFile f.string.splitPath.tail
  #echo "completeGeneratedFilePath(", f, ") = ", result

proc toRodFile*(conf: ConfigRef; f: AbsoluteFile; ext = RodExt): AbsoluteFile =
  result = changeFileExt(completeGeneratedFilePath(conf,
    withPackageName(conf, f)), ext)

proc rawFindFile(conf: ConfigRef; f: RelativeFile; suppressStdlib: bool): AbsoluteFile =
  ## Find file using list of explicit search paths
  for it in conf.searchPaths:
    if suppressStdlib and it.string.startsWith(conf.libpath.string):
      continue
    result = it / f
    if fileExists(result):
      return canonicalizePath(conf, result)
  result = AbsoluteFile""

proc rawFindFile2(conf: ConfigRef; f: RelativeFile): AbsoluteFile =
  ## Find file using list of lazy paths. If relative file is found bring
  ## lazy path forward. TODO - lazy path reordering appears to be an
  ## 'optimization' feature, but it might have some implicit dependencies
  ## elsewhere.
  for i, it in conf.lazyPaths:
    result = it / f
    if fileExists(result):
      # bring to front
      for j in countdown(i, 1):
        swap(conf.active.lazyPaths[j], conf.active.lazyPaths[j-1])

      return canonicalizePath(conf, result)
  result = AbsoluteFile""

when not declared(isRelativeTo):
  proc isRelativeTo(path, base: string): bool =
    # pending #13212 use os.isRelativeTo
    let path = path.normalizedPath
    let base = base.normalizedPath
    let ret = relativePath(path, base)
    result = path.len > 0 and not ret.startsWith ".."

const stdlibDirs = [
  "pure", "core", "arch",
  "pure/collections",
  "pure/concurrency",
  "pure/unidecode", "impure",
  "wrappers", "wrappers/linenoise",
  "windows", "posix", "js"]

const
  pkgPrefix = "pkg/"
  stdPrefix = "std/"

proc getRelativePathFromConfigPath*(conf: ConfigRef; f: AbsoluteFile, isTitle = false): RelativeFile =
  let f = $f
  if isTitle:
    for dir in stdlibDirs:
      let path = conf.libpath.string / dir / f.lastPathPart
      if path.cmpPaths(f) == 0:
        return RelativeFile(stdPrefix & f.splitFile.name)
  template search(paths) =
    for it in paths:
      let it = $it
      if f.isRelativeTo(it):
        return relativePath(f, it).RelativeFile
  search(conf.searchPaths)
  search(conf.lazyPaths)

proc findFile*(conf: ConfigRef; f: string; suppressStdlib = false): AbsoluteFile =
  ## Find module file using search paths or lazy search paths (in that
  ## order). If suppress stdlib is used - do not try to return files that
  ## start with current `conf.libpath` prefix. First explicit search paths
  ## are queried, and then lazy load paths (generated from directories) are
  ## used.
  if f.isAbsolute:
    result = if f.fileExists: AbsoluteFile(f) else: AbsoluteFile""
  else:
    result = rawFindFile(conf, RelativeFile f, suppressStdlib)
    if result.isEmpty:
      result = rawFindFile(conf, RelativeFile f.toLowerAscii, suppressStdlib)
      if result.isEmpty:
        result = rawFindFile2(conf, RelativeFile f)
        if result.isEmpty:
          result = rawFindFile2(conf, RelativeFile f.toLowerAscii)

proc findModule*(conf: ConfigRef; modulename, currentModule: string): AbsoluteFile =
  ## Return absolute path to the imported module `modulename`. Imported
  ## path can be relative to the `currentModule`, absolute one, `std/` or
  ## `pkg/`-prefixed. In case of `pkg/` prefix it is dropped and search is
  ## performed again, while ignoring stdlib.
  ##
  ## Search priority is
  ##
  ## 1. `pkg/` prefix
  ## 2. Stdlib prefix
  ## 3. Relative to the current file
  ## 4. Search in the `--path` (see `findFile` and `rawFindFile`)
  ##
  ## If the module is found and exists module override, apply it last.
  var m = addFileExt(modulename, NimExt)
  if m.startsWith(pkgPrefix):
    result = findFile(conf, m.substr(pkgPrefix.len), suppressStdlib = true)
  else:
    if m.startsWith(stdPrefix):
      let stripped = m.substr(stdPrefix.len)
      for candidate in stdlibDirs:
        let path = (conf.libpath.string / candidate / stripped)
        if fileExists(path):
          result = AbsoluteFile path
          break
    else: # If prefixed with std/ why would we add the current module path!
      let currentPath = currentModule.splitFile.dir
      result = AbsoluteFile currentPath / m
    if not fileExists(result):
      result = findFile(conf, m)

proc findProjectNimFile*(conf: ConfigRef; pkg: string): string =
  ## Find configuration file for a current project
  const extensions = [".nims", ".cfg", ".nimble"]
    # xxx: remove '.nimble' (and nimble files from compiler src)
  var
    candidates: seq[string] = @[]
    dir = pkg
    prev = dir
    nimblepkg = ""
  let pkgname = pkg.lastPathPart()
  while true:
    for k, f in os.walkDir(dir, relative = true):
      if k == pcFile and f != "config.nims":
        let (_, name, ext) = splitFile(f)
        if ext in extensions:
          let x = changeFileExt(dir / name, ".nim")
          if fileExists(x):
            candidates.add x
          if ext == ".nimble":
            if nimblepkg.len == 0:
              nimblepkg = name
              # Since nimble packages can have their source in a subfolder,
              # check the last folder we were in for a possible match.
              if dir != prev:
                let x = prev / x.extractFilename()
                if fileExists(x):
                  candidates.add x
            else:
              # If we found more than one nimble file, chances are that we
              # missed the real project file, or this is an invalid nimble
              # package. Either way, bailing is the better choice.
              return ""
    let pkgname = if nimblepkg.len > 0: nimblepkg else: pkgname
    for c in candidates:
      if pkgname in c.extractFilename(): return c
    if candidates.len > 0:
      return candidates[0]
    prev = dir
    dir = parentDir(dir)
    if dir == "": break
  return ""

proc canonicalImportAux*(conf: ConfigRef, file: AbsoluteFile): string =
  ## canonical module import filename, e.g.: system.nim, std/tables.nim,
  ## system/assertions.nim, etc. Canonical module import filenames follow the
  ## same rules as canonical imports (see `canonicalImport`), except the module
  ## name is followed by a `.nim` file extension, and the directory separators
  ## are OS specific.
  let
    desc = getPkgDesc(conf, file.string)
    (_, moduleName, ext) = file.splitFile
  if desc.pkgKnown and
     desc.pkgFile != AbsoluteFile(conf.getNimbleFile(conf.projectFull.string)):
    # we ignore the pkg root name for intra-package module imports, allows for
    # easier pkg renames (without changing all files using canonical imports).
    result = desc.pkgRootName
    if desc.pkgSubpath != "":
      result = result / desc.pkgSubpath
  else:
    result = desc.pkgSubpath
  result = if result == "": moduleName else: result / moduleName
  result = result.changeFileExt(ext) # since we lost it above

proc canonicalImport*(conf: ConfigRef, file: AbsoluteFile): string =
  ## Shows the canonical module import, e.g.: system, std/tables,
  ## fusion/pointers, system/assertions, std/private/asciitables
  ## 
  ## A canonical import path is:
  ## 
  ## - typically `pkgroot/pkgsubpath/module`
  ## - if a module is at the base of a package, then `pkgroot/module`
  ## - if a module is within the project's package, `pkgroot` is skipped like
  ##   so `pkgsubpath/module` or `module` (if the module is at the package root).
  let ret = canonicalImportAux(conf, file)
  result = ret.nativeToUnixPath.changeFileExt("")

proc canonDynlibName*(s: string): string =
  ## Get 'canonical' dynamic library name - without optional `lib` prefix
  ## on linux and optional version pattern or extension. `libgit2.so -> git2`
  let start = if s.startsWith("lib"): 3 else: 0
  let ende = strutils.find(s, {'(', ')', '.'})
  if ende >= 0:
    result = s.substr(start, ende-1)
  else:
    result = s.substr(start)

proc inclDynlibOverride*(conf: ConfigRef; lib: string) =
  conf.dllOverrides[lib.canonDynlibName] = "true"

proc isDynlibOverride*(conf: ConfigRef; lib: string): bool =
  result = optDynlibOverrideAll in conf.globalOptions or
     conf.dllOverrides.hasKey(lib.canonDynlibName)

proc parseIdeCmd*(s: string): IdeCmd =
  case s:
  of "sug": ideSug
  of "con": ideCon
  of "def": ideDef
  of "use": ideUse
  of "dus": ideDus
  of "chk": ideChk
  of "mod": ideMod
  of "highlight": ideHighlight
  of "outline": ideOutline
  of "known": ideKnown
  of "msg": ideMsg
  of "project": ideProject
  else: ideNone

proc `$`*(c: IdeCmd): string =
  case c:
  of ideSug: "sug"
  of ideCon: "con"
  of ideDef: "def"
  of ideUse: "use"
  of ideDus: "dus"
  of ideChk: "chk"
  of ideMod: "mod"
  of ideNone: "none"
  of ideHighlight: "highlight"
  of ideOutline: "outline"
  of ideKnown: "known"
  of ideMsg: "msg"
  of ideProject: "project"

proc floatInt64Align*(conf: ConfigRef): int16 =
  ## Returns either 4 or 8 depending on reasons.
  if conf != nil and conf.target.targetCPU == cpuI386:
    #on Linux/BSD i386, double are aligned to 4bytes (except with -malign-double)
    if conf.target.targetOS != osWindows:
      # on i386 for all known POSIX systems, 64bits ints are aligned
      # to 4bytes (except with -malign-double)
      return 4
  return 8

const
  commandLineDesc* = "command line"

template toFilename*(conf: ConfigRef; fileIdx: FileIndex): string =
  if fileIdx.int32 < 0 or conf == nil:
    (if fileIdx == commandLineIdx: commandLineDesc else: "???")
  else:
    conf[fileIdx].shortName

template toFilename*(conf: ConfigRef; info: TLineInfo): string =
  toFilename(conf, info.fileIndex)

proc inFile*(
    conf: ConfigRef,
    info: TLineInfo,
    file: string,
    lrange: Slice[int] = low(int) .. high(int)
  ): bool {.deprecated: "DEBUG proc, do not use in the final build!",
            noSideEffect.} =
  ## `true` if `info` has `file`name and is within the specified line range
  ## (`lrange`), else `false`. Meant for debugging -- it's slow.
  {.cast(noSideEffect).}: # ignore side-effect tracking
    return file in toFilename(conf, info) and info.line.int in lrange

func inDebug*(conf: ConfigRef): bool {.
  deprecated: "DEBUG proc, do not use in the final build!",
  noSideEffect.} =
  ## Check whether 'nim compiler debug' is defined right now.
  return conf.isDefined("nimCompilerDebug")<|MERGE_RESOLUTION|>--- conflicted
+++ resolved
@@ -142,10 +142,7 @@
 
   SuggestFlag* {.pure.} = enum
     deprecated = 1
-<<<<<<< HEAD
-=======
     isGlobal = 2
->>>>>>> c79520f3
 
   Suggest* = ref object
     section*: IdeCmd
