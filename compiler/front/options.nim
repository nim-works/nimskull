#
#
#           The Nim Compiler
#        (c) Copyright 2015 Andreas Rumpf
#
#    See the file "copying.txt", included in this
#    distribution, for details about the copyright.
#

import
  std/[os, strutils, strtabs, sets, tables, packedsets],
  compiler/utils/[prefixmatches, pathutils, platform],
  compiler/ast/[lineinfos],
  compiler/modules/nimpaths

import compiler/front/in_options
export in_options

when not FileSystemCaseSensitive:
  from compiler/utils/strutils2 import toLowerAscii
from terminal import isatty
from times import utc, fromUnix, local, getTime, format, DateTime
from std/private/globs import nativeToUnixPath

from compiler/ast/ast_types import
  TNodeKind,  # used in conversion from `ParsedNode` to `PNode`
  TNodeFlag,  # used in conversion from `ParsedNode` to `PNode`
  `comment=`, # used in conversion from `ParsedNode` to `PNode`
  NodeId,     # used as a reportId/diagId proxy
  PNode,      # because of reports, more leakage
  PSym,       # Contextual details of the instantiation stack optionally refers
              # to the used symbol
  PAstDiag    # used to bridge ast diags to legacy reports

# xxx: legacy Reports to be removed
import compiler/ast/report_enums
from compiler/ast/reports import
  Report,
  wrap,
  kind, severity,
  ReportTypes

const
  hasTinyCBackend* = defined(tinyc)
  useEffectSystem* = true
  useWriteTracking* = false
  copyrightYear* = "2022"
  nimEnableCovariance* = defined(nimEnableCovariance)

const
  harmlessOptions* = {optForceFullMake, optNoLinking, optRun, optUseColors, optStdout}
  genSubDir* = RelativeDir"nimskullcache"
  # XXX: |Nimskull| extensions and config files
  NimExt* = "nim"
  RodExt* = "rod"
  HtmlExt* = "html"
  JsonExt* = "json"
  TagsExt* = "tags"
  TexExt* = "tex"
  IniExt* = "ini"
  DefaultConfig* = RelativeFile"nim.cfg"
  DefaultConfigNims* = RelativeFile"config.nims"
  DocConfig* = RelativeFile"nimdoc.cfg"
  DocTexConfig* = RelativeFile"nimdoc.tex.cfg"
  htmldocsDir* = htmldocsDirname.RelativeDir
  docRootDefault* = "@default" # using `@` instead of `$` to avoid shell quoting complications
  spellSuggestSecretSauce* = -1

const
  cmdBackends* = {cmdCompileToC, cmdCompileToJS, cmdCompileToVM, cmdCrun}
  cmdDocLike* = {cmdDoc, cmdDoc2tex, cmdJsondoc, cmdCtags, cmdBuildindex}

type
  ReportSet* = object
    ids: PackedSet[uint32]

  MsgConfig* = object ## does not need to be stored in the incremental cache
    trackPos*: TLineInfo
    trackPosAttached*: bool ## whether the tracking position was attached to
                            ## some close token.

    errorOutputs*: TErrorOutputs ## Allowed output streams for messages.
    # REFACTOR this field is mostly touched in sem for 'performance'
    # reasons - don't write out error messages when compilation failed,
    # don't generate list of call candidates when `compiles()` fails and so
    # on. This should be replaced with `.inTryExpr` or something similar,
    # and let the reporting hook deal with all the associated heuristics.

    msgContext*: seq[tuple[info: TLineInfo, detail: PSym]] ## \ Contextual
    ## information about instantiation stack - "template/generic
    ## instantiation of" message is constructed from this field. Right now
    ## `.detail` field is only used in the `sem.semMacroExpr()`,
    ## `seminst.generateInstance()` and `semexprs.semTemplateExpr()`. In
    ## all other cases this field is left empty (SemReport is `skUnknown`)
    writtenSemReports*: ReportSet
    lastError*: TLineInfo
    filenameToIndexTbl*: Table[string, FileIndex]
    rawPathToIndexTbl*: Table[string, FileIndex] ## maps non-canonicalized
    ## paths of known-files to the corresponding file index
    fileInfos*: seq[TFileInfo] ## Information about all known source files
    ## is stored in this field - full/relative paths, list of line etc.
    ## (For full list see `TFileInfo`)
    systemFileIdx*: FileIndex

  TCmdLinePass* = enum
    passCmd1,                 # first pass over the command line
    passCmd2,                 # second pass over the command line
    passPP                    # preprocessor called processCommand()

proc initMsgConfig*(): MsgConfig =
  result.msgContext = @[]
  result.lastError = unknownLineInfo
  result.filenameToIndexTbl = initTable[string, FileIndex]()
  result.fileInfos = @[]
  result.errorOutputs = {eStdOut, eStdErr}
  result.filenameToIndexTbl["???"] = FileIndex(-1)
  result.rawPathToIndexTbl = initTable[string, FileIndex]()

func incl*(s: var ReportSet, id: NodeId) = s.ids.incl uint32(id)
func contains*(s: var ReportSet, id: NodeId): bool = s.ids.contains uint32(id)

type
  NimVer* = tuple[major: int, minor: int, patch: int]
  TStringSeq* = seq[string]

  IdeCmd* = enum
    ideNone, ideSug, ideCon, ideDef, ideUse, ideDus, ideChk, ideMod,
    ideHighlight, ideOutline, ideKnown, ideMsg, ideProject

  CfileFlag* {.pure.} = enum
    Cached,    ## no need to recompile this time
    External   ## file was introduced via .compile pragma

  Cfile* = object
    nimname*: string           ## Original name of the nim file, constructed
                               ## from the module name.
    cname*, obj*: AbsoluteFile
    flags*: set[CfileFlag]
    customArgs*: string

  CfileList* = seq[Cfile]

  SuggestFlag* {.pure.} = enum
    deprecated = 1
    isGlobal = 2

  Suggest* = ref object
    section*: IdeCmd
    qualifiedPath*: seq[string]
    name*: ptr string           ## not used beyond sorting purposes; name is
                                ## also part of 'qualifiedPath'
    filePath*: string
    line*: int                  ## Starts at 1
    column*: int                ## Starts at 0
    doc*: string                ## Unescaped documentation string
    forth*: string              ## type
    quality*: range[0..100]     ## matching quality
    contextFits*: bool          ## type/non-type context matches
    prefix*: PrefixMatch
    symkind*: byte
    scope*:int
    localUsages*, globalUsages*: int # usage counters
    tokenLen*: int
<<<<<<< HEAD
    flags*: set[SuggestFlag]

  Suggestions* = seq[Suggest]

  ProfileInfo* = object
    time*: float
    count*: int
=======
>>>>>>> 487b4622

  Suggestions* = seq[Suggest]

  StdOrrKind* = enum
    stdOrrStdout
    stdOrrStderr

  MsgFlag* = enum  ## flags altering msgWriteln behavior
    msgStdout,     ## force writing to stdout, even stderr is default
    msgNoUnitSep   ## the message is a complete "paragraph".
  MsgFlags* = set[MsgFlag]

  TErrorHandling* = enum
    doDefault ## Default action, custom report hook can return this in
              ## order for automatic handing to decide appropriate
              ## reaction.
    doNothing ## Don't do anything
    doAbort   ## Immediately abort compilation
    doRaise   ## Raise recoverable error

  ProjectInputMode* = enum
    pimStdin ## the contents of the main module are provided by stdin
    pimCmd   ## the contents of the main module are provided by a command-line
             ## argument
    pimFile  ## the main module is a file

  ReportHook* = proc(conf: ConfigRef, report: Report): TErrorHandling {.closure.}

  HackController* = object
    ## additional configuration switches to control the behavior of the
    ## debug printer. Most of them are for compiler debugging, and for now
    ## they can't be set up from the cli/defines - in the future this will
    ## be changed. For now you can just edit `defaultHackController` value
    ## in this module as you see fit.
    semStack*: bool       ## Show `| context` entries in the call tracer
    reportInTrace*: bool  ## Error messages are shown with matching indentation
                          ## if report was triggered during execution of the
                          ## sem trace
    semTraceData*: bool   ## For each sem step show processed data, or only
                          ## procedure calls.
    bypassWriteHookForTrace*: bool ## Output trace reports directly into
    ## the `echo` instead of going through the `ConfigRef.writeln` hook.
    ## This is useful for environments such as nimsuggest, which discard
    ## the output.

  ConfigRef* {.acyclic.} = ref object
    ## every global configuration fields marked with '*' are subject to the
    ## incremental compilation mechanisms (+) means "part of the dependency"

    # active configuration handling
    active*: CurrentConf

    spellSuggestMax*: int ## max number of spelling suggestions for typos

    # 'active' configuration end

    # Set and only read for `testCompileOptionArg`, so not sure if this is
    # 'active' configuration
    verbosity*: CompilerVerbosity     ## how verbose the compiler is

    # 'arguments' aka a single string aka 'joining strings for external
    # program is bad'
    arguments*: string ## the arguments to be passed to the program that
                       ## should be run

    linesCompiled*: int   # all lines that have been compiled
    m*: MsgConfig
    unitSep*: string ## Unit separator between compiler messages
    evalTemplateCounter*: int ## Template instantiation depth used to guard
    ## against infinite expansion recursion
    exitcode*: int8

    hintProcessingDots*: bool ## true for dots, false for filenames

    lastCmdTime*: float       ## Start of the last compiler commmand - set
    ## in the `main.mainCommand` and then read to generate 'successX'
    ## message

    headerFile*: string
    ideCmd*: IdeCmd
    oldNewlines*: bool

    mainPackageId*: int
    errorCounter*: int
    hintCounter*: int
    warnCounter*: int
    errorMax*: int ## Maximum number of errors before compilation will be terminated
    maxLoopIterationsVM*: int ## VM: max iterations of all loops

    packageCache*: StringTableRef      ## absolute path -> absolute path

    jsonBuildFile*: AbsoluteFile
    nimStdlibVersion*: NimVer
    cfileSpecificOptions*: StringTableRef ## File specific compilation options for C backend.
    ## Modified by `{.localPassc.}`
    inputMode*: ProjectInputMode    ## how the main module is sourced
    lastMsgWasDot*: set[StdOrrKind] ## the last compiler message was a single '.'
    projectMainIdx*: FileIndex      ## the canonical path id of the main module
    commandLineSrcIdx*: FileIndex   ## used by `commands` to base paths off for
                                    ## path, lib, and other additions; default
                                    ## to `lineinfos.commandLineIdx` and
                                    ## altered by `nimconf` as needed
    command*: string                ## the main command (e.g. cc, check, scan, etc)
    commandArgs*: seq[string]       ## any arguments after the main command
    commandLine*: string
    extraCmds*: seq[string]        ## for writeJsonBuildInstructions
    keepComments*: bool            ## whether the parser needs to keep comments
    docSeeSrcUrl*: string          ## if empty, no seeSrc will be
    ## generated. The string uses the formatting variables `path` and
    ## `line`.
    docRoot*: string ## see nim --fullhelp for --docRoot
    docCmd*: string ## see nim --fullhelp for --docCmd

    configFiles*: seq[AbsoluteFile] ## List of config files that have been
    ## processed during compilation.

    externalToLink*: seq[string]  ## files to link in addition to the file
    ## we compiled. Modified by the `{.link.}` pragma and `--link`
    ## command-line flag.
    linkOptions*: string ## Additional linking options, modified by the
    ## `{.passl.}` pragma
    compileOptions*: string ## Additional compilation options, modified by
    ## the `{.passc.}` pragma
    cCompilerPath*: string
    toCompile*: CfileList         # (*)
    suggestionResultHook*: proc (result: Suggest) {.closure.}
    suggestMaxResults*: int
    lastLineInfo*: TLineInfo
    writelnHook*: proc(
      conf: ConfigRef,
      output: string,
      flags: MsgFlags
    ) {.closure.} ## All
    ## textual output from the compiler goes through this callback.
    writeHook*: proc(conf: ConfigRef, output: string, flags: MsgFlags) {.closure.}
    structuredReportHook*: ReportHook
      ## callback that is invoked when an enabled report is passed to report
      ## handling. The callback is meant to handle rendering/displaying of
      ## the report
    astDiagToLegacyReport*: proc(conf: ConfigRef, d: PAstDiag): Report
    setMsgFormat*: proc(config: ConfigRef, fmt: MsgFormatKind) {.closure.}
      ## callback that sets the message format for legacy reporting, needs to
      ## set before CLI handling, because reports are just that awful
    hack*: HackController ## Configuration values for debug printing
    when defined(nimDebugUtils):
      debugUtilsStack*: seq[string] ## which proc name to stop trace output
      ## len is also used for output indent level

    when defined(nimDebugUnreportedErrors):
      unreportedErrors*: OrderedTable[NodeId, PNode]

const 
  IdeLocCmds* = {ideSug, ideCon, ideDef, ideUse, ideDus}
    ## IDE commands requiring source locations, related `MsgConfig.trackPos`

template `[]`*(conf: ConfigRef, idx: FileIndex): TFileInfo =
  conf.m.fileInfos[idx.uint32]

template passField(fieldname, fieldtype: untyped): untyped =
  template `fieldname`*(conf: ConfigRef): fieldtype =
    conf.active.fieldname

  template `fieldname=`*(conf: ConfigRef, val: fieldtype) =
    conf.active.fieldname = val

template passSetField(fieldname, fieldtype, itemtype: untyped): untyped =
  passField(fieldname, fieldtype)

  template incl*(conf: ConfigRef, item: itemtype | fieldtype) =
    conf.active.fieldname.incl item

  template excl*(conf: ConfigRef, item: itemtype | fieldtype) =
    conf.active.fieldname.excl item

template passStrTableField(fieldname: untyped): untyped =
  passField(fieldname, StringTableRef)

  template `fieldname Set`*(conf: ConfigRef, key: string, value: string) =
    conf.active.fieldname[key] = value

  template `fieldname Get`*(conf: ConfigRef, key: string): string =
    conf.active.fieldname[key]

  template `fieldname Del`*(conf: ConfigRef, key: string) =
    conf.active.fieldname.del key

template passSeqField(fieldname, itemtype: untyped): untyped =
  passField(fieldname, seq[itemtype])
  template `fieldname Add`*(conf: ConfigRef, item: itemtype | seq[itemtype]) =
    conf.active.fieldname.add item

passField backend,            TBackend
passField symbolFiles,        SymbolFilesOption
passField prefixDir,          AbsoluteDir
passField libpath,            AbsoluteDir
passField nimcacheDir,        AbsoluteDir
passField target,             Target
passField cppDefines,         HashSet[string]
passField cmd,                Command
passField selectedGC,         TGCMode
passField exc,                ExceptionSystem
passField cCompiler,          TSystemCC
passField filenameOption,     FilenameOption
passField numberOfProcessors, int
passField outFile,            RelativeFile
passField outDir,             AbsoluteDir
passField depfile,            AbsoluteFile
passField projectPath,        AbsoluteDir
passField projectName,        string
passField projectFull,        AbsoluteFile

passSeqField implicitImports,   string
passSeqField implicitIncludes,  string
passSeqField cIncludes,         AbsoluteDir
passSeqField cLibs,             AbsoluteDir
passSeqField cLinkedLibs,       string
passSeqField linkOptionsCmd,    string
passSeqField compileOptionsCmd, string
passSeqField nimblePaths,       AbsoluteDir
passSeqField searchPaths,       AbsoluteDir
passSeqField lazyPaths,         AbsoluteDir

passSetField localOptions,   TOptions,           TOption
passSetField globalOptions,  TGlobalOptions,     TGlobalOption
passSetField features,       set[Feature],       Feature

passStrTableField dllOverrides
passStrTableField configVars
passStrTableField symbols
passStrTableField macrosToExpand
passStrTableField arcToExpand


proc defineSymbol*(conf: ConfigRef, symbol: string, value: string = "true") =
  conf.symbolsSet(symbol, value)

proc undefSymbol*(conf: ConfigRef; symbol: string) =
  conf.symbolsDel(symbol)

iterator definedSymbolNames*(conf: ConfigRef): string =
  for key, val in pairs(conf.symbols):
    yield key

proc countDefinedSymbols*(conf: ConfigRef): int =
  conf.symbols.len

template changed(conf: ConfigRef, s: ConfNoteSet, body: untyped) =
  # Template for debugging purposes - single place to track all changes in
  # the enabled note sets.
  when defined(debug):
    let before = conf.active.noteSets[s]
    body
    let after = conf.active.noteSets[s]

    # let n = rintMsgOrigin
    # if (n in before) != (n in after):
    #   if n notin after:
    #     writeStackTrace()
    #     echo "changed conf $# -> $#" % [$(n in before), $(n in after)]

  else:
    body

proc incl*(conf: ConfigRef, nset: ConfNoteSet, note: ReportKind) =
  ## Include report kind in specified note set
  changed(conf, nset):
    conf.active.noteSets[nset].incl note

proc excl*(conf: ConfigRef, nset: ConfNoteSet, note: ReportKind) =
  ## Exclude report kind from the specified note set
  changed(conf, nset):
    conf.active.noteSets[nset].excl note

proc asgn*(conf: ConfigRef, nset: ConfNoteSet, notes: ReportKinds) =
  ## Assign to specified note set
  changed(conf, nset):
    conf.active.noteSets[nset] = notes

proc asgn*(conf: ConfigRef, sto, sfrom: ConfNoteSet) =
  ## Assign between two specified note sets
  conf.active.noteSets[sto] = conf.active.noteSets[sfrom]

proc flip*(
  conf: ConfigRef, nset: ConfNoteSet, note: ReportKind, state: bool) =
  ## Include or exlude node from the specified note set based on the
  ## `state`
  if state:
    conf.incl(nset, note)
  else:
    conf.excl(nset, note)

func options*(conf: ConfigRef): TOptions =
  ## Get list of active local options
  result = conf.localOptions

template changedOpts(conf: ConfigRef, body: untyped) =
  when defined(debug):
    let before = conf.localOptions
    body
    let after = conf.localOptions
    let removed = (optHints in before) and (optHints notin after)

  else:
    body

proc `options=`*(conf: ConfigRef, opts: TOptions) =
  ## Assign to list of active local options
  changedOpts(conf):
    conf.localOptions = opts

proc modifiedyNotes*(conf: ConfigRef): ReportKinds =
  ## Get list of reports modified from the command line or config
  conf.active.noteSets[cnModifiedy]

proc cmdlineNotes*(conf: ConfigRef): ReportKinds =
  ## Get list of report filters modified from the command line
  conf.active.noteSets[cnCmdline]

proc foreignPackageNotes*(conf: ConfigRef): ReportKinds =
  ## Get list of reports for foreign packages
  conf.active.noteSets[cnForeign]

proc notes*(conf: ConfigRef): ReportKinds =
  ## Get list of active notes
  conf.active.noteSets[cnCurrent]

proc warningAsErrors*(conf: ConfigRef): ReportKinds =
  ## Get list of warning notes that are treated like errors
  conf.active.noteSets[cnWarnAsError]

proc hintsAsErrors*(conf: ConfigRef): ReportKinds =
  ## Get list of hint notes that are treated like errors
  conf.active.noteSets[cnHintAsError]

proc mainPackageNotes*(conf: ConfigRef): ReportKinds =
  ## Get list of notes for main package
  conf.active.noteSets[cnMainPackage]

proc `modifiedyNotes=`*(conf: ConfigRef, nset: ReportKinds) =
  ## Set list of notes modified from the cli/config
  conf.asgn cnModifiedy, nset

proc `cmdlineNotes=`*(conf: ConfigRef, nset: ReportKinds) =
  ## Set list of notes modified from the CLI
  conf.asgn cnCmdline, nset

proc `foreignPackageNotes=`*(conf: ConfigRef, nset: ReportKinds) =
  ## Set list of notes for foreign packages
  conf.asgn cnForeign, nset

proc `notes=`*(conf: ConfigRef, nset: ReportKinds) =
  ## Set list of active notes
  conf.asgn cnCurrent, nset

proc `warningAsErrors=`*(conf: ConfigRef, nset: ReportKinds) =
  ## Set list of warning notes to be treated as errors
  conf.asgn cnWarnAsError, nset

proc `hintsAsErrors=`*(conf: ConfigRef, nset: ReportKinds) =
  ## Set list of hint notes that are treated like erorrs
  conf.asgn cnHintAsError, nset

proc `mainPackageNotes=`*(conf: ConfigRef, nset: ReportKinds) =
  ## Set list of notes for main package
  conf.asgn cnMainPackage, nset

proc writelnHook*(conf: ConfigRef, msg: string, flags: MsgFlags = {}) =
  ## Write string using writeln hook
  conf.writelnHook(conf, msg, flags)

proc writeHook*(conf: ConfigRef, msg: string, flags: MsgFlags = {}) =
  ## Write string using write hook
  conf.writeHook(conf, msg, flags)

proc writeln*(conf: ConfigRef, args: varargs[string, `$`]) =
  ## writeln hook overload for varargs
  writelnHook(conf, args.join(""))

proc write*(conf: ConfigRef, args: varargs[string, `$`]) =
  ## write hook overload for varargs
  writeHook(conf, args.join(""))

proc setReportHook*(conf: ConfigRef, hook: ReportHook) =
  ## Set active report hook. Must not be nil
  assert hook != nil
  conf.structuredReportHook = hook

proc getReportHook*(conf: ConfigRef): ReportHook =
  ## Get active report hook
  conf.structuredReportHook

proc report*(conf: ConfigRef, inReport: Report): TErrorHandling =
  ## Write `inReport`
  assert inReport.kind != repNone, "Cannot write out empty report"
  assert(conf.structuredReportHook != nil,
         "Cannot write report with empty report hook")
  return conf.structuredReportHook(conf, inReport)

proc canReport*(conf: ConfigRef, id: NodeId): bool =
  ## Check whether report with given ID can actually be written out, or it
  ## has already been seen. This check is used to prevent multiple reports
  ## from the `nkError` node.
  id notin conf.m.writtenSemReports

proc canReport*(conf: ConfigRef, node: PNode): bool =
  ## Check whether `nkError` node can be reported
  # conf.canReport(node.nodeId)
  true # xxx: short circuit this nonsense

template report*[R: ReportTypes](
    conf: ConfigRef, inReport: R): TErrorHandling =
  ## Pass structured report object into `conf.structuredReportHook`,
  ## converting to `Report` variant and updaing instantiation info.
  report(conf, wrap(inReport, instLoc()))

template report*[R: ReportTypes](
    conf: ConfigRef, tinfo: TLineInfo, inReport: R): TErrorHandling =
  ## Write out new report, updating it's location info using `tinfo` and
  ## it's instantiation info with `instantiationInfo()` of the template.
  report(conf, wrap(inReport, instLoc(), tinfo))

# REFACTOR: we shouldn't need to dig into the internalReport and query severity
#           directly
from compiler/ast/reports_internal import severity

func isCompilerFatal*(conf: ConfigRef, report: Report): bool =
  ## Check if report stores fatal compilation error
  report.category == repInternal and
  report.internalReport.severity() == rsevFatal or
  report.kind == rextCmdRequiresFile

func severity*(conf: ConfigRef, report: ReportTypes | Report): ReportSeverity =
  # style checking is a hint by default, but can be globally overriden to
  # be treated as error via `--styleCheck:error`, and this is handled in
  # the different configuration as hints/warnings as errors
  if report.kind in repLinterKinds and optStyleError in conf.globalOptions:
    result = rsevError
  else:
    result = report.severity(conf.warningAsErrors + conf.hintsAsErrors)

func isCodeError*(conf: ConfigRef, report: Report): bool =
  ## Check if report stores a regular code error, or warning/hint that has
  ## been configured to be treated as error under "warningAsError"
  conf.severity(report) == rsevError

func ignoreMsgBecauseOfIdeTools(conf: ConfigRef, msg: ReportKind): bool =
  msg notin (repErrorKinds + repFatalKinds) and
  conf.cmd == cmdIdeTools and
  optIdeDebug notin conf.globalOptions

func useColor*(conf: ConfigRef): bool =
  optUseColors in conf.globalOptions

proc parseNimVersion*(a: string): NimVer =
  # could be moved somewhere reusable
  if a.len > 0:
    let b = a.split(".")
    assert b.len == 3, a
    template fn(i) = result[i] = b[i].parseInt # could be optimized if needed
    fn(0)
    fn(1)
    fn(2)

proc assignIfDefault*[T](result: var T, val: T, def = default(T)) =
  ## if `result` was already assigned to a value (that wasn't `def`), this is a noop.
  if result == def: result = val

template setErrorMaxHighMaybe*(conf: ConfigRef) =
  ## do not stop after first error (but honor --errorMax if provided)
  assignIfDefault(conf.errorMax, high(int))

proc setNoteDefaults*(conf: ConfigRef, note: ReportKind, enabled = true) =
  template fun(op) =
    conf.op cnCurrent, note
    conf.op cnMainPackage, note
    conf.op cnForeign, note

  if enabled: fun(incl) else: fun(excl)

proc setNote*(conf: ConfigRef, note: ReportKind, enabled = true) =
  ## see also `prepareConfigNotes` which sets notes
  if note notin conf.cmdlineNotes:
    if enabled:
      incl(conf, cnCurrent, note)

    else:
      excl(conf, cnCurrent, note)

proc hasHint*(conf: ConfigRef, note: ReportKind): bool =
  # ternary states instead of binary states would simplify logic
  if optHints notin conf.options:
    false
  elif note in {rextConf, rsemProcessing}:
    # could add here other special notes like hintSource
    # these notes apply globally.
    note in conf.mainPackageNotes
  else:
    note in conf.notes

proc hasWarn*(conf: ConfigRef, note: ReportKind): bool {.inline.} =
  ## Check if warnings are enabled and specific report kind is contained in
  ## the notes
  optWarns in conf.options and note in conf.notes

func isEnabled*(conf: ConfigRef, report: ReportKind): bool =
  ## Check whether report kind is allowed to be generated by the compiler.
  ## Uses `options.hasHint`, `options.hasWarn` to check whether particular
  ## report is enabled, otherwise use query global/local options.

  # Reports related to experimental features and inconsistent CLI flags
  # (such as `--styleCheck` which controls both CLI flags and hints) are
  # checked for with higher priority
  case report
  of repNilcheckKinds:
    strictNotNil in conf.features
  of rdbgVmExecTraceMinimal:
    conf.active.isVmTrace
  of rlexLinterReport, rsemLinterReport, rsemLinterReportUse:
    # Regular linter report is enabled if style check is either hint or
    # error, AND not `usages`
    {optStyleHint, optStyleError} * conf.globalOptions != {}
  else:
    case report
    # All other reports follow default hint category handing:
    of repHintKinds:                 conf.hasHint(report)
    of repWarningKinds:              conf.hasWarn(report)
    of repErrorKinds, repFatalKinds: true
    of repTraceKinds:
      # Semantic trace kinds are enabled by default and probably should
      # not be changed - but these reports might (in theory) be
      # modified at runtime.
      report in conf.notes
    else:
      (report in conf.notes) and
        not ignoreMsgBecauseOfIdeTools(conf, report)

func isEnabled*(conf: ConfigRef, report: Report): bool =
  ## Macro expansion configuration is done via `--expandMacro=name`
  ## configuration, and requires full report information to check.
  report.kind == rsemExpandMacro and
    conf.macrosToExpand.hasKey(report.semReport.sym.name.s) or
    conf.isEnabled(report.kind)

type
  ReportWritabilityKind* = enum
    writeEnabled
    writeDisabled
    writeForceEnabled

func writabilityKind*(conf: ConfigRef, r: Report): ReportWritabilityKind =
  let compTimeCtx = conf.m.errorOutputs == {}
    ## indicates whether we're in a `compiles` or `constant expression
    ## evaluation` context. `sem` and `semexprs` in particular will clear
    ## `conf.m.errorOutputs` as a signal for this. For more details see the
    ## comment for `MsgConfig.errorOutputs`.
  if r.category == repDebug and compTimeCtx:
    # Force write of the report messages using regular stdout if compTimeCtx
    # is enabled
    writeForceEnabled
  elif compTimeCtx:
    # Or we are in the special hack mode for `compiles()` processing
    # Return without writing
    writeDisabled
  else:
    writeEnabled

const
  oldExperimentalFeatures* = {dotOperators, callOperator}

  ChecksOptions* = {optObjCheck, optFieldCheck, optRangeCheck,
    optOverflowCheck, optBoundsCheck, optAssert, optNaNCheck, optInfCheck,
    optStyleCheck}

  DefaultOptions* = {optObjCheck, optFieldCheck, optRangeCheck,
    optBoundsCheck, optOverflowCheck, optAssert, optWarns,
    optHints, optStackTrace, optLineTrace, # consider adding `optStackTraceMsgs`
    optTrMacros, optStyleCheck, optCursorInference}
  DefaultGlobalOptions* = {optThreadAnalysis, optExcessiveStackTrace}

proc getSrcTimestamp(): DateTime =
  try:
    utc(fromUnix(parseInt(getEnv("SOURCE_DATE_EPOCH", "not a number"))))
  except ValueError:
    # Environment variable malformed.
    # https://reproducible-builds.org/specs/source-date-epoch/: "If the
    # value is malformed, the build process SHOULD exit with a non-zero
    # error code", which this doesn't do. This uses local time, because
    # that maintains compatibility with existing usage.
    utc getTime()

proc getDateStr*(): string =
  result = format(getSrcTimestamp(), "yyyy-MM-dd")

proc getClockStr*(): string =
  result = format(getSrcTimestamp(), "HH:mm:ss")

template newPackageCache*(): untyped =
  newStringTable(when FileSystemCaseSensitive:
                   modeCaseInsensitive
                 else:
                   modeCaseSensitive)

proc isDefined*(conf: ConfigRef; symbol: string): bool

const defaultHackController = HackController(
  semStack: off,
  reportInTrace: off,
  semTraceData: on,
  bypassWriteHookForTrace: true
)

proc computeNotesVerbosity(): tuple[
    main: array[CompilerVerbosity, ReportKinds],
    foreign: ReportKinds,
    base: ReportKinds
  ] =
  ## Create configuration sets for the default compilation report verbosity

  # Mandatory reports - cannot be turned off, present in all verbosity
  # settings
  result.base = (repErrorKinds + repInternalKinds)

  # Somewhat awkward handling - stack trace report cannot be error (because
  # actual error report must follow), so it is a hint-level report (can't
  # be debug because it is a user-facing, can't be "trace" because it is
  # not for compiler developers use only)
  result.base.incl {rvmStackTrace}

  when defined(debugOptions):
    # debug report for transition of the configuration options
    result.base.incl {rdbgOptionsPush, rdbgOptionsPop}

  when defined(nimVMDebugExecute):
    result.base.incl {
      rdbgVmExecTraceFull # execution of the generated code listings
    }

  result.main[compVerbosityMax] =
    result.base + repWarningKinds + repHintKinds - {
    rsemObservableStores,
    rsemResultUsed,
    rsemAnyEnumConvert,
    rbackLinking,

    rbackLinking,
    rbackCompiling,
    rcmdLinking,
    rcmdCompiling,

    rintErrKind
  }

  if defined(release):
    result.main[compVerbosityMax].excl rintStackTrace

  result.main[compVerbosityHigh] = result.main[compVerbosityMax] - {
    rsemUninit,
    rsemExtendedContext,
    rsemProcessingStmt,
    rsemWarnGcUnsafe,
    rextConf,
  }

  result.main[compVerbosityDefault] = result.main[compVerbosityHigh] -
    repPerformanceHints -
    {
      rsemProveField,
      rsemErrGcUnsafe,
      rsemHintLibDependency,
      rsemGlobalVar,

      rintMsgOrigin,

      rextPath,

      rlexSourceCodeFilterOutput,
    }

  result.main[compVerbosityMin] = result.main[compVerbosityDefault] - {
    rintSuccessX,
    rextConf,
    rsemProcessing,
    rsemPattern,
    rcmdExecuting,
    rbackLinking,
  }

  result.foreign = result.base + {
    rsemProcessing,
    rsemUserHint,
    rsemUserWarning,
    rsemUserHint,
    rsemUserWarning,
    rsemUserError,
    rintQuitCalled,
    rsemImplicitObjConv
  }

  for idx, n in @[
    result.foreign,
    # result.base,
    result.main[compVerbosityMax],
    result.main[compVerbosityHigh],
    result.main[compVerbosityDefault],
    result.main[compVerbosityMin],
  ]:
    assert rbackLinking notin n
    assert rsemImplicitObjConv in n, $idx
    assert rvmStackTrace in n, $idx

const
  NotesVerbosity* = computeNotesVerbosity()

proc initConfigRefCommon(conf: ConfigRef) =
  conf.symbols = newStringTable(modeStyleInsensitive)
  conf.selectedGC = gcUnselected
  conf.verbosity = compVerbosityDefault
  conf.hintProcessingDots = true
  conf.options = DefaultOptions
  conf.globalOptions = DefaultGlobalOptions
  conf.filenameOption = foAbs
  conf.foreignPackageNotes = NotesVerbosity.foreign
  conf.notes = NotesVerbosity.main[conf.verbosity]
  conf.hack = defaultHackController
  conf.mainPackageNotes = NotesVerbosity.main[conf.verbosity]
  when defined(nimDebugUtils):
    # ensures that `nimDebugUtils` is defined for the compiled code so it can
    # access the `system.nimCompilerDebugRegion` template
    if not conf.symbols.hasKey("nimDebugUtils"):
      conf.symbols["nimDebugUtils"] = ""

proc newConfigRef*(hook: ReportHook): ConfigRef =
  result = ConfigRef(
    structuredReportHook: hook,
    m: initMsgConfig(),
    headerFile: "",
    packageCache: newPackageCache(),
    cfileSpecificOptions: newStringTable(modeCaseSensitive),
    inputMode: pimFile,
    projectMainIdx: FileIndex(0'i32), # the canonical path id of the main module
    command: "", # the main command (e.g. cc, check, scan, etc)
    commandArgs: @[], # any arguments after the main command
    commandLine: "",
    commandLineSrcIdx: commandLineIdx, # set the command line as the source
    keepComments: true, # whether the parser needs to keep comments
    docSeeSrcUrl: "",
    active: CurrentConf(
      backend:        backendInvalid,
      cppDefines:     initHashSet[string](),
      features:       {},
      cCompiler:      ccGcc,
      macrosToExpand: newStringTable(modeStyleInsensitive),
      arcToExpand:    newStringTable(modeStyleInsensitive),
      configVars:     newStringTable(modeStyleInsensitive),
      dllOverrides:   newStringTable(modeCaseInsensitive),
      outFile:        RelativeFile"",
      outDir:         AbsoluteDir"",
    ),
    suggestMaxResults: 10_000,
    maxLoopIterationsVM: 10_000_000,
    spellSuggestMax: spellSuggestSecretSauce,
  )
  initConfigRefCommon(result)

  # xxx: do a silly dance because the APIs are dumb
  var target = result.target
  setTargetFromSystem(target)
  result.target = target

  # enable colors by default on terminals
  if terminal.isatty(stderr):
    incl(result, optUseColors)

proc newPartialConfigRef*(): ConfigRef =
  ## create a new ConfigRef that is only good enough for error reporting.
  result = ConfigRef()
  initConfigRefCommon(result)

proc cppDefine*(c: ConfigRef; define: string) =
  c.active.cppDefines.incl define

proc getStdlibVersion*(conf: ConfigRef): NimVer =
  if conf.nimStdlibVersion == (0,0,0):
    let s = conf.symbols.getOrDefault("nimVersion", "")
    conf.nimStdlibVersion = s.parseNimVersion
  result = conf.nimStdlibVersion

proc isDefined*(conf: CurrentConf; symbol: string): bool =
  if conf.symbols.hasKey(symbol):
    result = true
  elif cmpIgnoreStyle(symbol, CPU[conf.target.targetCPU].name) == 0:
    result = true
  elif cmpIgnoreStyle(symbol, platform.OS[conf.target.targetOS].name) == 0:
    result = true
  else:
    case symbol.normalize
    of "x86": result = conf.target.targetCPU == cpuI386
    of "itanium": result = conf.target.targetCPU == cpuIa64
    of "x8664": result = conf.target.targetCPU == cpuAmd64
    of "posix", "unix":
      result = conf.target.targetOS in {osLinux, osMorphos, osSkyos, osIrix, osPalmos,
                            osQnx, osAtari, osAix,
                            osHaiku, osVxWorks, osSolaris, osNetbsd,
                            osFreebsd, osOpenbsd, osDragonfly, osMacosx, osIos,
                            osAndroid, osNintendoSwitch, osFreeRTOS, osCrossos}
    of "linux":
      result = conf.target.targetOS in {osLinux, osAndroid}
    of "bsd":
      result = conf.target.targetOS in {osNetbsd, osFreebsd, osOpenbsd, osDragonfly, osCrossos}
    of "freebsd":
      result = conf.target.targetOS in {osFreebsd, osCrossos}
    of "emulatedthreadvars":
      result = platform.OS[conf.target.targetOS].props.contains(ospLacksThreadVars)
    of "msdos": result = conf.target.targetOS == osDos
    of "mswindows", "win32": result = conf.target.targetOS == osWindows
    of "macintosh":
      result = conf.target.targetOS in {osMacos, osMacosx, osIos}
    of "osx", "macosx":
      result = conf.target.targetOS in {osMacosx, osIos}
    of "sunos": result = conf.target.targetOS == osSolaris
    of "nintendoswitch":
      result = conf.target.targetOS == osNintendoSwitch
    of "freertos", "lwip":
      result = conf.target.targetOS == osFreeRTOS
    of "littleendian": result = CPU[conf.target.targetCPU].endian == littleEndian
    of "bigendian": result = CPU[conf.target.targetCPU].endian == bigEndian
    of "cpu8": result = CPU[conf.target.targetCPU].bit == 8
    of "cpu16": result = CPU[conf.target.targetCPU].bit == 16
    of "cpu32": result = CPU[conf.target.targetCPU].bit == 32
    of "cpu64": result = CPU[conf.target.targetCPU].bit == 64
    of "nimrawsetjmp":
      result = conf.target.targetOS in {osSolaris, osNetbsd, osFreebsd, osOpenbsd,
                            osDragonfly, osMacosx}
    else: discard

proc isDefined*(conf: ConfigRef, symbol: string): bool =
  conf.active.isDefined(symbol)

proc getDefined*(conf: ConfigRef, sym: string): string =
  conf.symbols[sym]

template quitOrRaise*(conf: ConfigRef, msg = "") =
  # xxx in future work, consider whether to also intercept `msgQuit` calls
  if conf.isDefined("nimDebug"):
    doAssert false, msg
  else:
    quit(msg) # quits with QuitFailure

proc importantComments*(conf: ConfigRef): bool {.inline.} = conf.cmd in cmdDocLike + {cmdIdeTools}

template compilationCachePresent*(conf: ConfigRef): untyped =
  false
#  conf.symbolFiles in {v2Sf, writeOnlySf}

template optPreserveOrigSource*(conf: ConfigRef): untyped =
  optEmbedOrigSrc in conf.globalOptions

proc mainCommandArg*(conf: ConfigRef): string =
  ## This is intended for commands like check or parse
  ## which will work on the main project file unless
  ## explicitly given a specific file argument
  if conf.commandArgs.len > 0:
    result = conf.commandArgs[0]
  else:
    result = conf.projectName

proc existsConfigVar*(conf: ConfigRef; key: string): bool =
  result = hasKey(conf.configVars, key)

proc getConfigVar*(conf: ConfigRef; key: string, default = ""): string =
  result = conf.configVars.getOrDefault(key, default)

proc setConfigVar*(conf: ConfigRef; key, val: string) =
  conf.configVars[key] = val

proc getOutFile*(conf: ConfigRef; filename: RelativeFile, ext: string): AbsoluteFile =
  # explains regression https://github.com/nim-lang/Nim/issues/6583#issuecomment-625711125
  # Yet another reason why "" should not mean ".";  `""/something` should raise
  # instead of implying "" == "." as it's bug prone.
  doAssert conf.outDir.string.len > 0
  result = conf.outDir / changeFileExt(filename, ext)

proc absOutFile*(conf: ConfigRef): AbsoluteFile =
  doAssert not conf.outDir.isEmpty
  doAssert not conf.outFile.isEmpty
  result = conf.outDir / conf.outFile
  when defined(posix):
    if dirExists(result.string): result.string.add ".out"

proc prepareToWriteOutput*(conf: ConfigRef): AbsoluteFile =
  ## Create the output directory and returns a full path to the output file
  result = conf.absOutFile
  createDir result.string.parentDir

proc getPrefixDir*(conf: ConfigRef): AbsoluteDir =
  ## Gets the prefix dir, usually the parent directory where the binary
  ## resides.
  ##
  ## This is overridden by some tools (namely nimsuggest) via the
  ## ``conf.prefixDir`` field. This should resolve to root of nim sources,
  ## whether running nim from a local clone or using installed nim, so that
  ## these exist: `result/doc/advopt.txt` and `result/lib/system.nim`
  if not conf.prefixDir.isEmpty:
    result = conf.prefixDir
  else:
    result = AbsoluteDir splitPath(getAppDir()).head

proc setDefaultLibpath*(conf: ConfigRef) =
  ## set default value (can be overwritten):
  if conf.libpath.isEmpty:
    # choose default libpath:
    var prefix = getPrefixDir(conf)
    when defined(posix):
      if prefix == AbsoluteDir"/usr":
        conf.libpath = AbsoluteDir"/usr/lib/nim"
      elif prefix == AbsoluteDir"/usr/local":
        conf.libpath = AbsoluteDir"/usr/local/lib/nim"
      else:
        conf.libpath = prefix / RelativeDir"lib"
    else:
      conf.libpath = prefix / RelativeDir"lib"

    # Special rule to support other tools (nimble) which import the compiler
    # modules and make use of them.
    let realNimPath = findExe("nim")
    # Find out if $nim/../../lib/system.nim exists.
    let parentNimLibPath = realNimPath.parentDir.parentDir / "lib"
    if not fileExists(conf.libpath.string / "system.nim") and
        fileExists(parentNimLibPath / "system.nim"):
      conf.libpath = AbsoluteDir parentNimLibPath

proc canonicalizePath*(conf: ConfigRef; path: AbsoluteFile): AbsoluteFile =
  result = AbsoluteFile path.string.expandFilename

proc setFromProjectName*(conf: ConfigRef; projectName: string) =
  try:
    conf.projectFull = canonicalizePath(conf, AbsoluteFile projectName)
  except OSError:
    conf.projectFull = AbsoluteFile projectName
  let p = splitFile(conf.projectFull)
  let dir = if p.dir.isEmpty: AbsoluteDir getCurrentDir() else: p.dir
  conf.projectPath = AbsoluteDir canonicalizePath(conf, AbsoluteFile dir)
  conf.projectName = p.name

proc removeTrailingDirSep*(path: string): string =
  if (path.len > 0) and (path[^1] == DirSep):
    result = substr(path, 0, path.len - 2)
  else:
    result = path

proc toCChar*(c: char; result: var string) {.inline.} =
  case c
  of '\0'..'\x1F', '\x7F'..'\xFF':
    result.add '\\'
    result.add toOctal(c)
  of '\'', '\"', '\\', '?':
    result.add '\\'
    result.add c
  else:
    result.add c

proc makeCString*(s: string): string =
  result = newStringOfCap(int(s.len.toFloat * 1.1) + 1)
  result.add("\"")
  for i in 0..<s.len:
    # line wrapping of string litterals in cgen'd code was a bad idea, e.g. causes: bug #16265
    # It also makes reading c sources or grepping harder, for zero benefit.
    # const MaxLineLength = 64
    # if (i + 1) mod MaxLineLength == 0:
    #   res.add("\"\L\"")
    toCChar(s[i], result)
  result.add('\"')

proc newFileInfo(fullPath: AbsoluteFile, projPath: RelativeFile): TFileInfo =
  result.fullPath = fullPath
  #shallow(result.fullPath)
  result.projPath = projPath
  #shallow(result.projPath)
  result.shortName = fullPath.extractFilename
  result.quotedName = result.shortName.makeCString
  result.quotedFullName = fullPath.string.makeCString
  result.lines = @[]

proc canonicalCase(path: var string) =
  ## the idea is to only use this for checking whether a path is already in
  ## the table but otherwise keep the original case
  when FileSystemCaseSensitive: discard
  else: toLowerAscii(path)

proc fileInfoKnown*(conf: ConfigRef; filename: AbsoluteFile): bool =
  var
    canon: AbsoluteFile
  try:
    canon = canonicalizePath(conf, filename)
  except OSError:
    canon = filename
  canon.string.canonicalCase
  result = conf.m.filenameToIndexTbl.hasKey(canon.string)

proc fileInfoIdx*(conf: ConfigRef; filename: AbsoluteFile; isKnownFile: var bool): FileIndex =
  result = conf.m.rawPathToIndexTbl.getOrDefault(filename.string, InvalidFileIdx)
  if result != InvalidFileIdx:
    return
  var
    canon: AbsoluteFile
    pseudoPath = false

  try:
    canon = canonicalizePath(conf, filename)
  except OSError:
    canon = filename
    # The compiler uses "filenames" such as `command line` or `stdin`
    # This flag indicates that we are working with such a path here
    pseudoPath = true

  var canon2 = canon.string
  canon2.canonicalCase

  if conf.m.filenameToIndexTbl.hasKey(canon2):
    isKnownFile = true
    result = conf.m.filenameToIndexTbl[canon2]
  else:
    isKnownFile = false
    result = conf.m.fileInfos.len.FileIndex
    #echo "ID ", result.int, " ", canon2
    conf.m.fileInfos.add(newFileInfo(canon, if pseudoPath: RelativeFile filename
                                            else: relativeTo(canon, conf.projectPath)))
    conf.m.filenameToIndexTbl[canon2] = result

  conf.m.rawPathToIndexTbl[filename.string] = result

proc fileInfoIdx*(conf: ConfigRef; filename: AbsoluteFile): FileIndex =
  var dummy: bool
  result = fileInfoIdx(conf, filename, dummy)

proc newLineInfo*(conf: ConfigRef; filename: AbsoluteFile, line, col: int): TLineInfo {.inline.} =
  result = newLineInfo(fileInfoIdx(conf, filename), line, col)

proc disableNimblePath*(conf: ConfigRef) =
  conf.incl optNoNimblePath
  conf.lazyPaths = @[]
  conf.nimblePaths = @[]

proc clearNimblePath*(conf: ConfigRef) =
  conf.lazyPaths = @[]
  conf.nimblePaths = @[]

include compiler/modules/packagehandling

proc getOsCacheDir(): string =
  when defined(posix):
    result = getEnv("XDG_CACHE_HOME", getHomeDir() / ".cache") / "nimskull"
  else:
    result = getHomeDir() / genSubDir.string

proc getNimcacheDir*(conf: CurrentConf): AbsoluteDir =
  proc nimcacheSuffix(conf: CurrentConf): string =
    if conf.cmd == cmdCheck: "_check"
    elif isDefined(conf, "release") or isDefined(conf, "danger"): "_r"
    else: "_d"

  # XXX projectName should always be without a file extension!
  result = if not conf.nimcacheDir.isEmpty:
             conf.nimcacheDir
           elif conf.backend == backendJs:
             if conf.outDir.isEmpty:
               conf.projectPath / genSubDir
             else:
               conf.outDir / genSubDir
           else:
            AbsoluteDir(getOsCacheDir() / splitFile(conf.projectName).name &
               nimcacheSuffix(conf))

proc getNimcacheDir*(conf: ConfigRef): AbsoluteDir =
  conf.active.getNimcacheDir()

proc pathSubs*(conf: ConfigRef; p, config: string): string =
  ## Substitute text `p` with configuration paths, such as project name,
  ## nim cache directory, project directory etc. `config` is an argument of
  ## the configuration file path in case `$config` template is used.
  let home = removeTrailingDirSep(os.getHomeDir())
  result = unixToNativePath(p % [
    "nim", getPrefixDir(conf).string,
    "lib", conf.libpath.string,
    "home", home,
    "config", config,
    "projectname", conf.projectName,
    "projectpath", conf.projectPath.string,
    "projectdir", conf.projectPath.string,
    "nimcache", getNimcacheDir(conf).string]).expandTilde

iterator nimbleSubs*(conf: ConfigRef; p: string): string =
  ## Iterate over possible interpolations of the path string `p` and known
  ## package directories.
  let pl = p.toLowerAscii
  if "$nimblepath" in pl or "$nimbledir" in pl:
    for i in countdown(conf.nimblePaths.len-1, 0):
      let nimblePath = removeTrailingDirSep(conf.nimblePaths[i].string)
      yield p % ["nimblepath", nimblePath, "nimbledir", nimblePath]
  else:
    yield p

proc toGeneratedFile*(
    conf: CurrentConf | ConfigRef,
    path: AbsoluteFile,
    ext: string
  ): AbsoluteFile =
  ## converts "/home/a/mymodule.nim", "rod" to "/home/a/nimskullcache/mymodule.rod"
  result = getNimcacheDir(conf) / RelativeFile(
    path.string.splitPath.tail.changeFileExt(ext))

proc completeGeneratedFilePath*(conf: ConfigRef; f: AbsoluteFile,
                                createSubDir: bool = true): AbsoluteFile =
  let subdir = getNimcacheDir(conf.active)
  if createSubDir:
    try:
      createDir(subdir.string)
    except OSError:
      conf.quitOrRaise "cannot create directory: " & subdir.string
  result = subdir / RelativeFile f.string.splitPath.tail
  #echo "completeGeneratedFilePath(", f, ") = ", result

proc toRodFile*(conf: ConfigRef; f: AbsoluteFile; ext = RodExt): AbsoluteFile =
  result = changeFileExt(completeGeneratedFilePath(conf,
    withPackageName(conf, f)), ext)

proc rawFindFile(conf: ConfigRef; f: RelativeFile; suppressStdlib: bool): AbsoluteFile =
  ## Find file using list of explicit search paths
  for it in conf.searchPaths:
    if suppressStdlib and it.string.startsWith(conf.libpath.string):
      continue
    result = it / f
    if fileExists(result):
      return canonicalizePath(conf, result)
  result = AbsoluteFile""

proc rawFindFile2(conf: ConfigRef; f: RelativeFile): AbsoluteFile =
  ## Find file using list of lazy paths. If relative file is found bring
  ## lazy path forward. TODO - lazy path reordering appears to be an
  ## 'optimization' feature, but it might have some implicit dependencies
  ## elsewhere.
  for i, it in conf.lazyPaths:
    result = it / f
    if fileExists(result):
      # bring to front
      for j in countdown(i, 1):
        swap(conf.active.lazyPaths[j], conf.active.lazyPaths[j-1])

      return canonicalizePath(conf, result)
  result = AbsoluteFile""

when not declared(isRelativeTo):
  proc isRelativeTo(path, base: string): bool =
    # pending #13212 use os.isRelativeTo
    let path = path.normalizedPath
    let base = base.normalizedPath
    let ret = relativePath(path, base)
    result = path.len > 0 and not ret.startsWith ".."

const stdlibDirs = [
  "pure", "core", "arch",
  "pure/collections",
  "pure/concurrency",
  "pure/unidecode", "impure",
  "wrappers", "wrappers/linenoise",
  "windows", "posix", "js"]

const
  pkgPrefix = "pkg/"
  stdPrefix = "std/"

proc getRelativePathFromConfigPath*(conf: ConfigRef; f: AbsoluteFile, isTitle = false): RelativeFile =
  let f = $f
  if isTitle:
    for dir in stdlibDirs:
      let path = conf.libpath.string / dir / f.lastPathPart
      if path.cmpPaths(f) == 0:
        return RelativeFile(stdPrefix & f.splitFile.name)
  template search(paths) =
    for it in paths:
      let it = $it
      if f.isRelativeTo(it):
        return relativePath(f, it).RelativeFile
  search(conf.searchPaths)
  search(conf.lazyPaths)

proc findFile*(conf: ConfigRef; f: string; suppressStdlib = false): AbsoluteFile =
  ## Find module file using search paths or lazy search paths (in that
  ## order). If suppress stdlib is used - do not try to return files that
  ## start with current `conf.libpath` prefix. First explicit search paths
  ## are queried, and then lazy load paths (generated from directories) are
  ## used.
  if f.isAbsolute:
    result = if f.fileExists: AbsoluteFile(f) else: AbsoluteFile""
  else:
    result = rawFindFile(conf, RelativeFile f, suppressStdlib)
    if result.isEmpty:
      result = rawFindFile(conf, RelativeFile f.toLowerAscii, suppressStdlib)
      if result.isEmpty:
        result = rawFindFile2(conf, RelativeFile f)
        if result.isEmpty:
          result = rawFindFile2(conf, RelativeFile f.toLowerAscii)

proc findModule*(conf: ConfigRef; modulename, currentModule: string): AbsoluteFile =
  ## Return absolute path to the imported module `modulename`. Imported
  ## path can be relative to the `currentModule`, absolute one, `std/` or
  ## `pkg/`-prefixed. In case of `pkg/` prefix it is dropped and search is
  ## performed again, while ignoring stdlib.
  ##
  ## Search priority is
  ##
  ## 1. `pkg/` prefix
  ## 2. Stdlib prefix
  ## 3. Relative to the current file
  ## 4. Search in the `--path` (see `findFile` and `rawFindFile`)
  ##
  ## If the module is found and exists module override, apply it last.
  var m = addFileExt(modulename, NimExt)
  if m.startsWith(pkgPrefix):
    result = findFile(conf, m.substr(pkgPrefix.len), suppressStdlib = true)
  else:
    if m.startsWith(stdPrefix):
      let stripped = m.substr(stdPrefix.len)
      for candidate in stdlibDirs:
        let path = (conf.libpath.string / candidate / stripped)
        if fileExists(path):
          result = AbsoluteFile path
          break
    else: # If prefixed with std/ why would we add the current module path!
      let currentPath = currentModule.splitFile.dir
      result = AbsoluteFile currentPath / m
    if not fileExists(result):
      result = findFile(conf, m)

proc findProjectNimFile*(conf: ConfigRef; pkg: string): string =
  ## Find configuration file for a current project
  const extensions = [".nims", ".cfg", ".nimble"]
    # xxx: remove '.nimble' (and nimble files from compiler src)
  var
    candidates: seq[string] = @[]
    dir = pkg
    prev = dir
    nimblepkg = ""
  let pkgname = pkg.lastPathPart()
  while true:
    for k, f in os.walkDir(dir, relative = true):
      if k == pcFile and f != "config.nims":
        let (_, name, ext) = splitFile(f)
        if ext in extensions:
          let x = changeFileExt(dir / name, ".nim")
          if fileExists(x):
            candidates.add x
          if ext == ".nimble":
            if nimblepkg.len == 0:
              nimblepkg = name
              # Since nimble packages can have their source in a subfolder,
              # check the last folder we were in for a possible match.
              if dir != prev:
                let x = prev / x.extractFilename()
                if fileExists(x):
                  candidates.add x
            else:
              # If we found more than one nimble file, chances are that we
              # missed the real project file, or this is an invalid nimble
              # package. Either way, bailing is the better choice.
              return ""
    let pkgname = if nimblepkg.len > 0: nimblepkg else: pkgname
    for c in candidates:
      if pkgname in c.extractFilename(): return c
    if candidates.len > 0:
      return candidates[0]
    prev = dir
    dir = parentDir(dir)
    if dir == "": break
  return ""

proc canonicalImportAux*(conf: ConfigRef, file: AbsoluteFile): string =
  ## canonical module import filename, e.g.: system.nim, std/tables.nim,
  ## system/assertions.nim, etc. Canonical module import filenames follow the
  ## same rules as canonical imports (see `canonicalImport`), except the module
  ## name is followed by a `.nim` file extension, and the directory separators
  ## are OS specific.
  let
    desc = getPkgDesc(conf, file.string)
    (_, moduleName, ext) = file.splitFile
  if desc.pkgKnown and
     desc.pkgFile != AbsoluteFile(conf.getNimbleFile(conf.projectFull.string)):
    # we ignore the pkg root name for intra-package module imports, allows for
    # easier pkg renames (without changing all files using canonical imports).
    result = desc.pkgRootName
    if desc.pkgSubpath != "":
      result = result / desc.pkgSubpath
  else:
    result = desc.pkgSubpath
  result = if result == "": moduleName else: result / moduleName
  result = result.changeFileExt(ext) # since we lost it above

proc canonicalImport*(conf: ConfigRef, file: AbsoluteFile): string =
  ## Shows the canonical module import, e.g.: system, std/tables,
  ## fusion/pointers, system/assertions, std/private/asciitables
  ## 
  ## A canonical import path is:
  ## 
  ## - typically `pkgroot/pkgsubpath/module`
  ## - if a module is at the base of a package, then `pkgroot/module`
  ## - if a module is within the project's package, `pkgroot` is skipped like
  ##   so `pkgsubpath/module` or `module` (if the module is at the package root).
  let ret = canonicalImportAux(conf, file)
  result = ret.nativeToUnixPath.changeFileExt("")

proc canonDynlibName*(s: string): string =
  ## Get 'canonical' dynamic library name - without optional `lib` prefix
  ## on linux and optional version pattern or extension. `libgit2.so -> git2`
  let start = if s.startsWith("lib"): 3 else: 0
  let ende = strutils.find(s, {'(', ')', '.'})
  if ende >= 0:
    result = s.substr(start, ende-1)
  else:
    result = s.substr(start)

proc inclDynlibOverride*(conf: ConfigRef; lib: string) =
  conf.dllOverrides[lib.canonDynlibName] = "true"

proc isDynlibOverride*(conf: ConfigRef; lib: string): bool =
  result = optDynlibOverrideAll in conf.globalOptions or
     conf.dllOverrides.hasKey(lib.canonDynlibName)

proc parseIdeCmd*(s: string): IdeCmd =
  case s:
  of "sug": ideSug
  of "con": ideCon
  of "def": ideDef
  of "use": ideUse
  of "dus": ideDus
  of "chk": ideChk
  of "mod": ideMod
  of "highlight": ideHighlight
  of "outline": ideOutline
  of "known": ideKnown
  of "msg": ideMsg
  of "project": ideProject
  else: ideNone

proc `$`*(c: IdeCmd): string =
  case c:
  of ideSug: "sug"
  of ideCon: "con"
  of ideDef: "def"
  of ideUse: "use"
  of ideDus: "dus"
  of ideChk: "chk"
  of ideMod: "mod"
  of ideNone: "none"
  of ideHighlight: "highlight"
  of ideOutline: "outline"
  of ideKnown: "known"
  of ideMsg: "msg"
  of ideProject: "project"

proc floatInt64Align*(conf: ConfigRef): int16 =
  ## Returns either 4 or 8 depending on reasons.
  if conf != nil and conf.target.targetCPU == cpuI386:
    #on Linux/BSD i386, double are aligned to 4bytes (except with -malign-double)
    if conf.target.targetOS != osWindows:
      # on i386 for all known POSIX systems, 64bits ints are aligned
      # to 4bytes (except with -malign-double)
      return 4
  return 8

const
  commandLineDesc* = "command line"

template toFilename*(conf: ConfigRef; fileIdx: FileIndex): string =
  if fileIdx.int32 < 0 or conf == nil:
    (if fileIdx == commandLineIdx: commandLineDesc else: "???")
  else:
    conf[fileIdx].shortName

template toFilename*(conf: ConfigRef; info: TLineInfo): string =
  toFilename(conf, info.fileIndex)

proc inFile*(
    conf: ConfigRef,
    info: TLineInfo,
    file: string,
    lrange: Slice[int] = low(int) .. high(int)
  ): bool {.deprecated: "DEBUG proc, do not use in the final build!",
            noSideEffect.} =
  ## `true` if `info` has `file`name and is within the specified line range
  ## (`lrange`), else `false`. Meant for debugging -- it's slow.
  {.cast(noSideEffect).}: # ignore side-effect tracking
    return file in toFilename(conf, info) and info.line.int in lrange

func inDebug*(conf: ConfigRef): bool {.
  deprecated: "DEBUG proc, do not use in the final build!",
  noSideEffect.} =
  ## Check whether 'nim compiler debug' is defined right now.
  return conf.isDefined("nimCompilerDebug")<|MERGE_RESOLUTION|>--- conflicted
+++ resolved
@@ -161,16 +161,7 @@
     scope*:int
     localUsages*, globalUsages*: int # usage counters
     tokenLen*: int
-<<<<<<< HEAD
     flags*: set[SuggestFlag]
-
-  Suggestions* = seq[Suggest]
-
-  ProfileInfo* = object
-    time*: float
-    count*: int
-=======
->>>>>>> 487b4622
 
   Suggestions* = seq[Suggest]
 
