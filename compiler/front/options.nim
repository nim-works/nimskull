--- conflicted
+++ resolved
@@ -461,12 +461,8 @@
     let before = conf.localOptions
     body
     let after = conf.localOptions
-<<<<<<< HEAD
-    let removed = (optHints in before) and (optHints notin after)
-=======
     let removed {.used.} = (optHints in before) and (optHints notin after)
 
->>>>>>> a678286a
   else:
     body
 
