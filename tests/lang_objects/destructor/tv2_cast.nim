--- conflicted
+++ resolved
@@ -24,14 +24,9 @@
   try:
     def s: string = newString(arg 100)
     def_cursor _0: string = s
-<<<<<<< HEAD
     def_cursor _1: int = lengthStr(arg _0)
     def_cursor _2: int = subI(arg _1, arg 1)
-=======
-    def_cursor _1: int = len(arg _0)
-    def_cursor _2: int = -(arg _1, arg 1)
     chckBounds(arg s, arg 0, arg _2) (raises)
->>>>>>> 96a90f30
     def_cursor _3: openArray[byte] = toOpenArray s, 0, _2
     def _4: seq[byte] = encode(arg _3) (raises)
     def data: string
