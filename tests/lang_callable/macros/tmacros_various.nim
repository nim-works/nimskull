--- conflicted
+++ resolved
@@ -14,10 +14,8 @@
 CommentStmt "comment 2"
 false
 false
-<<<<<<< HEAD
+false
 true
-=======
->>>>>>> a628d358
 '''
 
   output: '''
@@ -372,14 +370,6 @@
       discard
   )
 
-<<<<<<< HEAD
-block:
-  # Ensure float equality semantics are not used when comparing AST for equality
-
-  static:
-    echo newLit(0.0) == newLit(-0.0) # false
-    echo newLit(NaN) == newLit(NaN) # true
-=======
   macro checkEqOfTry(a, b: typed) =
     echo a[0][1][1] == b[0][1][1]
 
@@ -398,4 +388,10 @@
       except E:
         discard
   )
->>>>>>> a628d358
+
+block:
+  # Ensure float equality semantics are not used when comparing AST for equality
+
+  static:
+    echo newLit(0.0) == newLit(-0.0) # false
+    echo newLit(NaN) == newLit(NaN) # true