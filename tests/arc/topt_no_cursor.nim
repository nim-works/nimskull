discard """
  output: '''(repo: "", package: "meo", ext: "")
doing shady stuff...
3
6
(@[1], @[2])
192.168.0.1
192.168.0.1
192.168.0.1
192.168.0.1
0'''
  cmd: '''nim c --gc:arc --expandArc:newTarget --expandArc:delete --expandArc:p1 --expandArc:tt --hint:Performance:off --assertions:off --expandArc:extractConfig --expandArc:mergeShadowScope --expandArc:check --expandArc:treturn $file'''
  nimout: '''--expandArc: newTarget

scope:
  def splat: tuple[dir: string, name: string, ext: string] = splitFile(arg path)
  bind_mut _3: string = splat.0
  def _0: string = _3
  wasMoved(name _3)
  bind_mut _4: string = splat.1
  def _1: string = _4
  wasMoved(name _4)
  bind_mut _5: string = splat.2
  def _2: string = _5
  wasMoved(name _5)
  result = construct (consume _0, consume _1, consume _2)
  =destroy(name splat)
-- end of expandArc ------------------------
--expandArc: delete

scope:
  def_cursor _0: Node = target[]
  def_cursor _1: Node = _0[].parent
  def sibling: Node
  def _6: Node = _1[].left
  =copy(name sibling, arg _6)
  def_cursor _2: Node = sibling
  def saved: Node
  def _7: Node = _2[].right
  =copy(name saved, arg _7)
  def_cursor _3: Node = sibling
  def_cursor _4: Node = saved
  bind_mut _8: Node = _3[].right
  def _9: Node = _4[].left
  =copy(name _8, arg _9)
  def_cursor _5: Node = sibling
  bind_mut _10: Node = _5[].parent
  =sink(name _10, arg saved)
  =destroy(name sibling)
-- end of expandArc ------------------------
--expandArc: p1

scope:
  def _0: array[0..0, int] = construct (consume 123)
  def lresult: seq[int] = @(consume _0)
  def lvalue: seq[int]
  def lnext: string
  def _1: seq[int] = lresult
  def _: (seq[int], string) = construct (consume _1, consume ";")
  bind_mut _2: seq[int] = _.0
  lvalue = _2
  wasMoved(name _2)
  bind_mut _3: string = _.1
  lnext = _3
  wasMoved(name _3)
  result.value = move(name lvalue)
  =destroy(name _)
  =destroy(name lnext)
  =destroy(name lvalue)
-- end of expandArc ------------------------
--expandArc: tt

scope:
  try:
    def_cursor it: KeyValue = x
    def _0: seq[int]
    def _4: seq[int] = it.0
    =copy(name _0, arg _4)
    def _1: seq[int]
    def _5: seq[int] = it.1
    =copy(name _1, arg _5)
    def a: (seq[int], seq[int]) = construct (consume _0, consume _1)
    def_cursor _2: (seq[int], seq[int]) = a
    def _3: string = $(arg _2)
    echo(arg type(array[0..0, string]), arg _3)
  finally:
    =destroy(name _3)
    =destroy(name a)
-- end of expandArc ------------------------
--expandArc: extractConfig

scope:
  try:
    def lan_ip: string = ""
    scope:
      def_cursor a: seq[string] = txt
      def i: int = 0
      def_cursor _0: seq[string] = a
      def L: int = len(arg _0)
      block L0:
        scope:
          while true:
            scope:
              def_cursor _1: int = i
              def_cursor _2: int = L
              def _3: bool = <(arg _1, arg _2)
              def _4: bool = not(arg _3)
              if _4:
                scope:
                  break L0
              scope:
                scope:
                  try:
                    def_cursor _5: int = i
                    def line: lent string = borrow a[_5]
                    def_cursor _6: string = line[]
                    def splitted: seq[string] = split(arg _6, arg " ", arg -1)
                    def_cursor _7: string = splitted[0]
                    def _8: bool = ==(arg _7, arg "opt")
                    if _8:
                      scope:
                        def _11: string = splitted[1]
                        =copy(name lan_ip, arg _11)
                    def_cursor _9: string = lan_ip
                    echo(arg type(array[0..0, string]), arg _9)
                    def_cursor _10: string = splitted[1]
                    echo(arg type(array[0..0, string]), arg _10)
                  finally:
                    =destroy(name splitted)
                inc(name i, arg 1)
  finally:
    =destroy(name lan_ip)
--expandArc: mergeShadowScope

scope:
  try:
    def shadowScope: Scope
    def _8: Scope = c[].currentScope
    =copy(name shadowScope, arg _8)
    rawCloseScope(arg c)
    scope:
      def_cursor _0: Scope = shadowScope
      def_cursor a: seq[Symbol] = _0[].symbols
      def i: int = 0
      def_cursor _1: seq[Symbol] = a
      def L: int = len(arg _1)
      block L0:
        scope:
          while true:
            scope:
              def_cursor _2: int = i
              def_cursor _3: int = L
              def _4: bool = <(arg _2, arg _3)
              def _5: bool = not(arg _4)
              if _5:
                scope:
                  break L0
              scope:
                scope:
                  def_cursor _6: int = i
                  def sym: lent Symbol = borrow a[_6]
                  def _7: Symbol
                  def _9: Symbol = sym[]
                  =copy(name _7, arg _9)
                  addInterfaceDecl(arg c, consume _7)
                inc(name i, arg 1)
  finally:
    =destroy(name shadowScope)
-- end of expandArc ------------------------
--expandArc: treturn

var :aux_2
try:
  if ==(len(x), 2):
    result = x
    wasMoved(x)
    return
  echo([
    :aux_2 = $(len(x))
    :aux_2])
finally:
  =destroy(:aux_2)
  =destroy(x)
-- end of expandArc ------------------------
--expandArc: check

<<<<<<< HEAD
scope:
  try:
    def_cursor _0: string = this[].value
    this[].isValid = fileExists(arg _0)
    def _1: tuple[dir: string, front: string]
    block L0:
      def_cursor _2: string = this[].value
      def _3: bool = dirExists(arg _2)
      if _3:
        scope:
          def _4: string
          def _14: string = this[].value
          =copy(name _4, arg _14)
          _1 := construct (consume _4, consume "")
          break L0
      scope:
        try:
          def_cursor _5: string = this[].value
          def _6: string = parentDir(arg _5)
          def _7: string
          def _15: string = this[].value
          =copy(name _7, arg _15)
          def _8: tuple[head: string, tail: string] = splitPath(consume _7)
          bind_mut _16: string = _8.1
          def _9: string = _16
          wasMoved(name _16)
          _1 := construct (consume _6, consume _9)
          wasMoved(name _6)
        finally:
          =destroy(name _8)
          =destroy(name _6)
    def par: tuple[dir: string, front: string] = _1
    block L1:
      def_cursor _10: string = par.0
      def _11: bool = dirExists(arg _10)
      if _11:
        scope:
          def_cursor _12: string = par.0
          def_cursor _13: string = par.1
          def _17: seq[string] = getSubDirs(arg _12, arg _13)
          bind_mut _18: seq[string] = this[].matchDirs
          =sink(name _18, arg _17)
          break L1
      scope:
        def _19: seq[string] = []
        bind_mut _20: seq[string] = this[].matchDirs
        =sink(name _20, arg _19)
  finally:
    =destroy(name par)
=======
var par
try:
  this[].isValid = fileExists(this[].value)
  block :label_0:
    if dirExists(this[].value):
      par = (
        var :aux_3 = this[].value
        var :aux_4 = default()
        =copy(:aux_4, :aux_3)
        :aux_4, "")
      break :label_0
    par = (parentDir(this[].value),
      var :aux_7 = splitPath(
        var :aux_5 = this[].value
        var :aux_6 = default()
        =copy(:aux_6, :aux_5)
        :aux_6)
      var :aux_8 = :aux_7[1]
      wasMoved(:aux_7[1])
      :aux_8)
    =destroy(:aux_7)
  block :label_0:
    if dirExists(par[0]):
      var :aux_9 = this[].matchDirs
      var :aux_10 = getSubDirs(par[0], par[1])
      =sink(:aux_9, :aux_10)
      break :label_0
    var :aux_11 = this[].matchDirs
    var :aux_12 = []
    =copy_1(:aux_11, :aux_12)
finally:
  =destroy(par)
>>>>>>> 551174bd
-- end of expandArc ------------------------'''
"""

import os

type Target = tuple[repo, package, ext: string]

proc newTarget*(path: string): Target =
  let splat = path.splitFile
  result = (repo: splat.dir, package: splat.name, ext: splat.ext)

echo newTarget("meo")

type
  Node = ref object
    left, right, parent: Node
    value: int

proc delete(target: var Node) =
  var sibling = target.parent.left # b3
  var saved = sibling.right # b3.right -> r4

  sibling.right = saved.left # b3.right -> r4.left = nil
  sibling.parent = saved # b3.parent -> r5 = r4

  #[after this proc:
        b 5
      /   \
    b 3     b 6
  ]#


#[before:
      r 5
    /   \
  b 3    b 6 - to delete
  /    \
empty  r 4
]#
proc main =
  var five = Node(value: 5)

  var six = Node(value: 6)
  six.parent = five
  five.right = six

  var three = Node(value: 3)
  three.parent = five
  five.left = three

  var four = Node(value: 4)
  four.parent = three
  three.right = four

  echo "doing shady stuff..."
  delete(six)
  # need both of these echos
  echo five.left.value
  echo five.right.value

# make sure that the expandArc output has the expected order by directly
# referencing ``delete`` here
let _ = topt_no_cursor.delete

main()

type
  Maybe = object
    value: seq[int]

proc p1(): Maybe =
  let lresult = @[123]
  var lvalue: seq[int]
  var lnext: string
  (lvalue, lnext) = (lresult, ";")

  result.value = move lvalue

proc tissue15130 =
  doAssert p1().value == @[123]

let _ = topt_no_cursor.p1

tissue15130()

type
  KeyValue = tuple[key, val: seq[int]]

proc tt(x: KeyValue) =
  var it = x
  let a = (it.key, it.val)
  echo a

proc encodedQuery =
  var query: seq[KeyValue]
  query.add (key: @[1], val: @[2])

  for elem in query:
    elem.tt()

let _ = topt_no_cursor.tt

encodedQuery()

# bug #15147

proc s(input: string): (string, string) =
  result = (";", "")

proc charmatch(input: string): (string, string) =
  result = ("123", input[0 .. input.high])

proc plus(input: string) =
  var
    lvalue, rvalue: string # cursors
    lnext: string # must be cursor!!!
    rnext: string # cursor
  let lresult = charmatch(input)
  (lvalue, lnext) = lresult

  let rresult = s(lnext)
  (rvalue, rnext) = rresult

plus("123;")

func substrEq(s: string, pos: int, substr: string): bool =
  var i = 0
  var length = substr.len
  while i < length and pos+i < s.len and s[pos+i] == substr[i]:
    inc i
  return i == length

template stringHasSep(s: string, index: int, sep: string): bool =
  s.substrEq(index, sep)

template splitCommon(s, sep, maxsplit, sepLen) =
  var last = 0
  var splits = maxsplit

  while last <= len(s):
    var first = last
    while last < len(s) and not stringHasSep(s, last, sep):
      inc(last)
    if splits == 0: last = len(s)
    yield substr(s, first, last-1)
    if splits == 0: break
    dec(splits)
    inc(last, sepLen)

iterator split(s: string, sep: string, maxsplit = -1): string =
  splitCommon(s, sep, maxsplit, sep.len)

template accResult(iter: untyped) =
  result = @[]
  for x in iter: add(result, x)

func split*(s: string, sep: string, maxsplit = -1): seq[string] =
  accResult(split(s, sep, maxsplit))


let txt = @["opt 192.168.0.1", "static_lease 192.168.0.1"]

# bug #17033

proc extractConfig() =
  var lan_ip = ""

  for line in txt:
    let splitted = line.split(" ")
    if splitted[0] == "opt":
      lan_ip = splitted[1] # "borrow" is conditional and inside a loop.
      # Not good enough...
      # we need a flag that live-ranges are disjoint
    echo lan_ip
    echo splitted[1] # Without this line everything works

extractConfig()


type
  Symbol = ref object
    name: string

  Scope = ref object
    parent: Scope
    symbols: seq[Symbol]

  PContext = ref object
    currentScope: Scope

proc rawCloseScope(c: PContext) =
  c.currentScope = c.currentScope.parent

proc addInterfaceDecl(c: PContext; s: Symbol) =
  c.currentScope.symbols.add s

proc mergeShadowScope*(c: PContext) =
  let shadowScope = c.currentScope
  c.rawCloseScope
  for sym in shadowScope.symbols:
    c.addInterfaceDecl(sym)

mergeShadowScope(PContext(currentScope: Scope(parent: Scope())))

proc treturn(x: sink string): string =
  if x.len == 2:
    result = x # last use of `x` -- it can be moved
    return

  # further uses don't affect whether the above can use a move
  echo x.len

discard treturn("")

type
  Foo = ref object
    isValid*: bool
    value*: string
    matchDirs*: seq[string]

proc getSubDirs(parent, front: string): seq[string] = @[]

method check(this: Foo) {.base.} =
  this.isValid = fileExists(this.value)
  let par = if dirExists(this.value): (dir: this.value, front: "")
            else: (dir: parentDir(this.value), front: splitPath(this.value).tail)
  if dirExists(par.dir):
    this.matchDirs = getSubDirs(par.dir, par.front)
  else:
    this.matchDirs = @[]

check(Foo())<|MERGE_RESOLUTION|>--- conflicted
+++ resolved
@@ -184,7 +184,6 @@
 -- end of expandArc ------------------------
 --expandArc: check
 
-<<<<<<< HEAD
 scope:
   try:
     def_cursor _0: string = this[].value
@@ -234,40 +233,6 @@
         =sink(name _20, arg _19)
   finally:
     =destroy(name par)
-=======
-var par
-try:
-  this[].isValid = fileExists(this[].value)
-  block :label_0:
-    if dirExists(this[].value):
-      par = (
-        var :aux_3 = this[].value
-        var :aux_4 = default()
-        =copy(:aux_4, :aux_3)
-        :aux_4, "")
-      break :label_0
-    par = (parentDir(this[].value),
-      var :aux_7 = splitPath(
-        var :aux_5 = this[].value
-        var :aux_6 = default()
-        =copy(:aux_6, :aux_5)
-        :aux_6)
-      var :aux_8 = :aux_7[1]
-      wasMoved(:aux_7[1])
-      :aux_8)
-    =destroy(:aux_7)
-  block :label_0:
-    if dirExists(par[0]):
-      var :aux_9 = this[].matchDirs
-      var :aux_10 = getSubDirs(par[0], par[1])
-      =sink(:aux_9, :aux_10)
-      break :label_0
-    var :aux_11 = this[].matchDirs
-    var :aux_12 = []
-    =copy_1(:aux_11, :aux_12)
-finally:
-  =destroy(par)
->>>>>>> 551174bd
 -- end of expandArc ------------------------'''
 """
 
